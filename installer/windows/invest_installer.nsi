; Variables needed at the command line:
; VERSION         - the version of InVEST we're building (example: 3.4.5)
; VERSION_DISK    - the windows-safe version of InVEST we're building
;                   This needs to be a valid filename on windows (no : , etc),
;                   but could represent a development build.
; INVEST_3_FOLDER - The local folder of binaries to include.
; SHORT_VERSION   - The short version name.  Usually a tagname such as 'tip',
;                   'default', or 3.4.5.
; ARCHITECTURE    - The architecture we're building for.  Generally this is x86.
; FORKNAME        - The username of the InVEST fork we're building off of.
; DATA_LOCATION   - Where (relative to datportal) the data should be downloaded
;                   from.

!include nsProcess.nsh
!include LogicLib.nsh
; HM NIS Edit Wizard helper defines
!define PRODUCT_NAME "InVEST"
!define PRODUCT_VERSION "${VERSION} ${ARCHITECTURE}"
!define PDF_NAME "InVEST_${SHORT_VERSION}_Documentation.pdf"
!define PRODUCT_PUBLISHER "The Natural Capital Project"
!define PRODUCT_WEB_SITE "http://www.naturalcapitalproject.org"
!define MUI_COMPONENTSPAGE_NODESC
!define PACKAGE_NAME "${PRODUCT_NAME} ${PRODUCT_VERSION}"

SetCompressor zlib

; MUI has some graphical files that I want to define, which must be defined
; here before the macros are declared.
!define MUI_WELCOMEFINISHPAGE_BITMAP "InVEST-vertical.bmp"
!define MUI_UNWELCOMEFINISHPAGE_BITMAP "InVEST-vertical.bmp"
!define MUI_HEADERIMAGE
!define MUI_HEADERIMAGE_BITMAP "InVEST-header-wcvi-rocks.bmp"
!define MUI_UNHEADERIMAGE_BITMAP "InVEST-header-wcvi-rocks.bmp"
!define MUI_UNICON "${NSISDIR}\Contrib\Graphics\Icons\orange-uninstall.ico"

; MUI 1.67 compatible ------
!include "MUI2.nsh"
!include "LogicLib.nsh"
!include "x64.nsh"
!include "FileFunc.nsh"
!include "nsDialogs.nsh"

; MUI Settings
!define MUI_ABORTWARNING
!define MUI_ICON "InVEST-2.ico"

; Add an advanced options control for the welcome page.
!define MUI_PAGE_CUSTOMFUNCTION_SHOW AddAdvancedOptions
!define MUI_PAGE_CUSTOMFUNCTION_LEAVE ValidateAdvZipFile
!insertmacro MUI_PAGE_WELCOME
!insertmacro MUI_PAGE_LICENSE "license.rtf"

!define MUI_PAGE_CUSTOMFUNCTION_PRE SkipComponents
!insertmacro MUI_PAGE_COMPONENTS
!insertmacro MUI_PAGE_DIRECTORY
!insertmacro MUI_PAGE_INSTFILES
;!define MUI_FINISHPAGE_SHOWREADME ${PDF_NAME}
!insertmacro MUI_PAGE_FINISH

; MUI Uninstaller settings---------------
!insertmacro MUI_UNPAGE_WELCOME
!insertmacro MUI_UNPAGE_CONFIRM
!insertmacro MUI_UNPAGE_INSTFILES
!insertmacro MUI_UNPAGE_FINISH

; Language files
!insertmacro MUI_LANGUAGE "English"

; MUI end ------

Name "${PRODUCT_NAME} ${PRODUCT_VERSION}"
OutFile "InVEST_${FORKNAME}${VERSION_DISK}_${ARCHITECTURE}_Setup.exe"
InstallDir "C:\InVEST_${VERSION_DISK}_${ARCHITECTURE}"
ShowInstDetails show

; This function allows us to test to see if a process is currently running.
; If the process name passed in is actually found, a message box is presented
; and the uninstaller should quit.
!macro CheckProgramRunning process_name
    ${nsProcess::FindProcess} "${process_name}.exe" $R0
    Pop $R0

    StrCmp $R0 603 +3
        MessageBox MB_OK|MB_ICONEXCLAMATION "InVEST is still running.  Please close all InVEST models and try again."
        Abort
!macroend

var AdvCheckbox
var AdvFileField
var AdvZipFile
var LocalDataZipFile
Function AddAdvancedOptions
    ${NSD_CreateCheckBox} 120u -18u 15% 12u "Advanced"
    pop $AdvCheckbox
    ${NSD_OnClick} $AdvCheckbox EnableAdvFileSelect

    ${NSD_CreateFileRequest} 175u -18u 36% 12u ""
    pop $AdvFileField
    ShowWindow $AdvFileField 0

    ${NSD_CreateBrowseButton} 300u -18u 5% 12u "..."
    pop $AdvZipFile
    ${NSD_OnClick} $AdvZipFile GetZipFile
    ShowWindow $AdvZipFile 0
FunctionEnd

Function EnableAdvFileSelect
    ${NSD_GetState} $AdvCheckbox $0
    ShowWindow $AdvFileField $0
    ShowWindow $AdvZipFile $0
FunctionEnd

Function GetZipFile
    nsDialogs::SelectFileDialog "open" "" "Zipfiles *.zip"
    pop $0
    ${GetFileExt} $0 $1
    ${If} "$1" != "zip"
        MessageBox MB_OK "File must be a zipfile"
        Abort
    ${EndIf}
    ${NSD_SetText} $AdvFileField $0
    strcpy $LocalDataZipFile $0
FunctionEnd

Function SkipComponents
    ${If} $LocalDataZipFile != ""
        Abort
    ${EndIf}
FunctionEnd

Function ValidateAdvZipFile
    ${NSD_GetText} $AdvFileField $0
    ${If} $0 != ""
        ${GetFileExt} $1 $0
        ${If} $1 != "zip"
            MessageBox MB_OK "File must be a zipfile"
        ${EndIf}
    ${Else}
        strcpy $LocalDataZipFile $0
    ${EndIf}
FunctionEnd

!define LVM_GETITEMCOUNT 0x1004
!define LVM_GETITEMTEXT 0x102D

Function DumpLog
    Exch $5
    Push $0
    Push $1
    Push $2
    Push $3
    Push $4
    Push $6

    FindWindow $0 "#32770" "" $HWNDPARENT
    GetDlgItem $0 $0 1016
    StrCmp $0 0 exit
    FileOpen $5 $5 "w"
    StrCmp $5 "" exit
        SendMessage $0 ${LVM_GETITEMCOUNT} 0 0 $6
        System::Alloc ${NSIS_MAX_STRLEN}
        Pop $3
        StrCpy $2 0
        System::Call "*(i, i, i, i, i, i, i, i, i) i \
            (0, 0, 0, 0, 0, r3, ${NSIS_MAX_STRLEN}) .r1"
        loop: StrCmp $2 $6 done
            System::Call "User32::SendMessageA(i, i, i, i) i \
            ($0, ${LVM_GETITEMTEXT}, $2, r1)"
            System::Call "*$3(&t${NSIS_MAX_STRLEN} .r4)"
            FileWrite $5 "$4$\r$\n"
            IntOp $2 $2 + 1
            Goto loop
        done:
            FileClose $5
            System::Free $1
            System::Free $3
    exit:
        Pop $6
        Pop $4
        Pop $3
        Pop $2
        Pop $1
        Pop $0
        Exch $5
FunctionEnd

Function .onInit
 System::Call 'kernel32::CreateMutexA(i 0, i 0, t "InVEST ${VERSION}") i .r1 ?e'
 Pop $R0

 StrCmp $R0 0 +3
   MessageBox MB_OK|MB_ICONEXCLAMATION "An InVEST ${VERSION} installer is already running."
   Abort
FunctionEnd

Function Un.onInit
    !insertmacro CheckProgramRunning "invest"
FunctionEnd

Section "InVEST Tools and ArcGIS toolbox" Section_InVEST_Tools
  SetShellVarContext all
  SectionIn RO ;require this section

  !define SMPATH "$SMPROGRAMS\${PACKAGE_NAME}"
  !define INVEST_ICON "$INSTDIR\${INVEST_3_FOLDER}\InVEST-2.ico"
  !define INVEST_DATA "$INSTDIR\${INVEST_3_FOLDER}"
  !define RECREATION "${SMPATH}\Recreation"
  !define OVERLAP "${SMPATH}\Overlap Analysis"
  !define HRA "${SMPATH}\Habitat Risk Assessment"
  !define BLUECARBON "${SMPATH}\Blue Carbon"
  !define FISHERIES "${SMPATH}\Fisheries"
  !define HYDROPOWER "${SMPATH}\Hydropower"

  ; Write the uninstaller to disk
  SetOutPath "$INSTDIR"
  !define UNINSTALL_PATH "$INSTDIR\Uninstall_${VERSION_DISK}.exe"
  writeUninstaller "${UNINSTALL_PATH}"

  ; Create start  menu shortcuts.
  ; These shortcut paths are set in the appropriate places based on the SetShellVarConext flag.
  ; This flag is automatically set based on the MULTIUSER installation mode selected by the user.
  SetOutPath "$INSTDIR\${INVEST_3_FOLDER}"

  CreateDirectory "${SMPATH}"
  CreateShortCut "${SMPATH}\Crop Production (unstable) (${ARCHITECTURE}).lnk" "${INVEST_DATA}\invest_crop_production.bat" "" "${INVEST_ICON}"
  CreateShortCut "${SMPATH}\Scenic Quality (unstable) (${ARCHITECTURE}).lnk" "${INVEST_DATA}\invest_scenic_quality.bat" "" "${INVEST_ICON}"
  CreateShortCut "${SMPATH}\Habitat Quality (${ARCHITECTURE}).lnk" "${INVEST_DATA}\invest_habitat_quality.bat" "" "${INVEST_ICON}"
  CreateShortCut "${SMPATH}\Carbon (${ARCHITECTURE}).lnk" "${INVEST_DATA}\invest_carbon.bat" "" "${INVEST_ICON}"
  CreateShortCut "${SMPATH}\Forest Carbon Edge Effect (${ARCHITECTURE}).lnk" "${INVEST_DATA}\invest_forest_carbon_edge_effect.bat" "" "${INVEST_ICON}"
  CreateShortCut "${SMPATH}\GLOBIO (${ARCHITECTURE}).lnk" "${INVEST_DATA}\invest_globio.bat" "" "${INVEST_ICON}"
  CreateShortCut "${SMPATH}\Pollination (${ARCHITECTURE}).lnk" "${INVEST_DATA}\invest_pollination.bat" "" "${INVEST_ICON}"
  CreateShortCut "${SMPATH}\Timber (${ARCHITECTURE}).lnk" "${INVEST_DATA}\invest_timber.bat" "" "${INVEST_ICON}"
  CreateShortCut "${SMPATH}\Finfish Aquaculture (${ARCHITECTURE}).lnk" "${INVEST_DATA}\invest_finfish_aquaculture.bat" "" "${INVEST_ICON}"
  CreateShortCut "${SMPATH}\Marine Water Quality (${ARCHITECTURE}).lnk" "${INVEST_DATA}\invest_marine_water_quality_biophysical.bat" "" "${INVEST_ICON}"
  CreateDirectory "${OVERLAP}"
  CreateShortCut "${OVERLAP}\Overlap Analysis (Management Zones) (${ARCHITECTURE}).lnk" "${INVEST_DATA}\invest_overlap_analysis_mz.bat" "" "${INVEST_ICON}"
  CreateShortCut "${OVERLAP}\Overlap Analysis (${ARCHITECTURE}).lnk" "${INVEST_DATA}\invest_overlap_analysis.bat" "" "${INVEST_ICON}"
  CreateShortCut "${SMPATH}\Wave Energy (${ARCHITECTURE}).lnk" "${INVEST_DATA}\invest_wave_energy.bat" "" "${INVEST_ICON}"
  CreateShortCut "${SMPATH}\Wind Energy (${ARCHITECTURE}).lnk" "${INVEST_DATA}\invest_wind_energy.bat" "" "${INVEST_ICON}"
  CreateShortCut "${SMPATH}\Coastal Vulnerability (${ARCHITECTURE}).lnk" "${INVEST_DATA}\invest_coastal_vulnerability.bat" "" "${INVEST_ICON}"

  CreateDirectory "${BLUECARBON}"
  CreateShortCut "${BLUECARBON}\(1) Blue Carbon Preprocessor (${ARCHITECTURE}).lnk" "${INVEST_DATA}\invest_blue_carbon_preprocessor.bat" "" "${INVEST_ICON}"
  CreateShortCut "${BLUECARBON}\(2) Blue Carbon Calculator (${ARCHITECTURE}).lnk" "${INVEST_DATA}\invest_blue_carbon.bat" "" "${INVEST_ICON}"

  CreateDirectory "${FISHERIES}"
  CreateShortCut "${FISHERIES}\(1) Fisheries (${ARCHITECTURE}).lnk" "${INVEST_DATA}\invest_fisheries.bat" "" "${INVEST_ICON}"
  CreateShortCut "${FISHERIES}\(2) Fisheries Habitat Scenario Tool (${ARCHITECTURE}).lnk" "${INVEST_DATA}\invest_fisheries_hst.bat" "" "${INVEST_ICON}"

  CreateDirectory "${HRA}"
  CreateShortCut "${HRA}\(1) Habitat Risk Assessment Preprocessor (${ARCHITECTURE}).lnk" "${INVEST_DATA}\invest_hra_preprocessor.bat" "" "${INVEST_ICON}"
  CreateShortCut "${HRA}\(2) Habitat Risk Assessment (${ARCHITECTURE}).lnk" "${INVEST_DATA}\invest_hra.bat" "" "${INVEST_ICON}"
  CreateShortCut "${SMPATH}\SDR (${ARCHITECTURE}).lnk" "${INVEST_DATA}\invest_sdr.bat" "" "${INVEST_ICON}"
  CreateShortCut "${SMPATH}\Nutrient Retention (${ARCHITECTURE}).lnk" "${INVEST_DATA}\invest_nutrient.bat" "" "${INVEST_ICON}"
  CreateShortCut "${SMPATH}\Scenario Generator (${ARCHITECTURE}).lnk" "${INVEST_DATA}\invest_scenario_generator.bat" "" "${INVEST_ICON}"

  CreateShortCut "${SMPATH}\Water Yield (${ARCHITECTURE}).lnk" "${INVEST_DATA}\invest_hydropower_water_yield.bat" "" "${INVEST_ICON}"

  CreateShortCut "${SMPATH}\RouteDEM (${ARCHITECTURE}).lnk" "${INVEST_DATA}\routedem.bat" "" "${INVEST_ICON}"
  CreateShortCut "${SMPATH}\DelineateIt (${ARCHITECTURE}).lnk" "${INVEST_DATA}\delineateit.bat" "" "${INVEST_ICON}"

  CreateDirectory "${RECREATION}"
  CreateShortCut "${RECREATION}\(1) Recreation Initialization (${ARCHITECTURE}).lnk" "${INVEST_DATA}\invest_recreation_client_init.bat" "" "${INVEST_ICON}"
  CreateShortCut "${RECREATION}\(2) Recreation Scenario (${ARCHITECTURE}).lnk" "${INVEST_DATA}\invest_recreation_client_scenario.bat" "" "${INVEST_ICON}"

  ; Write registry keys for convenient uninstallation via add/remove programs.
  ; Inspired by the example at
  ; nsis.sourceforge.net/A_simple_installer_with_start_menu_shortcut_and_uninstaller
  !define REGISTRY_PATH "Software\Microsoft\Windows\CurrentVersion\Uninstall\${PRODUCT_PUBLISHER} ${PRODUCT_NAME} ${PRODUCT_VERSION}"
  WriteRegStr HKLM "${REGISTRY_PATH}" "DisplayName"          "${PRODUCT_NAME} ${PRODUCT_VERSION}"
  WriteRegStr HKLM "${REGISTRY_PATH}" "UninstallString"      "${UNINSTALL_PATH}"
  WriteRegStr HKLM "${REGISTRY_PATH}" "QuietUninstallString" "${UNINSTALL_PATH} /S"
  WriteRegStr HKLM "${REGISTRY_PATH}" "InstallLocation"      "$INSTDIR"
  WriteRegStr HKLM "${REGISTRY_PATH}" "DisplayIcon"          "${INVEST_ICON}"
  WriteRegStr HKLM "${REGISTRY_PATH}" "Publisher"            "${PRODUCT_PUBLISHER}"
  WriteRegStr HKLM "${REGISTRY_PATH}" "URLInfoAbout"         "${PRODUCT_WEB_SITE}"
  WriteRegStr HKLM "${REGISTRY_PATH}" "DisplayVersion"       "${PRODUCT_VERSION}"
  WriteRegDWORD HKLM "${REGISTRY_PATH}" "NoModify" 1
  WriteRegDWORD HKLM "${REGISTRY_PATH}" "NoRepair" 1


  ; Actually install the information we want to disk.
  SetOutPath "$INSTDIR"
  File license.txt
  File ..\..\src\invest-natcap.default\*.tbx
  File ..\..\src\invest-natcap.default\docs\release_notes\*.txt
  File /nonfatal ..\..\doc\users-guide\build\latex\${PDF_NAME}

  SetOutPath "$INSTDIR\invest_helper_utils\"
  File /r /x *.hg* /x *.svn* ..\..\src\invest-natcap.default\utils\*

  SetOutPath "$INSTDIR\python\"
  File /r /x *.hg* /x *.svn* ..\..\src\invest-natcap.default\python\*

  SetOutPath "$INSTDIR\${INVEST_3_FOLDER}\"
  File /r /x *.hg* /x *.svn* ..\..\${INVEST_3_FOLDER}\*

;  SetOutPath "$INSTDIR\${INVEST_3_FOLDER_x64}\"
;  File /r /x *.hg* /x *.svn* ..\${INVEST_3_FOLDER_x64}\*

  SetOutPath "$INSTDIR\documentation"
  File /r /x *.hg* /x *.svn* ..\..\doc\users-guide\build\html\*

  ; If the user has provided a custom data zipfile, unzip the data.
  ${If} $LocalDataZipFile != ""
    nsisunz::UnzipToLog "$LocalDataZipFile" "$INSTDIR"
  ${EndIf}

  ; Write the install log to a text file on disk.
  StrCpy $0 "$INSTDIR\install_log.txt"
  Push $0
  Call DumpLog

SectionEnd

Section "uninstall"
  ; Need to enforce execution level as admin.  See
  ; nsis.sourceforge.net/Shortcuts_removal_fails_on_Windows_Vista
  SetShellVarContext all
  rmdir /r "$SMPROGRAMS\${PACKAGE_NAME}"

  ; Delete the installation directory on disk
  rmdir /r "$INSTDIR"

  ; Delete the entire registry key for this version of RIOS.
  DeleteRegKey HKLM "${REGISTRY_PATH}"
SectionEnd

Var SERVER_PATH
Var LocalDataZip
Var INSTALLER_DIR

!macro downloadData Title Filename AdditionalSize
  Section "${Title}"
    AddSize "${AdditionalSize}"

    ; Check to see if the user defined an 'advanced options' zipfile.
    ; If yes, then we should skip all of this checking, since we only want to use
    ; the data that was in that zip.
    ${If} $LocalDataZipFile != ""
        goto end_of_section
    ${EndIf}

    ${GetExePath} $INSTALLER_DIR
    StrCpy $LocalDataZip "$INSTALLER_DIR\sample_data\${Filename}"
;    MessageBox MB_OK "zip: $LocalDataZip"
    IfFileExists "$LocalDataZip" LocalFileExists DownloadFile
    LocalFileExists:
        nsisunz::UnzipToLog "$LocalDataZip" "$INSTDIR"
;        MessageBox MB_OK "found it locally"
       goto done
    DownloadFile:
        ;This is hard coded so that all the download data macros go to the same site
        StrCpy $SERVER_PATH "http://data.naturalcapitalproject.org/~dataportal/${DATA_LOCATION}/${SHORT_VERSION}"
        SetOutPath "$INSTDIR"
        NSISdl::download "$SERVER_PATH/${Filename}" ${Filename}
        Pop $R0 ;Get the status of the file downloaded
        StrCmp $R0 "success" got_it failed
        got_it:
           nsisunz::UnzipToLog ${Filename} "."
           Delete ${Filename}
           goto done
        failed:
           MessageBox MB_OK "Download failed: $R0 $SERVER_PATH/${Filename}. This might have happened because your Internet connection timed out, or our download server is experiencing problems.  The installation will continue normally, but you'll be missing the ${Filename} dataset in your installation.  You can manually download that later by visiting the 'Individual inVEST demo datasets' section of our download page at www.naturalcapitalproject.org."
  done:
      ; Write the install log to a text file on disk.
      StrCpy $0 "$INSTDIR\install_data_${Title}_log.txt"
      Push $0
      Call DumpLog
      end_of_section:
      SectionEnd
!macroend

SectionGroup /e "InVEST Datasets" SEC_DATA
  ;here all the numbers indicate the size of the downloads in kilobytes
  ;they were calculated by hand by decompressing all the .zip files and recording
  ;the size by hand.
  SectionGroup "Freshwater Datasets" SEC_FRESHWATER_DATA
    !insertmacro downloadData "Freshwater Base Datasets (optional for freshwater models)" "Freshwater.zip" 4710
    !insertmacro downloadData "Hydropower (optional)" "Hydropower.zip" 100
    !insertmacro downloadData "Nutrient Retention (required to run model)" "WP_Nutrient_Retention.zip" 4
    !insertmacro downloadData "SDR (required to run model)" "Sedimentation.zip" 4
  SectionGroupEnd

  SectionGroup "Marine Datasets" SEC_MARINE_DATA
    !insertmacro downloadData "Marine Base Datasets (required for many marine models)" "Marine.zip" 1784696
    !insertmacro downloadData "Aquaculture (optional)" "Aquaculture.zip" 856
    !insertmacro downloadData "Blue Carbon (optional)" "BlueCarbon.zip" 856
    !insertmacro downloadData "Coastal Protection (optional)" "CoastalProtection.zip" 117760
    !insertmacro downloadData "Fisheries (optional)" "Fisheries.zip" 784
    !insertmacro downloadData "Habitat Risk Assessment (optional)" "HabitatRiskAssess.zip" 8116
    !insertmacro downloadData "Marine Water Quality (optional)" "MarineWaterQuality.zip" 13312
    !insertmacro downloadData "Overlap Analysis (optional)" "OverlapAnalysis.zip" 3692
    !insertmacro downloadData "Scenic Quality (optional)" "ScenicQuality.zip" 9421
    !insertmacro downloadData "Wave Energy (required to run model)" "WaveEnergy.zip" 831620
    !insertmacro downloadData "Wind Energy (required to run model)" "WindEnergy.zip" 4804
    !insertmacro downloadData "Recreation (optional)" "Recreation.zip" 24
  SectionGroupEnd

  SectionGroup "Terrestrial Datasets" SEC_TERRESTRIAL_DATA
    !insertmacro downloadData "Crop Production (optional)" "CropProduction.zip" 0
    !insertmacro downloadData "GLOBIO (optional)" "globio.zip" 0
<<<<<<< HEAD
    !insertmacro downloadData "Forest Carbon Edge Effect (required for forest carbon edge model)" "forest_carbon_edge_effect.zip" 8270
    !insertmacro downloadData "Terrestrial base datasets (optional for many terrestrial)" "Terrestrial.zip" 587776
=======
    !insertmacro downloadData "Terrestrial Base Datasets (optional for many terrestrial)" "Terrestrial.zip" 587776
>>>>>>> a8036f6e
    !insertmacro downloadData "Habitat Quality (optional)" "HabitatQuality.zip" 160768
    !insertmacro downloadData "Carbon (optional)" "Carbon.zip" 728
    !insertmacro downloadData "Pollination (optional)" "Pollination.zip" 176
    !insertmacro downloadData "Timber (optional)" "Timber.zip" 644
    !insertmacro downloadData "Scenario Generator (optional)" "ScenarioGenerator.zip" 0
  SectionGroupEnd
SectionGroupEnd
<|MERGE_RESOLUTION|>--- conflicted
+++ resolved
@@ -1,415 +1,411 @@
-; Variables needed at the command line:
-; VERSION         - the version of InVEST we're building (example: 3.4.5)
-; VERSION_DISK    - the windows-safe version of InVEST we're building
-;                   This needs to be a valid filename on windows (no : , etc),
-;                   but could represent a development build.
-; INVEST_3_FOLDER - The local folder of binaries to include.
-; SHORT_VERSION   - The short version name.  Usually a tagname such as 'tip',
-;                   'default', or 3.4.5.
-; ARCHITECTURE    - The architecture we're building for.  Generally this is x86.
-; FORKNAME        - The username of the InVEST fork we're building off of.
-; DATA_LOCATION   - Where (relative to datportal) the data should be downloaded
-;                   from.
-
-!include nsProcess.nsh
-!include LogicLib.nsh
-; HM NIS Edit Wizard helper defines
-!define PRODUCT_NAME "InVEST"
-!define PRODUCT_VERSION "${VERSION} ${ARCHITECTURE}"
-!define PDF_NAME "InVEST_${SHORT_VERSION}_Documentation.pdf"
-!define PRODUCT_PUBLISHER "The Natural Capital Project"
-!define PRODUCT_WEB_SITE "http://www.naturalcapitalproject.org"
-!define MUI_COMPONENTSPAGE_NODESC
-!define PACKAGE_NAME "${PRODUCT_NAME} ${PRODUCT_VERSION}"
-
-SetCompressor zlib
-
-; MUI has some graphical files that I want to define, which must be defined
-; here before the macros are declared.
-!define MUI_WELCOMEFINISHPAGE_BITMAP "InVEST-vertical.bmp"
-!define MUI_UNWELCOMEFINISHPAGE_BITMAP "InVEST-vertical.bmp"
-!define MUI_HEADERIMAGE
-!define MUI_HEADERIMAGE_BITMAP "InVEST-header-wcvi-rocks.bmp"
-!define MUI_UNHEADERIMAGE_BITMAP "InVEST-header-wcvi-rocks.bmp"
-!define MUI_UNICON "${NSISDIR}\Contrib\Graphics\Icons\orange-uninstall.ico"
-
-; MUI 1.67 compatible ------
-!include "MUI2.nsh"
-!include "LogicLib.nsh"
-!include "x64.nsh"
-!include "FileFunc.nsh"
-!include "nsDialogs.nsh"
-
-; MUI Settings
-!define MUI_ABORTWARNING
-!define MUI_ICON "InVEST-2.ico"
-
-; Add an advanced options control for the welcome page.
-!define MUI_PAGE_CUSTOMFUNCTION_SHOW AddAdvancedOptions
-!define MUI_PAGE_CUSTOMFUNCTION_LEAVE ValidateAdvZipFile
-!insertmacro MUI_PAGE_WELCOME
-!insertmacro MUI_PAGE_LICENSE "license.rtf"
-
-!define MUI_PAGE_CUSTOMFUNCTION_PRE SkipComponents
-!insertmacro MUI_PAGE_COMPONENTS
-!insertmacro MUI_PAGE_DIRECTORY
-!insertmacro MUI_PAGE_INSTFILES
-;!define MUI_FINISHPAGE_SHOWREADME ${PDF_NAME}
-!insertmacro MUI_PAGE_FINISH
-
-; MUI Uninstaller settings---------------
-!insertmacro MUI_UNPAGE_WELCOME
-!insertmacro MUI_UNPAGE_CONFIRM
-!insertmacro MUI_UNPAGE_INSTFILES
-!insertmacro MUI_UNPAGE_FINISH
-
-; Language files
-!insertmacro MUI_LANGUAGE "English"
-
-; MUI end ------
-
-Name "${PRODUCT_NAME} ${PRODUCT_VERSION}"
-OutFile "InVEST_${FORKNAME}${VERSION_DISK}_${ARCHITECTURE}_Setup.exe"
-InstallDir "C:\InVEST_${VERSION_DISK}_${ARCHITECTURE}"
-ShowInstDetails show
-
-; This function allows us to test to see if a process is currently running.
-; If the process name passed in is actually found, a message box is presented
-; and the uninstaller should quit.
-!macro CheckProgramRunning process_name
-    ${nsProcess::FindProcess} "${process_name}.exe" $R0
-    Pop $R0
-
-    StrCmp $R0 603 +3
-        MessageBox MB_OK|MB_ICONEXCLAMATION "InVEST is still running.  Please close all InVEST models and try again."
-        Abort
-!macroend
-
-var AdvCheckbox
-var AdvFileField
-var AdvZipFile
-var LocalDataZipFile
-Function AddAdvancedOptions
-    ${NSD_CreateCheckBox} 120u -18u 15% 12u "Advanced"
-    pop $AdvCheckbox
-    ${NSD_OnClick} $AdvCheckbox EnableAdvFileSelect
-
-    ${NSD_CreateFileRequest} 175u -18u 36% 12u ""
-    pop $AdvFileField
-    ShowWindow $AdvFileField 0
-
-    ${NSD_CreateBrowseButton} 300u -18u 5% 12u "..."
-    pop $AdvZipFile
-    ${NSD_OnClick} $AdvZipFile GetZipFile
-    ShowWindow $AdvZipFile 0
-FunctionEnd
-
-Function EnableAdvFileSelect
-    ${NSD_GetState} $AdvCheckbox $0
-    ShowWindow $AdvFileField $0
-    ShowWindow $AdvZipFile $0
-FunctionEnd
-
-Function GetZipFile
-    nsDialogs::SelectFileDialog "open" "" "Zipfiles *.zip"
-    pop $0
-    ${GetFileExt} $0 $1
-    ${If} "$1" != "zip"
-        MessageBox MB_OK "File must be a zipfile"
-        Abort
-    ${EndIf}
-    ${NSD_SetText} $AdvFileField $0
-    strcpy $LocalDataZipFile $0
-FunctionEnd
-
-Function SkipComponents
-    ${If} $LocalDataZipFile != ""
-        Abort
-    ${EndIf}
-FunctionEnd
-
-Function ValidateAdvZipFile
-    ${NSD_GetText} $AdvFileField $0
-    ${If} $0 != ""
-        ${GetFileExt} $1 $0
-        ${If} $1 != "zip"
-            MessageBox MB_OK "File must be a zipfile"
-        ${EndIf}
-    ${Else}
-        strcpy $LocalDataZipFile $0
-    ${EndIf}
-FunctionEnd
-
-!define LVM_GETITEMCOUNT 0x1004
-!define LVM_GETITEMTEXT 0x102D
-
-Function DumpLog
-    Exch $5
-    Push $0
-    Push $1
-    Push $2
-    Push $3
-    Push $4
-    Push $6
-
-    FindWindow $0 "#32770" "" $HWNDPARENT
-    GetDlgItem $0 $0 1016
-    StrCmp $0 0 exit
-    FileOpen $5 $5 "w"
-    StrCmp $5 "" exit
-        SendMessage $0 ${LVM_GETITEMCOUNT} 0 0 $6
-        System::Alloc ${NSIS_MAX_STRLEN}
-        Pop $3
-        StrCpy $2 0
-        System::Call "*(i, i, i, i, i, i, i, i, i) i \
-            (0, 0, 0, 0, 0, r3, ${NSIS_MAX_STRLEN}) .r1"
-        loop: StrCmp $2 $6 done
-            System::Call "User32::SendMessageA(i, i, i, i) i \
-            ($0, ${LVM_GETITEMTEXT}, $2, r1)"
-            System::Call "*$3(&t${NSIS_MAX_STRLEN} .r4)"
-            FileWrite $5 "$4$\r$\n"
-            IntOp $2 $2 + 1
-            Goto loop
-        done:
-            FileClose $5
-            System::Free $1
-            System::Free $3
-    exit:
-        Pop $6
-        Pop $4
-        Pop $3
-        Pop $2
-        Pop $1
-        Pop $0
-        Exch $5
-FunctionEnd
-
-Function .onInit
- System::Call 'kernel32::CreateMutexA(i 0, i 0, t "InVEST ${VERSION}") i .r1 ?e'
- Pop $R0
-
- StrCmp $R0 0 +3
-   MessageBox MB_OK|MB_ICONEXCLAMATION "An InVEST ${VERSION} installer is already running."
-   Abort
-FunctionEnd
-
-Function Un.onInit
-    !insertmacro CheckProgramRunning "invest"
-FunctionEnd
-
-Section "InVEST Tools and ArcGIS toolbox" Section_InVEST_Tools
-  SetShellVarContext all
-  SectionIn RO ;require this section
-
-  !define SMPATH "$SMPROGRAMS\${PACKAGE_NAME}"
-  !define INVEST_ICON "$INSTDIR\${INVEST_3_FOLDER}\InVEST-2.ico"
-  !define INVEST_DATA "$INSTDIR\${INVEST_3_FOLDER}"
-  !define RECREATION "${SMPATH}\Recreation"
-  !define OVERLAP "${SMPATH}\Overlap Analysis"
-  !define HRA "${SMPATH}\Habitat Risk Assessment"
-  !define BLUECARBON "${SMPATH}\Blue Carbon"
-  !define FISHERIES "${SMPATH}\Fisheries"
-  !define HYDROPOWER "${SMPATH}\Hydropower"
-
-  ; Write the uninstaller to disk
-  SetOutPath "$INSTDIR"
-  !define UNINSTALL_PATH "$INSTDIR\Uninstall_${VERSION_DISK}.exe"
-  writeUninstaller "${UNINSTALL_PATH}"
-
-  ; Create start  menu shortcuts.
-  ; These shortcut paths are set in the appropriate places based on the SetShellVarConext flag.
-  ; This flag is automatically set based on the MULTIUSER installation mode selected by the user.
-  SetOutPath "$INSTDIR\${INVEST_3_FOLDER}"
-
-  CreateDirectory "${SMPATH}"
-  CreateShortCut "${SMPATH}\Crop Production (unstable) (${ARCHITECTURE}).lnk" "${INVEST_DATA}\invest_crop_production.bat" "" "${INVEST_ICON}"
-  CreateShortCut "${SMPATH}\Scenic Quality (unstable) (${ARCHITECTURE}).lnk" "${INVEST_DATA}\invest_scenic_quality.bat" "" "${INVEST_ICON}"
-  CreateShortCut "${SMPATH}\Habitat Quality (${ARCHITECTURE}).lnk" "${INVEST_DATA}\invest_habitat_quality.bat" "" "${INVEST_ICON}"
-  CreateShortCut "${SMPATH}\Carbon (${ARCHITECTURE}).lnk" "${INVEST_DATA}\invest_carbon.bat" "" "${INVEST_ICON}"
-  CreateShortCut "${SMPATH}\Forest Carbon Edge Effect (${ARCHITECTURE}).lnk" "${INVEST_DATA}\invest_forest_carbon_edge_effect.bat" "" "${INVEST_ICON}"
-  CreateShortCut "${SMPATH}\GLOBIO (${ARCHITECTURE}).lnk" "${INVEST_DATA}\invest_globio.bat" "" "${INVEST_ICON}"
-  CreateShortCut "${SMPATH}\Pollination (${ARCHITECTURE}).lnk" "${INVEST_DATA}\invest_pollination.bat" "" "${INVEST_ICON}"
-  CreateShortCut "${SMPATH}\Timber (${ARCHITECTURE}).lnk" "${INVEST_DATA}\invest_timber.bat" "" "${INVEST_ICON}"
-  CreateShortCut "${SMPATH}\Finfish Aquaculture (${ARCHITECTURE}).lnk" "${INVEST_DATA}\invest_finfish_aquaculture.bat" "" "${INVEST_ICON}"
-  CreateShortCut "${SMPATH}\Marine Water Quality (${ARCHITECTURE}).lnk" "${INVEST_DATA}\invest_marine_water_quality_biophysical.bat" "" "${INVEST_ICON}"
-  CreateDirectory "${OVERLAP}"
-  CreateShortCut "${OVERLAP}\Overlap Analysis (Management Zones) (${ARCHITECTURE}).lnk" "${INVEST_DATA}\invest_overlap_analysis_mz.bat" "" "${INVEST_ICON}"
-  CreateShortCut "${OVERLAP}\Overlap Analysis (${ARCHITECTURE}).lnk" "${INVEST_DATA}\invest_overlap_analysis.bat" "" "${INVEST_ICON}"
-  CreateShortCut "${SMPATH}\Wave Energy (${ARCHITECTURE}).lnk" "${INVEST_DATA}\invest_wave_energy.bat" "" "${INVEST_ICON}"
-  CreateShortCut "${SMPATH}\Wind Energy (${ARCHITECTURE}).lnk" "${INVEST_DATA}\invest_wind_energy.bat" "" "${INVEST_ICON}"
-  CreateShortCut "${SMPATH}\Coastal Vulnerability (${ARCHITECTURE}).lnk" "${INVEST_DATA}\invest_coastal_vulnerability.bat" "" "${INVEST_ICON}"
-
-  CreateDirectory "${BLUECARBON}"
-  CreateShortCut "${BLUECARBON}\(1) Blue Carbon Preprocessor (${ARCHITECTURE}).lnk" "${INVEST_DATA}\invest_blue_carbon_preprocessor.bat" "" "${INVEST_ICON}"
-  CreateShortCut "${BLUECARBON}\(2) Blue Carbon Calculator (${ARCHITECTURE}).lnk" "${INVEST_DATA}\invest_blue_carbon.bat" "" "${INVEST_ICON}"
-
-  CreateDirectory "${FISHERIES}"
-  CreateShortCut "${FISHERIES}\(1) Fisheries (${ARCHITECTURE}).lnk" "${INVEST_DATA}\invest_fisheries.bat" "" "${INVEST_ICON}"
-  CreateShortCut "${FISHERIES}\(2) Fisheries Habitat Scenario Tool (${ARCHITECTURE}).lnk" "${INVEST_DATA}\invest_fisheries_hst.bat" "" "${INVEST_ICON}"
-
-  CreateDirectory "${HRA}"
-  CreateShortCut "${HRA}\(1) Habitat Risk Assessment Preprocessor (${ARCHITECTURE}).lnk" "${INVEST_DATA}\invest_hra_preprocessor.bat" "" "${INVEST_ICON}"
-  CreateShortCut "${HRA}\(2) Habitat Risk Assessment (${ARCHITECTURE}).lnk" "${INVEST_DATA}\invest_hra.bat" "" "${INVEST_ICON}"
-  CreateShortCut "${SMPATH}\SDR (${ARCHITECTURE}).lnk" "${INVEST_DATA}\invest_sdr.bat" "" "${INVEST_ICON}"
-  CreateShortCut "${SMPATH}\Nutrient Retention (${ARCHITECTURE}).lnk" "${INVEST_DATA}\invest_nutrient.bat" "" "${INVEST_ICON}"
-  CreateShortCut "${SMPATH}\Scenario Generator (${ARCHITECTURE}).lnk" "${INVEST_DATA}\invest_scenario_generator.bat" "" "${INVEST_ICON}"
-
-  CreateShortCut "${SMPATH}\Water Yield (${ARCHITECTURE}).lnk" "${INVEST_DATA}\invest_hydropower_water_yield.bat" "" "${INVEST_ICON}"
-
-  CreateShortCut "${SMPATH}\RouteDEM (${ARCHITECTURE}).lnk" "${INVEST_DATA}\routedem.bat" "" "${INVEST_ICON}"
-  CreateShortCut "${SMPATH}\DelineateIt (${ARCHITECTURE}).lnk" "${INVEST_DATA}\delineateit.bat" "" "${INVEST_ICON}"
-
-  CreateDirectory "${RECREATION}"
-  CreateShortCut "${RECREATION}\(1) Recreation Initialization (${ARCHITECTURE}).lnk" "${INVEST_DATA}\invest_recreation_client_init.bat" "" "${INVEST_ICON}"
-  CreateShortCut "${RECREATION}\(2) Recreation Scenario (${ARCHITECTURE}).lnk" "${INVEST_DATA}\invest_recreation_client_scenario.bat" "" "${INVEST_ICON}"
-
-  ; Write registry keys for convenient uninstallation via add/remove programs.
-  ; Inspired by the example at
-  ; nsis.sourceforge.net/A_simple_installer_with_start_menu_shortcut_and_uninstaller
-  !define REGISTRY_PATH "Software\Microsoft\Windows\CurrentVersion\Uninstall\${PRODUCT_PUBLISHER} ${PRODUCT_NAME} ${PRODUCT_VERSION}"
-  WriteRegStr HKLM "${REGISTRY_PATH}" "DisplayName"          "${PRODUCT_NAME} ${PRODUCT_VERSION}"
-  WriteRegStr HKLM "${REGISTRY_PATH}" "UninstallString"      "${UNINSTALL_PATH}"
-  WriteRegStr HKLM "${REGISTRY_PATH}" "QuietUninstallString" "${UNINSTALL_PATH} /S"
-  WriteRegStr HKLM "${REGISTRY_PATH}" "InstallLocation"      "$INSTDIR"
-  WriteRegStr HKLM "${REGISTRY_PATH}" "DisplayIcon"          "${INVEST_ICON}"
-  WriteRegStr HKLM "${REGISTRY_PATH}" "Publisher"            "${PRODUCT_PUBLISHER}"
-  WriteRegStr HKLM "${REGISTRY_PATH}" "URLInfoAbout"         "${PRODUCT_WEB_SITE}"
-  WriteRegStr HKLM "${REGISTRY_PATH}" "DisplayVersion"       "${PRODUCT_VERSION}"
-  WriteRegDWORD HKLM "${REGISTRY_PATH}" "NoModify" 1
-  WriteRegDWORD HKLM "${REGISTRY_PATH}" "NoRepair" 1
-
-
-  ; Actually install the information we want to disk.
-  SetOutPath "$INSTDIR"
-  File license.txt
-  File ..\..\src\invest-natcap.default\*.tbx
-  File ..\..\src\invest-natcap.default\docs\release_notes\*.txt
-  File /nonfatal ..\..\doc\users-guide\build\latex\${PDF_NAME}
-
-  SetOutPath "$INSTDIR\invest_helper_utils\"
-  File /r /x *.hg* /x *.svn* ..\..\src\invest-natcap.default\utils\*
-
-  SetOutPath "$INSTDIR\python\"
-  File /r /x *.hg* /x *.svn* ..\..\src\invest-natcap.default\python\*
-
-  SetOutPath "$INSTDIR\${INVEST_3_FOLDER}\"
-  File /r /x *.hg* /x *.svn* ..\..\${INVEST_3_FOLDER}\*
-
-;  SetOutPath "$INSTDIR\${INVEST_3_FOLDER_x64}\"
-;  File /r /x *.hg* /x *.svn* ..\${INVEST_3_FOLDER_x64}\*
-
-  SetOutPath "$INSTDIR\documentation"
-  File /r /x *.hg* /x *.svn* ..\..\doc\users-guide\build\html\*
-
-  ; If the user has provided a custom data zipfile, unzip the data.
-  ${If} $LocalDataZipFile != ""
-    nsisunz::UnzipToLog "$LocalDataZipFile" "$INSTDIR"
-  ${EndIf}
-
-  ; Write the install log to a text file on disk.
-  StrCpy $0 "$INSTDIR\install_log.txt"
-  Push $0
-  Call DumpLog
-
-SectionEnd
-
-Section "uninstall"
-  ; Need to enforce execution level as admin.  See
-  ; nsis.sourceforge.net/Shortcuts_removal_fails_on_Windows_Vista
-  SetShellVarContext all
-  rmdir /r "$SMPROGRAMS\${PACKAGE_NAME}"
-
-  ; Delete the installation directory on disk
-  rmdir /r "$INSTDIR"
-
-  ; Delete the entire registry key for this version of RIOS.
-  DeleteRegKey HKLM "${REGISTRY_PATH}"
-SectionEnd
-
-Var SERVER_PATH
-Var LocalDataZip
-Var INSTALLER_DIR
-
-!macro downloadData Title Filename AdditionalSize
-  Section "${Title}"
-    AddSize "${AdditionalSize}"
-
-    ; Check to see if the user defined an 'advanced options' zipfile.
-    ; If yes, then we should skip all of this checking, since we only want to use
-    ; the data that was in that zip.
-    ${If} $LocalDataZipFile != ""
-        goto end_of_section
-    ${EndIf}
-
-    ${GetExePath} $INSTALLER_DIR
-    StrCpy $LocalDataZip "$INSTALLER_DIR\sample_data\${Filename}"
-;    MessageBox MB_OK "zip: $LocalDataZip"
-    IfFileExists "$LocalDataZip" LocalFileExists DownloadFile
-    LocalFileExists:
-        nsisunz::UnzipToLog "$LocalDataZip" "$INSTDIR"
-;        MessageBox MB_OK "found it locally"
-       goto done
-    DownloadFile:
-        ;This is hard coded so that all the download data macros go to the same site
-        StrCpy $SERVER_PATH "http://data.naturalcapitalproject.org/~dataportal/${DATA_LOCATION}/${SHORT_VERSION}"
-        SetOutPath "$INSTDIR"
-        NSISdl::download "$SERVER_PATH/${Filename}" ${Filename}
-        Pop $R0 ;Get the status of the file downloaded
-        StrCmp $R0 "success" got_it failed
-        got_it:
-           nsisunz::UnzipToLog ${Filename} "."
-           Delete ${Filename}
-           goto done
-        failed:
-           MessageBox MB_OK "Download failed: $R0 $SERVER_PATH/${Filename}. This might have happened because your Internet connection timed out, or our download server is experiencing problems.  The installation will continue normally, but you'll be missing the ${Filename} dataset in your installation.  You can manually download that later by visiting the 'Individual inVEST demo datasets' section of our download page at www.naturalcapitalproject.org."
-  done:
-      ; Write the install log to a text file on disk.
-      StrCpy $0 "$INSTDIR\install_data_${Title}_log.txt"
-      Push $0
-      Call DumpLog
-      end_of_section:
-      SectionEnd
-!macroend
-
-SectionGroup /e "InVEST Datasets" SEC_DATA
-  ;here all the numbers indicate the size of the downloads in kilobytes
-  ;they were calculated by hand by decompressing all the .zip files and recording
-  ;the size by hand.
-  SectionGroup "Freshwater Datasets" SEC_FRESHWATER_DATA
-    !insertmacro downloadData "Freshwater Base Datasets (optional for freshwater models)" "Freshwater.zip" 4710
-    !insertmacro downloadData "Hydropower (optional)" "Hydropower.zip" 100
-    !insertmacro downloadData "Nutrient Retention (required to run model)" "WP_Nutrient_Retention.zip" 4
-    !insertmacro downloadData "SDR (required to run model)" "Sedimentation.zip" 4
-  SectionGroupEnd
-
-  SectionGroup "Marine Datasets" SEC_MARINE_DATA
-    !insertmacro downloadData "Marine Base Datasets (required for many marine models)" "Marine.zip" 1784696
-    !insertmacro downloadData "Aquaculture (optional)" "Aquaculture.zip" 856
-    !insertmacro downloadData "Blue Carbon (optional)" "BlueCarbon.zip" 856
-    !insertmacro downloadData "Coastal Protection (optional)" "CoastalProtection.zip" 117760
-    !insertmacro downloadData "Fisheries (optional)" "Fisheries.zip" 784
-    !insertmacro downloadData "Habitat Risk Assessment (optional)" "HabitatRiskAssess.zip" 8116
-    !insertmacro downloadData "Marine Water Quality (optional)" "MarineWaterQuality.zip" 13312
-    !insertmacro downloadData "Overlap Analysis (optional)" "OverlapAnalysis.zip" 3692
-    !insertmacro downloadData "Scenic Quality (optional)" "ScenicQuality.zip" 9421
-    !insertmacro downloadData "Wave Energy (required to run model)" "WaveEnergy.zip" 831620
-    !insertmacro downloadData "Wind Energy (required to run model)" "WindEnergy.zip" 4804
-    !insertmacro downloadData "Recreation (optional)" "Recreation.zip" 24
-  SectionGroupEnd
-
-  SectionGroup "Terrestrial Datasets" SEC_TERRESTRIAL_DATA
-    !insertmacro downloadData "Crop Production (optional)" "CropProduction.zip" 0
-    !insertmacro downloadData "GLOBIO (optional)" "globio.zip" 0
-<<<<<<< HEAD
-    !insertmacro downloadData "Forest Carbon Edge Effect (required for forest carbon edge model)" "forest_carbon_edge_effect.zip" 8270
-    !insertmacro downloadData "Terrestrial base datasets (optional for many terrestrial)" "Terrestrial.zip" 587776
-=======
-    !insertmacro downloadData "Terrestrial Base Datasets (optional for many terrestrial)" "Terrestrial.zip" 587776
->>>>>>> a8036f6e
-    !insertmacro downloadData "Habitat Quality (optional)" "HabitatQuality.zip" 160768
-    !insertmacro downloadData "Carbon (optional)" "Carbon.zip" 728
-    !insertmacro downloadData "Pollination (optional)" "Pollination.zip" 176
-    !insertmacro downloadData "Timber (optional)" "Timber.zip" 644
-    !insertmacro downloadData "Scenario Generator (optional)" "ScenarioGenerator.zip" 0
-  SectionGroupEnd
-SectionGroupEnd
+; Variables needed at the command line:
+; VERSION         - the version of InVEST we're building (example: 3.4.5)
+; VERSION_DISK    - the windows-safe version of InVEST we're building
+;                   This needs to be a valid filename on windows (no : , etc),
+;                   but could represent a development build.
+; INVEST_3_FOLDER - The local folder of binaries to include.
+; SHORT_VERSION   - The short version name.  Usually a tagname such as 'tip',
+;                   'default', or 3.4.5.
+; ARCHITECTURE    - The architecture we're building for.  Generally this is x86.
+; FORKNAME        - The username of the InVEST fork we're building off of.
+; DATA_LOCATION   - Where (relative to datportal) the data should be downloaded
+;                   from.
+
+!include nsProcess.nsh
+!include LogicLib.nsh
+; HM NIS Edit Wizard helper defines
+!define PRODUCT_NAME "InVEST"
+!define PRODUCT_VERSION "${VERSION} ${ARCHITECTURE}"
+!define PDF_NAME "InVEST_${SHORT_VERSION}_Documentation.pdf"
+!define PRODUCT_PUBLISHER "The Natural Capital Project"
+!define PRODUCT_WEB_SITE "http://www.naturalcapitalproject.org"
+!define MUI_COMPONENTSPAGE_NODESC
+!define PACKAGE_NAME "${PRODUCT_NAME} ${PRODUCT_VERSION}"
+
+SetCompressor zlib
+
+; MUI has some graphical files that I want to define, which must be defined
+; here before the macros are declared.
+!define MUI_WELCOMEFINISHPAGE_BITMAP "InVEST-vertical.bmp"
+!define MUI_UNWELCOMEFINISHPAGE_BITMAP "InVEST-vertical.bmp"
+!define MUI_HEADERIMAGE
+!define MUI_HEADERIMAGE_BITMAP "InVEST-header-wcvi-rocks.bmp"
+!define MUI_UNHEADERIMAGE_BITMAP "InVEST-header-wcvi-rocks.bmp"
+!define MUI_UNICON "${NSISDIR}\Contrib\Graphics\Icons\orange-uninstall.ico"
+
+; MUI 1.67 compatible ------
+!include "MUI2.nsh"
+!include "LogicLib.nsh"
+!include "x64.nsh"
+!include "FileFunc.nsh"
+!include "nsDialogs.nsh"
+
+; MUI Settings
+!define MUI_ABORTWARNING
+!define MUI_ICON "InVEST-2.ico"
+
+; Add an advanced options control for the welcome page.
+!define MUI_PAGE_CUSTOMFUNCTION_SHOW AddAdvancedOptions
+!define MUI_PAGE_CUSTOMFUNCTION_LEAVE ValidateAdvZipFile
+!insertmacro MUI_PAGE_WELCOME
+!insertmacro MUI_PAGE_LICENSE "license.rtf"
+
+!define MUI_PAGE_CUSTOMFUNCTION_PRE SkipComponents
+!insertmacro MUI_PAGE_COMPONENTS
+!insertmacro MUI_PAGE_DIRECTORY
+!insertmacro MUI_PAGE_INSTFILES
+;!define MUI_FINISHPAGE_SHOWREADME ${PDF_NAME}
+!insertmacro MUI_PAGE_FINISH
+
+; MUI Uninstaller settings---------------
+!insertmacro MUI_UNPAGE_WELCOME
+!insertmacro MUI_UNPAGE_CONFIRM
+!insertmacro MUI_UNPAGE_INSTFILES
+!insertmacro MUI_UNPAGE_FINISH
+
+; Language files
+!insertmacro MUI_LANGUAGE "English"
+
+; MUI end ------
+
+Name "${PRODUCT_NAME} ${PRODUCT_VERSION}"
+OutFile "InVEST_${FORKNAME}${VERSION_DISK}_${ARCHITECTURE}_Setup.exe"
+InstallDir "C:\InVEST_${VERSION_DISK}_${ARCHITECTURE}"
+ShowInstDetails show
+
+; This function allows us to test to see if a process is currently running.
+; If the process name passed in is actually found, a message box is presented
+; and the uninstaller should quit.
+!macro CheckProgramRunning process_name
+    ${nsProcess::FindProcess} "${process_name}.exe" $R0
+    Pop $R0
+
+    StrCmp $R0 603 +3
+        MessageBox MB_OK|MB_ICONEXCLAMATION "InVEST is still running.  Please close all InVEST models and try again."
+        Abort
+!macroend
+
+var AdvCheckbox
+var AdvFileField
+var AdvZipFile
+var LocalDataZipFile
+Function AddAdvancedOptions
+    ${NSD_CreateCheckBox} 120u -18u 15% 12u "Advanced"
+    pop $AdvCheckbox
+    ${NSD_OnClick} $AdvCheckbox EnableAdvFileSelect
+
+    ${NSD_CreateFileRequest} 175u -18u 36% 12u ""
+    pop $AdvFileField
+    ShowWindow $AdvFileField 0
+
+    ${NSD_CreateBrowseButton} 300u -18u 5% 12u "..."
+    pop $AdvZipFile
+    ${NSD_OnClick} $AdvZipFile GetZipFile
+    ShowWindow $AdvZipFile 0
+FunctionEnd
+
+Function EnableAdvFileSelect
+    ${NSD_GetState} $AdvCheckbox $0
+    ShowWindow $AdvFileField $0
+    ShowWindow $AdvZipFile $0
+FunctionEnd
+
+Function GetZipFile
+    nsDialogs::SelectFileDialog "open" "" "Zipfiles *.zip"
+    pop $0
+    ${GetFileExt} $0 $1
+    ${If} "$1" != "zip"
+        MessageBox MB_OK "File must be a zipfile"
+        Abort
+    ${EndIf}
+    ${NSD_SetText} $AdvFileField $0
+    strcpy $LocalDataZipFile $0
+FunctionEnd
+
+Function SkipComponents
+    ${If} $LocalDataZipFile != ""
+        Abort
+    ${EndIf}
+FunctionEnd
+
+Function ValidateAdvZipFile
+    ${NSD_GetText} $AdvFileField $0
+    ${If} $0 != ""
+        ${GetFileExt} $1 $0
+        ${If} $1 != "zip"
+            MessageBox MB_OK "File must be a zipfile"
+        ${EndIf}
+    ${Else}
+        strcpy $LocalDataZipFile $0
+    ${EndIf}
+FunctionEnd
+
+!define LVM_GETITEMCOUNT 0x1004
+!define LVM_GETITEMTEXT 0x102D
+
+Function DumpLog
+    Exch $5
+    Push $0
+    Push $1
+    Push $2
+    Push $3
+    Push $4
+    Push $6
+
+    FindWindow $0 "#32770" "" $HWNDPARENT
+    GetDlgItem $0 $0 1016
+    StrCmp $0 0 exit
+    FileOpen $5 $5 "w"
+    StrCmp $5 "" exit
+        SendMessage $0 ${LVM_GETITEMCOUNT} 0 0 $6
+        System::Alloc ${NSIS_MAX_STRLEN}
+        Pop $3
+        StrCpy $2 0
+        System::Call "*(i, i, i, i, i, i, i, i, i) i \
+            (0, 0, 0, 0, 0, r3, ${NSIS_MAX_STRLEN}) .r1"
+        loop: StrCmp $2 $6 done
+            System::Call "User32::SendMessageA(i, i, i, i) i \
+            ($0, ${LVM_GETITEMTEXT}, $2, r1)"
+            System::Call "*$3(&t${NSIS_MAX_STRLEN} .r4)"
+            FileWrite $5 "$4$\r$\n"
+            IntOp $2 $2 + 1
+            Goto loop
+        done:
+            FileClose $5
+            System::Free $1
+            System::Free $3
+    exit:
+        Pop $6
+        Pop $4
+        Pop $3
+        Pop $2
+        Pop $1
+        Pop $0
+        Exch $5
+FunctionEnd
+
+Function .onInit
+ System::Call 'kernel32::CreateMutexA(i 0, i 0, t "InVEST ${VERSION}") i .r1 ?e'
+ Pop $R0
+
+ StrCmp $R0 0 +3
+   MessageBox MB_OK|MB_ICONEXCLAMATION "An InVEST ${VERSION} installer is already running."
+   Abort
+FunctionEnd
+
+Function Un.onInit
+    !insertmacro CheckProgramRunning "invest"
+FunctionEnd
+
+Section "InVEST Tools and ArcGIS toolbox" Section_InVEST_Tools
+  SetShellVarContext all
+  SectionIn RO ;require this section
+
+  !define SMPATH "$SMPROGRAMS\${PACKAGE_NAME}"
+  !define INVEST_ICON "$INSTDIR\${INVEST_3_FOLDER}\InVEST-2.ico"
+  !define INVEST_DATA "$INSTDIR\${INVEST_3_FOLDER}"
+  !define RECREATION "${SMPATH}\Recreation"
+  !define OVERLAP "${SMPATH}\Overlap Analysis"
+  !define HRA "${SMPATH}\Habitat Risk Assessment"
+  !define BLUECARBON "${SMPATH}\Blue Carbon"
+  !define FISHERIES "${SMPATH}\Fisheries"
+  !define HYDROPOWER "${SMPATH}\Hydropower"
+
+  ; Write the uninstaller to disk
+  SetOutPath "$INSTDIR"
+  !define UNINSTALL_PATH "$INSTDIR\Uninstall_${VERSION_DISK}.exe"
+  writeUninstaller "${UNINSTALL_PATH}"
+
+  ; Create start  menu shortcuts.
+  ; These shortcut paths are set in the appropriate places based on the SetShellVarConext flag.
+  ; This flag is automatically set based on the MULTIUSER installation mode selected by the user.
+  SetOutPath "$INSTDIR\${INVEST_3_FOLDER}"
+
+  CreateDirectory "${SMPATH}"
+  CreateShortCut "${SMPATH}\Crop Production (unstable) (${ARCHITECTURE}).lnk" "${INVEST_DATA}\invest_crop_production.bat" "" "${INVEST_ICON}"
+  CreateShortCut "${SMPATH}\Scenic Quality (unstable) (${ARCHITECTURE}).lnk" "${INVEST_DATA}\invest_scenic_quality.bat" "" "${INVEST_ICON}"
+  CreateShortCut "${SMPATH}\Habitat Quality (${ARCHITECTURE}).lnk" "${INVEST_DATA}\invest_habitat_quality.bat" "" "${INVEST_ICON}"
+  CreateShortCut "${SMPATH}\Carbon (${ARCHITECTURE}).lnk" "${INVEST_DATA}\invest_carbon.bat" "" "${INVEST_ICON}"
+  CreateShortCut "${SMPATH}\Forest Carbon Edge Effect (${ARCHITECTURE}).lnk" "${INVEST_DATA}\invest_forest_carbon_edge_effect.bat" "" "${INVEST_ICON}"
+  CreateShortCut "${SMPATH}\GLOBIO (${ARCHITECTURE}).lnk" "${INVEST_DATA}\invest_globio.bat" "" "${INVEST_ICON}"
+  CreateShortCut "${SMPATH}\Pollination (${ARCHITECTURE}).lnk" "${INVEST_DATA}\invest_pollination.bat" "" "${INVEST_ICON}"
+  CreateShortCut "${SMPATH}\Timber (${ARCHITECTURE}).lnk" "${INVEST_DATA}\invest_timber.bat" "" "${INVEST_ICON}"
+  CreateShortCut "${SMPATH}\Finfish Aquaculture (${ARCHITECTURE}).lnk" "${INVEST_DATA}\invest_finfish_aquaculture.bat" "" "${INVEST_ICON}"
+  CreateShortCut "${SMPATH}\Marine Water Quality (${ARCHITECTURE}).lnk" "${INVEST_DATA}\invest_marine_water_quality_biophysical.bat" "" "${INVEST_ICON}"
+  CreateDirectory "${OVERLAP}"
+  CreateShortCut "${OVERLAP}\Overlap Analysis (Management Zones) (${ARCHITECTURE}).lnk" "${INVEST_DATA}\invest_overlap_analysis_mz.bat" "" "${INVEST_ICON}"
+  CreateShortCut "${OVERLAP}\Overlap Analysis (${ARCHITECTURE}).lnk" "${INVEST_DATA}\invest_overlap_analysis.bat" "" "${INVEST_ICON}"
+  CreateShortCut "${SMPATH}\Wave Energy (${ARCHITECTURE}).lnk" "${INVEST_DATA}\invest_wave_energy.bat" "" "${INVEST_ICON}"
+  CreateShortCut "${SMPATH}\Wind Energy (${ARCHITECTURE}).lnk" "${INVEST_DATA}\invest_wind_energy.bat" "" "${INVEST_ICON}"
+  CreateShortCut "${SMPATH}\Coastal Vulnerability (${ARCHITECTURE}).lnk" "${INVEST_DATA}\invest_coastal_vulnerability.bat" "" "${INVEST_ICON}"
+
+  CreateDirectory "${BLUECARBON}"
+  CreateShortCut "${BLUECARBON}\(1) Blue Carbon Preprocessor (${ARCHITECTURE}).lnk" "${INVEST_DATA}\invest_blue_carbon_preprocessor.bat" "" "${INVEST_ICON}"
+  CreateShortCut "${BLUECARBON}\(2) Blue Carbon Calculator (${ARCHITECTURE}).lnk" "${INVEST_DATA}\invest_blue_carbon.bat" "" "${INVEST_ICON}"
+
+  CreateDirectory "${FISHERIES}"
+  CreateShortCut "${FISHERIES}\(1) Fisheries (${ARCHITECTURE}).lnk" "${INVEST_DATA}\invest_fisheries.bat" "" "${INVEST_ICON}"
+  CreateShortCut "${FISHERIES}\(2) Fisheries Habitat Scenario Tool (${ARCHITECTURE}).lnk" "${INVEST_DATA}\invest_fisheries_hst.bat" "" "${INVEST_ICON}"
+
+  CreateDirectory "${HRA}"
+  CreateShortCut "${HRA}\(1) Habitat Risk Assessment Preprocessor (${ARCHITECTURE}).lnk" "${INVEST_DATA}\invest_hra_preprocessor.bat" "" "${INVEST_ICON}"
+  CreateShortCut "${HRA}\(2) Habitat Risk Assessment (${ARCHITECTURE}).lnk" "${INVEST_DATA}\invest_hra.bat" "" "${INVEST_ICON}"
+  CreateShortCut "${SMPATH}\SDR (${ARCHITECTURE}).lnk" "${INVEST_DATA}\invest_sdr.bat" "" "${INVEST_ICON}"
+  CreateShortCut "${SMPATH}\Nutrient Retention (${ARCHITECTURE}).lnk" "${INVEST_DATA}\invest_nutrient.bat" "" "${INVEST_ICON}"
+  CreateShortCut "${SMPATH}\Scenario Generator (${ARCHITECTURE}).lnk" "${INVEST_DATA}\invest_scenario_generator.bat" "" "${INVEST_ICON}"
+
+  CreateShortCut "${SMPATH}\Water Yield (${ARCHITECTURE}).lnk" "${INVEST_DATA}\invest_hydropower_water_yield.bat" "" "${INVEST_ICON}"
+
+  CreateShortCut "${SMPATH}\RouteDEM (${ARCHITECTURE}).lnk" "${INVEST_DATA}\routedem.bat" "" "${INVEST_ICON}"
+  CreateShortCut "${SMPATH}\DelineateIt (${ARCHITECTURE}).lnk" "${INVEST_DATA}\delineateit.bat" "" "${INVEST_ICON}"
+
+  CreateDirectory "${RECREATION}"
+  CreateShortCut "${RECREATION}\(1) Recreation Initialization (${ARCHITECTURE}).lnk" "${INVEST_DATA}\invest_recreation_client_init.bat" "" "${INVEST_ICON}"
+  CreateShortCut "${RECREATION}\(2) Recreation Scenario (${ARCHITECTURE}).lnk" "${INVEST_DATA}\invest_recreation_client_scenario.bat" "" "${INVEST_ICON}"
+
+  ; Write registry keys for convenient uninstallation via add/remove programs.
+  ; Inspired by the example at
+  ; nsis.sourceforge.net/A_simple_installer_with_start_menu_shortcut_and_uninstaller
+  !define REGISTRY_PATH "Software\Microsoft\Windows\CurrentVersion\Uninstall\${PRODUCT_PUBLISHER} ${PRODUCT_NAME} ${PRODUCT_VERSION}"
+  WriteRegStr HKLM "${REGISTRY_PATH}" "DisplayName"          "${PRODUCT_NAME} ${PRODUCT_VERSION}"
+  WriteRegStr HKLM "${REGISTRY_PATH}" "UninstallString"      "${UNINSTALL_PATH}"
+  WriteRegStr HKLM "${REGISTRY_PATH}" "QuietUninstallString" "${UNINSTALL_PATH} /S"
+  WriteRegStr HKLM "${REGISTRY_PATH}" "InstallLocation"      "$INSTDIR"
+  WriteRegStr HKLM "${REGISTRY_PATH}" "DisplayIcon"          "${INVEST_ICON}"
+  WriteRegStr HKLM "${REGISTRY_PATH}" "Publisher"            "${PRODUCT_PUBLISHER}"
+  WriteRegStr HKLM "${REGISTRY_PATH}" "URLInfoAbout"         "${PRODUCT_WEB_SITE}"
+  WriteRegStr HKLM "${REGISTRY_PATH}" "DisplayVersion"       "${PRODUCT_VERSION}"
+  WriteRegDWORD HKLM "${REGISTRY_PATH}" "NoModify" 1
+  WriteRegDWORD HKLM "${REGISTRY_PATH}" "NoRepair" 1
+
+
+  ; Actually install the information we want to disk.
+  SetOutPath "$INSTDIR"
+  File license.txt
+  File ..\..\src\invest-natcap.default\*.tbx
+  File ..\..\src\invest-natcap.default\docs\release_notes\*.txt
+  File /nonfatal ..\..\doc\users-guide\build\latex\${PDF_NAME}
+
+  SetOutPath "$INSTDIR\invest_helper_utils\"
+  File /r /x *.hg* /x *.svn* ..\..\src\invest-natcap.default\utils\*
+
+  SetOutPath "$INSTDIR\python\"
+  File /r /x *.hg* /x *.svn* ..\..\src\invest-natcap.default\python\*
+
+  SetOutPath "$INSTDIR\${INVEST_3_FOLDER}\"
+  File /r /x *.hg* /x *.svn* ..\..\${INVEST_3_FOLDER}\*
+
+;  SetOutPath "$INSTDIR\${INVEST_3_FOLDER_x64}\"
+;  File /r /x *.hg* /x *.svn* ..\${INVEST_3_FOLDER_x64}\*
+
+  SetOutPath "$INSTDIR\documentation"
+  File /r /x *.hg* /x *.svn* ..\..\doc\users-guide\build\html\*
+
+  ; If the user has provided a custom data zipfile, unzip the data.
+  ${If} $LocalDataZipFile != ""
+    nsisunz::UnzipToLog "$LocalDataZipFile" "$INSTDIR"
+  ${EndIf}
+
+  ; Write the install log to a text file on disk.
+  StrCpy $0 "$INSTDIR\install_log.txt"
+  Push $0
+  Call DumpLog
+
+SectionEnd
+
+Section "uninstall"
+  ; Need to enforce execution level as admin.  See
+  ; nsis.sourceforge.net/Shortcuts_removal_fails_on_Windows_Vista
+  SetShellVarContext all
+  rmdir /r "$SMPROGRAMS\${PACKAGE_NAME}"
+
+  ; Delete the installation directory on disk
+  rmdir /r "$INSTDIR"
+
+  ; Delete the entire registry key for this version of RIOS.
+  DeleteRegKey HKLM "${REGISTRY_PATH}"
+SectionEnd
+
+Var SERVER_PATH
+Var LocalDataZip
+Var INSTALLER_DIR
+
+!macro downloadData Title Filename AdditionalSize
+  Section "${Title}"
+    AddSize "${AdditionalSize}"
+
+    ; Check to see if the user defined an 'advanced options' zipfile.
+    ; If yes, then we should skip all of this checking, since we only want to use
+    ; the data that was in that zip.
+    ${If} $LocalDataZipFile != ""
+        goto end_of_section
+    ${EndIf}
+
+    ${GetExePath} $INSTALLER_DIR
+    StrCpy $LocalDataZip "$INSTALLER_DIR\sample_data\${Filename}"
+;    MessageBox MB_OK "zip: $LocalDataZip"
+    IfFileExists "$LocalDataZip" LocalFileExists DownloadFile
+    LocalFileExists:
+        nsisunz::UnzipToLog "$LocalDataZip" "$INSTDIR"
+;        MessageBox MB_OK "found it locally"
+       goto done
+    DownloadFile:
+        ;This is hard coded so that all the download data macros go to the same site
+        StrCpy $SERVER_PATH "http://data.naturalcapitalproject.org/~dataportal/${DATA_LOCATION}/${SHORT_VERSION}"
+        SetOutPath "$INSTDIR"
+        NSISdl::download "$SERVER_PATH/${Filename}" ${Filename}
+        Pop $R0 ;Get the status of the file downloaded
+        StrCmp $R0 "success" got_it failed
+        got_it:
+           nsisunz::UnzipToLog ${Filename} "."
+           Delete ${Filename}
+           goto done
+        failed:
+           MessageBox MB_OK "Download failed: $R0 $SERVER_PATH/${Filename}. This might have happened because your Internet connection timed out, or our download server is experiencing problems.  The installation will continue normally, but you'll be missing the ${Filename} dataset in your installation.  You can manually download that later by visiting the 'Individual inVEST demo datasets' section of our download page at www.naturalcapitalproject.org."
+  done:
+      ; Write the install log to a text file on disk.
+      StrCpy $0 "$INSTDIR\install_data_${Title}_log.txt"
+      Push $0
+      Call DumpLog
+      end_of_section:
+      SectionEnd
+!macroend
+
+SectionGroup /e "InVEST Datasets" SEC_DATA
+  ;here all the numbers indicate the size of the downloads in kilobytes
+  ;they were calculated by hand by decompressing all the .zip files and recording
+  ;the size by hand.
+  SectionGroup "Freshwater Datasets" SEC_FRESHWATER_DATA
+    !insertmacro downloadData "Freshwater Base Datasets (optional for freshwater models)" "Freshwater.zip" 4710
+    !insertmacro downloadData "Hydropower (optional)" "Hydropower.zip" 100
+    !insertmacro downloadData "Nutrient Retention (required to run model)" "WP_Nutrient_Retention.zip" 4
+    !insertmacro downloadData "SDR (required to run model)" "Sedimentation.zip" 4
+  SectionGroupEnd
+
+  SectionGroup "Marine Datasets" SEC_MARINE_DATA
+    !insertmacro downloadData "Marine Base Datasets (required for many marine models)" "Marine.zip" 1784696
+    !insertmacro downloadData "Aquaculture (optional)" "Aquaculture.zip" 856
+    !insertmacro downloadData "Blue Carbon (optional)" "BlueCarbon.zip" 856
+    !insertmacro downloadData "Coastal Protection (optional)" "CoastalProtection.zip" 117760
+    !insertmacro downloadData "Fisheries (optional)" "Fisheries.zip" 784
+    !insertmacro downloadData "Habitat Risk Assessment (optional)" "HabitatRiskAssess.zip" 8116
+    !insertmacro downloadData "Marine Water Quality (optional)" "MarineWaterQuality.zip" 13312
+    !insertmacro downloadData "Overlap Analysis (optional)" "OverlapAnalysis.zip" 3692
+    !insertmacro downloadData "Scenic Quality (optional)" "ScenicQuality.zip" 9421
+    !insertmacro downloadData "Wave Energy (required to run model)" "WaveEnergy.zip" 831620
+    !insertmacro downloadData "Wind Energy (required to run model)" "WindEnergy.zip" 4804
+    !insertmacro downloadData "Recreation (optional)" "Recreation.zip" 24
+  SectionGroupEnd
+
+  SectionGroup "Terrestrial Datasets" SEC_TERRESTRIAL_DATA
+    !insertmacro downloadData "Crop Production (optional)" "CropProduction.zip" 0
+    !insertmacro downloadData "GLOBIO (optional)" "globio.zip" 0
+    !insertmacro downloadData "Forest Carbon Edge Effect (required for forest carbon edge model)" "forest_carbon_edge_effect.zip" 8270
+    !insertmacro downloadData "Terrestrial base datasets (optional for many terrestrial)" "Terrestrial.zip" 587776
+    !insertmacro downloadData "Habitat Quality (optional)" "HabitatQuality.zip" 160768
+    !insertmacro downloadData "Carbon (optional)" "Carbon.zip" 728
+    !insertmacro downloadData "Pollination (optional)" "Pollination.zip" 176
+    !insertmacro downloadData "Timber (optional)" "Timber.zip" 644
+    !insertmacro downloadData "Scenario Generator (optional)" "ScenarioGenerator.zip" 0
+  SectionGroupEnd
+SectionGroupEnd