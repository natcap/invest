name: Build, Test Binaries, & Release

on: [push, pull_request]

jobs:
  build-and-release:
    runs-on: ${{ matrix.os }}
    strategy:
      max-parallel: 4
      fail-fast: false
      matrix:
<<<<<<< HEAD
        os: [macos-latest]
=======
        os: [macos-latest, windows-latest]
>>>>>>> 3961bfeb
        node-version: [12.x]

    steps:
    - name: Checkout repository
      uses: actions/checkout@v2

    - name: Install Node.js
      uses: actions/setup-node@v1
      with:
        node-version: ${{ matrix.node-version }}
<<<<<<< HEAD
    
    - name: Set env var for invest version
      shell: bash
      run: echo "INVEST_VERSION=$(jq -r .invest.version package.json)" >> $GITHUB_ENV

    - name: Clone natcap/invest
      uses: actions/checkout@v2
      with:
        repository: natcap/invest
        ref: refs/tags/${{env.INVEST_VERSION}}
        path: ./invest

    - name: Install libspatialindex for ubuntu
      if: matrix.os == 'ubuntu-latest'
      run:
        sudo apt-get install libspatialindex-dev

    - name: Set up conda for non-Windows
      uses: conda-incubator/setup-miniconda@v2
      if: matrix.os != 'windows-latest'
      with:
        activate-environment: invest-env
        auto-update-conda: true
        python-version: 3.7
        channels: conda-forge

    - name: Install python dependencies for non-Windows
      if: matrix.os != 'windows-latest'
      shell: bash -l {0}
      working-directory: ./invest
      run: |
          conda upgrade -y pip setuptools
          conda install toml requests
          conda install gdal>=3.1.2
          conda install $(python -c "import toml;print(' '.join(toml.load('pyproject.toml')['build-system']['requires']))")
          python ./scripts/convert-requirements-to-conda-yml.py \
                requirements.txt \
                requirements-dev.txt > requirements-all.yml
          conda env update --file requirements-all.yml

          # Libtiff from conda defaults channel gets around issue with missing libwebp
          conda install --yes libtiff

          # The dependencies not required by natcap.invest
          conda install flask


    - name: Set up Windows python
      if: matrix.os == 'windows-latest'
      uses: actions/setup-python@v1
      with:
        python-version: 3.7
        architecture: x64

    - name: Install python build dependencies for Windows
      if: matrix.os == 'windows-latest'
      working-directory: ./invest
      shell: bash -l {0}
      run: |
          python -m pip install --upgrade pip nose setuptools toml twine ${{ matrix.numpy }}
          pip install $(python -c "import toml;print(' '.join(toml.load('pyproject.toml')['build-system']['requires']))")

    - name: Install python runtime dependencies for Windows
      if: matrix.os == 'windows-latest'
      working-directory: ./invest
      shell: bash -l {0}
      env:
        PIP_EXTRA_INDEX_URL: "http://pypi.naturalcapitalproject.org/simple/"
        PIP_TRUSTED_HOST: "pypi.naturalcapitalproject.org"
        PIP_PREFER_BINARY: 1
        SITE_PACKAGES: "C:/hostedtoolcache/windows/Python/3.7.9/x64/lib/site-packages"
      run: |
        python -m pip install -r requirements.txt -r requirements-dev.txt
        pip install flask
        cp ${{ env.SITE_PACKAGES }}/shapely/DLLs/geos_c.dll ${{ env.SITE_PACKAGES }}/shapely/DLLs/geos.dll
    
    - name: Install natcap.invest python package
      shell: bash -l {0}
      working-directory: ./invest
      run: make install

    - name: Freeze Python environment
      shell: bash -l {0}
      run: |
        python -m PyInstaller --workpath build/pyi-build --clean --distpath build ./invest-flask.spec
=======
>>>>>>> 3961bfeb

    - name: NPM Install
      run: npm install

    - name: Fetch InVEST Binaries
      shell: bash
      run: npm run fetch-invest

    - name: Build & Release Electron application
      uses: samuelmeuli/action-electron-builder@v1
      if: ${{ always() }}
      with:
        build_script_name: build
        args: -c.extraMetadata.main=build/main.js
        github_token: ${{ secrets.github_token }}
        # If the commit is tagged with a version (e.g. "v1.0.0"),
        # release the app after building
        release: ${{ startsWith(github.ref, 'refs/tags/v') }}

    #   # Also run all tests on the build dir code?
    # - name: Test flask app binaries
    #   shell: bash -l {0}
    #   run: npm run test-flask-app

    - name: Test electron app with puppeteer
<<<<<<< HEAD
      shell: bash -l {0}
      run: npm run test-electron-app
      # uses: GabrielBB/xvfb-action@v1
      # with:
      #   run: npm run test-electron-app
=======
      uses: GabrielBB/xvfb-action@v1
      if: matrix.os != 'macos-latest'
      with:
        run: npm run test-electron-app
>>>>>>> 3961bfeb
    
    - name: Upload installer artifacts
      uses: actions/upload-artifact@v2-preview
      if: ${{ always() }}
      with:
        name: invest-workbench-${{ matrix.os }}
        path: dist/invest-workbench_*

    - name: Set variables for GCS deploy target
      shell: bash
      # TODO: If this is a release, don't include the commit hash
      run: |
        echo "PKG_VERSION=$(jq -r .version package.json)" >> $GITHUB_ENV
        echo "GIT_REV=$(git rev-parse --short HEAD)" >> $GITHUB_ENV
        echo "BUCKET=$([ github.actor == 'natcap' ] \
          && echo 'gs://releases.naturalcapitalproject.org/invest-workbench/' \
          || echo 'gs://natcap-dev-build-artifacts/invest-workbench/${{ github.actor }}' \
          )" >> $GITHUB_ENV

    - name: Set up Python for gsutil
      # gsutil requires a python, which is not included on Windows
      if: matrix.os == 'windows-latest'
      uses: actions/setup-python@v2
      with:
        python-version: 3.7

    - name: Set up GCP
      # Secrets not available in PR so don't use GCP.
      if: github.event_name != 'pull_request'
      uses: google-github-actions/setup-gcloud@master
      with:
          version: '281.0.0'
          service_account_key: ${{ secrets.GOOGLE_SERVICE_ACC_KEY }}

    - name: Deploy artifacts to GCS - Windows
      # Secrets not available in PR so don't use GCP.
      if: github.event_name != 'pull_request' && matrix.os == 'windows-latest'
      env:
        CLOUDSDK_PYTHON: ${{env.pythonLocation}}\python.exe
      run: |
        gsutil -m rsync dist/ "${{ env.BUCKET }}/${{ env.PKG_VERSION }}_${{ env.GIT_REV }}/"

    - name: Deploy artifacts to GCS - Not Windows
      # Secrets not available in PR so don't use GCP.
      if: github.event_name != 'pull_request' && matrix.os != 'windows-latest'
      run: |
        gsutil -m rsync dist/ "${{ env.BUCKET }}/${{ env.PKG_VERSION }}_${{ env.GIT_REV }}/"<|MERGE_RESOLUTION|>--- conflicted
+++ resolved
@@ -9,11 +9,7 @@
       max-parallel: 4
       fail-fast: false
       matrix:
-<<<<<<< HEAD
-        os: [macos-latest]
-=======
         os: [macos-latest, windows-latest]
->>>>>>> 3961bfeb
         node-version: [12.x]
 
     steps:
@@ -24,94 +20,6 @@
       uses: actions/setup-node@v1
       with:
         node-version: ${{ matrix.node-version }}
-<<<<<<< HEAD
-    
-    - name: Set env var for invest version
-      shell: bash
-      run: echo "INVEST_VERSION=$(jq -r .invest.version package.json)" >> $GITHUB_ENV
-
-    - name: Clone natcap/invest
-      uses: actions/checkout@v2
-      with:
-        repository: natcap/invest
-        ref: refs/tags/${{env.INVEST_VERSION}}
-        path: ./invest
-
-    - name: Install libspatialindex for ubuntu
-      if: matrix.os == 'ubuntu-latest'
-      run:
-        sudo apt-get install libspatialindex-dev
-
-    - name: Set up conda for non-Windows
-      uses: conda-incubator/setup-miniconda@v2
-      if: matrix.os != 'windows-latest'
-      with:
-        activate-environment: invest-env
-        auto-update-conda: true
-        python-version: 3.7
-        channels: conda-forge
-
-    - name: Install python dependencies for non-Windows
-      if: matrix.os != 'windows-latest'
-      shell: bash -l {0}
-      working-directory: ./invest
-      run: |
-          conda upgrade -y pip setuptools
-          conda install toml requests
-          conda install gdal>=3.1.2
-          conda install $(python -c "import toml;print(' '.join(toml.load('pyproject.toml')['build-system']['requires']))")
-          python ./scripts/convert-requirements-to-conda-yml.py \
-                requirements.txt \
-                requirements-dev.txt > requirements-all.yml
-          conda env update --file requirements-all.yml
-
-          # Libtiff from conda defaults channel gets around issue with missing libwebp
-          conda install --yes libtiff
-
-          # The dependencies not required by natcap.invest
-          conda install flask
-
-
-    - name: Set up Windows python
-      if: matrix.os == 'windows-latest'
-      uses: actions/setup-python@v1
-      with:
-        python-version: 3.7
-        architecture: x64
-
-    - name: Install python build dependencies for Windows
-      if: matrix.os == 'windows-latest'
-      working-directory: ./invest
-      shell: bash -l {0}
-      run: |
-          python -m pip install --upgrade pip nose setuptools toml twine ${{ matrix.numpy }}
-          pip install $(python -c "import toml;print(' '.join(toml.load('pyproject.toml')['build-system']['requires']))")
-
-    - name: Install python runtime dependencies for Windows
-      if: matrix.os == 'windows-latest'
-      working-directory: ./invest
-      shell: bash -l {0}
-      env:
-        PIP_EXTRA_INDEX_URL: "http://pypi.naturalcapitalproject.org/simple/"
-        PIP_TRUSTED_HOST: "pypi.naturalcapitalproject.org"
-        PIP_PREFER_BINARY: 1
-        SITE_PACKAGES: "C:/hostedtoolcache/windows/Python/3.7.9/x64/lib/site-packages"
-      run: |
-        python -m pip install -r requirements.txt -r requirements-dev.txt
-        pip install flask
-        cp ${{ env.SITE_PACKAGES }}/shapely/DLLs/geos_c.dll ${{ env.SITE_PACKAGES }}/shapely/DLLs/geos.dll
-    
-    - name: Install natcap.invest python package
-      shell: bash -l {0}
-      working-directory: ./invest
-      run: make install
-
-    - name: Freeze Python environment
-      shell: bash -l {0}
-      run: |
-        python -m PyInstaller --workpath build/pyi-build --clean --distpath build ./invest-flask.spec
-=======
->>>>>>> 3961bfeb
 
     - name: NPM Install
       run: npm install
@@ -131,24 +39,16 @@
         # release the app after building
         release: ${{ startsWith(github.ref, 'refs/tags/v') }}
 
-    #   # Also run all tests on the build dir code?
-    # - name: Test flask app binaries
-    #   shell: bash -l {0}
-    #   run: npm run test-flask-app
+      # Also run all tests on the build dir code?
+    - name: Test flask app binaries
+      shell: bash -l {0}
+      run: npm run test-flask-app
 
     - name: Test electron app with puppeteer
-<<<<<<< HEAD
-      shell: bash -l {0}
-      run: npm run test-electron-app
-      # uses: GabrielBB/xvfb-action@v1
-      # with:
-      #   run: npm run test-electron-app
-=======
       uses: GabrielBB/xvfb-action@v1
       if: matrix.os != 'macos-latest'
       with:
         run: npm run test-electron-app
->>>>>>> 3961bfeb
     
     - name: Upload installer artifacts
       uses: actions/upload-artifact@v2-preview
