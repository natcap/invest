.. :changelog:

Unreleased Changes
------------------
<<<<<<< HEAD
* Full test coverage for pollination model.
* Removed "farms aggregation" functionality from the InVEST pollination model.
=======
* Full test coverage for the marine water quality model.
>>>>>>> c17f89c9
* Full test coverage for GLOBIO model.
* Full test coverage for carbon forest edge model.
* Upgraded SciPy dependancy to 0.16.1.
* Patched bug in NDR that would cause a phosphorus density to be reported per pixel rather than total amount of phosporous in a pixel.
* Corrected an issue with the uses of buffers in the euclidean risk function of Habitat Risk Assessment.  (issue #3564)
* Complete code coverage tests for Habitat Quality model.
* Corrected an issue with the ``Fisheries_Inputs.csv`` sample table used by Overlap Analysis.  (issue #3548)
* Major modifications to Terrestrial Carbon model to include removing the harvested wood product pool, uncertainty analysis, and updated efficient raster calculations for performance.
* Fixed an issue in GLOBIO that would cause model runs to crash if the AOI marked as optional was not present.
* Removed the deprecated and incomplete Nearshore Wave and Erosion model (``natcap.invest.nearshore_wave_and_erosion``).
* Removed the deprecated Timber model (``natcap.invest.timber``).
* Fixed an issue where seasonal water yield would raise a divide by zero error if a watershed polygon didn't cover a valid data region.  Now sets aggregation quantity to zero and reports a warning in the log.
* ``natcap.invest.utils.build_file_registry`` now raises a ``ValueError`` if a path is not a string or list of strings.
* Fixed issues in NDR that would indicate invalid values were being processed during runtimes by skipping the invalid calculations in the first place rather than calculating them and discarding after the fact.
* Complete code coverage tests for NDR model.
* Minor (~10% speedup) performance improvements to NDR.
* Added functionality to recreation model so that the `monthly_table.csv` file now receives a file suffix if one is provided by the user.
* Fixed an issue in SDR where the m exponent was calculated incorrectly in many situations resulting in an error of about 1% in total export.
* Fixed an issue in SDR that reported runtime overflow errors during normal processing even though the model completed without other errors.

3.3.1 (2016-06-13)
------------------
* Refactored API documentation for readability, organization by relevant topics, and to allow docs to build on `invest.readthedocs.io <http://invest.readthedocs.io>`_,
* Installation of ``natcap.invest`` now requires ``natcap.versioner``.  If this is not available on the system at runtime, setuptools will make it available at runtime.
* InVEST Windows installer now includes HISTORY.rst as the changelog instead of the old ``InVEST_Updates_<version>`` files.
* Habitat suitability model is generalized and released as an API only accessible model.  It can be found at ``natcap.invest.habitat_suitability.execute``.  This model replaces the oyster habitat suitability model.
    * The refactor of this model requires an upgrade to ``numpy >= 1.11.0``.
* Fixed a crash in the InVEST CLI where calling ``invest`` without a parameter would raise an exception on linux-based systems.  (Issue `#3528 <https://bitbucket.org/natcap/invest/issues/3515>`_)
* Patched an issue in Seasonal Water Yield model where a nodata value in the landcover map that was equal to ``MAX_INT`` would cause an overflow error/crash.
* InVEST NSIS installer will now optionally install the Microsoft Visual C++ 2008 redistributable on Windows 7 or earlier.  This addresses a known issue on Windows 7 systems when importing GDAL binaries (Issue `#3515 <https://bitbucket.org/natcap/invest/issues/3515>`_).  Users opting to install this redistributable agree to abide by the terms and conditions therein.
* Removed the deprecated subpackage ``natcap.invest.optimization``.
* Updated the InVEST license to legally define the Natural Capital Project.
* Corrected an issue in Coastal Vulnerability where an output shapefile was being recreated for each row, and where field values were not being stored correctly.
* Updated Scenario Generator model to add basic testing, file registry support, PEP8 and PEP257 compliance, and to fix several bugs.
* Updated Crop Production model to add a simplified UI, faster runtime, and more testing.

3.3.0 (2016-03-14)
------------------
* Refactored Wind Energy model to use a CSV input for wind data instead of a Binary file.
* Redesigned InVEST recreation model for a single input streamlined interface, advanced analytics, and refactored outputs.  While the model is still based on "photo user days" old model runs are not backward compatable with the new model or interface. See the Recreation Model user's guide chapter for details.
    * The refactor of this model requires an upgrade to ``GDAL >=1.11.0 <2.0`` and ``numpy >= 1.10.2``.
* Removed nutrient retention (water purification) model from InVEST suite and replaced it with the nutrient delivery ratio (NDR) model.  NDR has been available in development relseases, but has now officially been added to the set of Windows Start Menu models and the "under development" tag in its users guide has been removed.  See the InVEST user's guide for details between the differences and advantages of NDR over the old nutrient model.
* Modified NDR by adding a required "Runoff Proxy" raster to the inputs.  This allows the model to vary the relative intensity of nutrient runoff based on varying precipitation variability.
* Fixed a bug in the Area Change rule of the Rule-Based Scenario Generator, where units were being converted incorrectly. (Issue `#3472 <https://bitbucket.org/natcap/invest/issues/3472>`_) Thanks to Fosco Vesely for this fix.
* InVEST Seasonal Water Yield model released.
* InVEST Forest Carbon Edge Effect model released.
* InVEST Scenario Generator: Proximity Based model released and renamed the previous "Scenario Generator" to "Scenario Generator: Rule Based".
* Implemented a blockwise exponential decay kernel generation function, which is now used in the Pollination and Habitat Quality models.
* GLOBIO now uses an intensification parameter and not a map to average all agriculture across the GLOBIO 8 and 9 classes.
* GLOBIO outputs modified so core outputs are in workspace and intermediate outputs are in a subdirectory called 'intermediate_outputs'.
* Fixed a crash with the NDR model that could occur if the DEM and landcover maps were different resolutions.
* Refactored all the InVEST model user interfaces so that Workspace defaults to the user's home "Documents" directory.
* Fixed an HRA bug where stessors with a buffer of zero were being buffered by 1 pixel
* HRA enhancement which creates a common raster to burn all input shapefiles onto, ensuring consistent alignment.
* Fixed an issue in SDR model where a landcover map that was smaller than the DEM would create extraneous "0" valued cells.
* New HRA feature which allows for "NA" values to be entered into the "Ratings" column for a habitat / stressor pair in the Criteria Ratings CSV. If ALL ratings are set to NA, the habitat / stressor will be treated as having no interaction. This means in the model, that there will be no overlap between the two sources. All rows parameters with an NA rating will not be used in calculating results.
* Refactored Coastal Blue Carbon model for greater speed, maintainability and clearer documentation.
* Habitat Quality bug fix when given land cover rasters with different pixel sizes than threat rasters. Model would use the wrong pixel distance for the convolution kernel.
* Light refactor of Timber model. Now using CSV input attribute file instead of DBF file.
* Fixed clipping bug in Wave Energy model that was not properly clipping polygons correctly. Found when using global data.
* Made the following changes / updates to the coastal vulnerability model:
    * Fixed a bug in the model where the geomorphology ranks were not always being used correctly.
    * Removed the HTML summary results output and replaced with a link to a dashboard that helps visualize and interpret CV results.
    * Added a point shapefile output: 'outputs/coastal_exposure.shp' that is a shapefile representation of the corresponding CSV table.
    * The model UI now requires the 'Relief' input. No longer optional.
    * CSV outputs and Shapefile outputs based on rasters now have x, y coorinates of the center of the pixel instead of top left of the pixel.
* Turning setuptools' zip_safe to False for consistency across the Natcap Namespace.
* GLOBIO no longer requires user to specify a keyfield in the AOI.
* New feature to GLOBIO to summarize MSA by AOI.
* New feature to GLOBIO to use a user defined MSA parameter table to do the MSA thresholds for infrastructure, connectivity, and landuse type
* Documentation to the GLOBIO code base including the large docstring for 'execute'.

3.2.0 (2015-05-31)
------------------
InVEST 3.2.0 is a major release with the addition of several experimental models and tools as well as an upgrade to the PyGeoprocessing core:

* Upgrade to PyGeoprocessing v0.3.0a1 for miscelaneous performance improvements to InVEST's core geoprocessing routines.
* An alpha unstable build of the InVEST crop production model is released with partial documentation and sample data.
* A beta build of the InVEST fisheries model is released with documentation and sample data.
* An alpha unstable build of the nutrient delivery ratio (NDR) model is available directly under InVEST's instalation directory at  ``invest-x86/invest_ndr.exe``; eventually this model will replace InVEST's current "Nutrient" model.  It is currently undocumented and unsupported but inputs are similar to that of InVEST's SDR model.
* An alpha unstable build of InVEST's implementation of GLOBIO is available directly under InVEST's instalation directory at ``invest-x86/invest_globio.exe``.  It is currently undocumented but sample data are provided.
* DelinateIT, a watershed delination tool based on PyGeoprocessing's d-infinity flow algorithm is released as a standalone tool in the InVEST repository with documentation and sample data.
* Miscelaneous performance patches and bug fixes.

3.1.3 (2015-04-23)
------------------
InVEST 3.1.3 is a hotfix release patching a memory blocking issue resolved in PyGeoprocessing version 0.2.1.  Users might have experienced slow runtimes on SDR or other routed models.

3.1.2 (2015-04-15)
------------------
InVEST 3.1.2 is a minor release patching issues mostly related to the freshwater routing models and signed GDAL Byte datasets.

* Patching an issue where some projections were not regognized and InVEST reported an UnprojectedError.
* Updates to logging that make it easier to capture logging messages when scripting InVEST.
* Shortened water yield user interface height so it doesn't waste whitespace.
* Update PyGeoprocessing dependency to version 0.2.0.
* Fixed an InVEST wide issue related to bugs stemming from the use of signed byte raster inputs that resulted in nonsensical outputs or KeyErrors.
* Minor performance updates to carbon model.
* Fixed an issue where DEMS with 32 bit ints and INT_MAX as the nodata value nodata value incorrectly treated the nodata value in the raster as a very large DEM value ultimately resulting in rasters that did not drain correctly and empty flow accumulation rasters.
* Fixed an issue where some reservoirs whose edges were clipped to the edge of the watershed created large plateaus with no drain except off the edge of the defined raster.  Added a second pass in the plateau drainage algorithm to test for these cases and drains them to an adjacent nodata area if they occur.
* Fixed an issue in the Fisheries model where the Results Suffix input was invariably initializing to an empty string.
* Fixed an issue in the Blue Carbon model that prevented the report from being generated in the outputs file.

3.1.1 (2015-03-13)
------------------
InVEST 3.1.1 is a major performance and memory bug patch to the InVEST toolsuite.  We recommend all users upgrade to this version.

* Fixed an issue surrounding reports of SDR or Nutrient model outputs of zero values, nodata holes, excessive runtimes, or out of memory errors.  Some of those problems happened to be related to interesting DEMs that would break the flat drainage algorithm we have inside RouteDEM that adjusted the heights of those regions to drain away from higher edges and toward lower edges, and then pass the height adjusted dem to the InVEST model to do all its model specific calculations.  Unfortunately this solution was not amenable to some degenerate DEM cases and we have now adjusted the algorithm to treat each plateau in the DEM as its own separate region that is processed independently from the other regions. This decreases memory use so we never effectively run out of memory at a minor hit to overall runtime.  We also now adjust the flow direction directly instead of adjust the dem itself.  This saves us from having to modify the DEM and potentially get it into a state where a drained plateau would be higher than its original pixel neighbors that used to drain into it.

There are side effects that result in sometimes large changes to un calibrated runs of SDR or nutrient.  These are related to slightly different flow directions across the landscape and a bug fix on the distance to stream calculation.

* InVEST geoprocessing now uses the PyGeoprocessing package (v0.1.4) rather than the built in functionality that used to be in InVEST.  This will not affect end users of InVEST but may be of interest to users who script InVEST calls who want a standalone Python processing package for raster stack math and hydrological routing.  The project is hosted at https://bitbucket.org/richpsharp/pygeoprocessing.

* Fixed an marine water quality issue where users could input AOIs that were unprojected, but output pixel sizes were specified in meters.  Really the output pixel size should be in the units of the polygon and are now specified as such.  Additionally an exception is raised if the pixel size is too small to generate a numerical solution that is no longer a deep scipy error.

* Added a suffix parameter to the timber and marine water quality models that append a user defined string to the output files; consistent with most of the other InVEST models.

* Fixed a user interface issue where sometimes the InVEST model run would not open a windows explorer to the user's workspace.  Instead it would open to C:\User[..]\My Documents.  This would often happen if there were spaces in the the workspace name or "/" characters in the path.

* Fixed an error across all InVEST models where a specific combination of rasters of different cell sizes and alignments and unsigned data types could create errors in internal interpolation of the raster stacks.  Often these would appear as 'KeyError: 0' across a variety of contexts.  Usually the '0' was an erroneous value introduced by a faulty interpolation scheme.

* Fixed a MemoryError that could occur in the pollination and habitat quality models when the the base landcover map was large and the biophysical properties table allowed the effect to be on the order of that map.  Now can use any raster or range values with only a minor hit to runtime performance.

* Fixed a serious bug in the plateau resolution algorithm that occurred on DEMs with large plateau areas greater than 10x10 in size.  The underlying 32 bit floating point value used to record small height offsets did not have a large enough precision to differentiate between some offsets thus creating an undefined flow direction and holes in the flow accumulation algorithm.

* Minor performance improvements in the routing core, in some cases decreasing runtimes by 30%.

* Fixed a minor issue in DEM resolution that occurred when a perfect plateau was encountered.  Rather that offset the height so the plateau would drain, it kept the plateau at the original height.  This occurred because the uphill offset was nonexistent so the algorithm assumed no plateau resolution was needed.  Perfect plateaus now drain correctly.  In practice this kind of DEM was encountered in areas with large bodies of water where the remote sensing algorithm would classify the center of a lake 1 meter higher than the rest of the lake.

* Fixed a serious routing issue where divergent flow directions were not getting accumulated 50% of the time. Related to a division speed optimization that fell back on C-style modulus which differs from Python.

* InVEST SDR model thresholded slopes in terms of radians, not percent thus clipping the slope tightly between 0.001 and 1%.  The model now only has a lower threshold of 0.00005% for the IC_0 factor, and no other thresholds.  We believe this was an artifact left over from an earlier design of the model.


* Fixed a potential memory inefficiency in Wave Energy Model when computing the percentile rasters. Implemented a new memory efficient percentile algorithm and updated the outputs to reflect the new open source framework of the model. Now outputting csv files that describe the ranges and meaning of the percentile raster outputs.

* Fixed a bug in Habitat Quality where the future output "quality_out_f.tif" was not reflecting the habitat value given in the sensitivity table for the specified landcover types.


3.1.0 (2014-11-19)
------------------
InVEST 3.1.0 (http://www.naturalcapitalproject.org/download.html) is a major software and science milestone that includes an overhauled sedimentation model, long awaited fixes to exponential decay routines in habitat quality and pollination, and a massive update to the underlying hydrological routing routines.  The updated sediment model, called SDR (sediment delivery ratio), is part of our continuing effort to improve the science and capabilities of the InVEST tool suite.  The SDR model inputs are backwards comparable with the InVEST 3.0.1 sediment model with two additional global calibration parameters and removed the need for the retention efficiency parameter in the biophysical table; most users can run SDR directly with the data they have prepared for previous versions.  The biophysical differences between the models are described in a section within the SDR user's guide and represent a superior representation of the hydrological connectivity of the watershed, biophysical parameters that are independent of cell size, and a more accurate representation of sediment retention on the landscape.  Other InVEST improvements to include standard bug fixes, performance improvements, and usability features which in part are described below:

* InVEST Sediment Model has been replaced with the InVEST Sediment Delivery Ratio model.  See the SDR user's guide chapter for the difference between the two.
* Fixed an issue in the pollination model where the exponential decay function decreased too quickly.
* Fixed an issue in the habitat quality model where the exponential decay function decreased too quickly and added back linear decay as an option.
* Fixed an InVEST wide issue where some input rasters that were signed bytes did not correctly map to their negative nodata values.
* Hydropower input rasters have been normalized to the LULC size so sampling error is the same for all the input watersheds.
* Adding a check to make sure that input biophysical parameters to the water yield model do not exceed invalid scientific ranges.
* Added a check on nutrient retention in case the upstream water yield was less than 1 so that the log value did not go negative.  In that case we clamp upstream water yield to 0.
* A KeyError issue in hydropower was resolved that occurred when the input rasters were at such a coarse resolution that at least one pixel was completely contained in each watershed.  Now a value of -9999 will be reported for watersheds that don't contain any valid data.
* An early version of the monthly water yield model that was erroneously included in was in the installer; it was removed in this version.
* Python scripts necessary for running the ArcGIS version of Coastal Protection were missing.  They've since been added back to the distribution.
* Raster calculations are now processed by raster block sizes.  Improvements in raster reads and writes.
* Fixed an issue in the routing core where some wide DEMs would cause out of memory errors.
* Scenario generator marked as stable.
* Fixed bug in HRA where raster extents of shapefiles were not properly encapsulating the whole AOI.
* Fixed bug in HRA where any number of habitats over 4 would compress the output plots. Now extends the figure so that all plots are correctly scaled.
* Fixed a bug in HRA where the AOI attribute 'name' could not be an int. Should now accept any type.
* Fixed bug in HRA which re-wrote the labels if it was run immediately without closing the UI.
* Fixed nodata masking bug in Water Yield when raster extents were less than that covered by the watershed.
* Removed hydropower calibration parameter form water yield model.
* Models that had suffixes used to only allow alphanumeric characters.  Now all suffix types are allowed.
* A bug in the core platform that would occasionally cause routing errors on irregularly pixel sized rasters was fixed.  This often had the effect that the user would see broken streams and/or nodata values scattered through sediment or nutrient results.
* Wind Energy:
        * Added new framework for valuation component. Can now input a yearly price table that spans the lifetime of the wind farm. Also if no price table is made, can specify a price for energy and an annual rate of change.
        * Added new memory efficient distance transform functionality
        * Added ability to leave out 'landing points' in 'grid connection points' input. If not landing points are found, it will calculate wind farm directly to grid point distances
* Error message added in Wave Energy if clip shape has no intersection
* Fixed an issue where the data type of the nodata value in a raster might be different than the values in the raster.  This was common in the case of 64 bit floating point values as nodata when the underlying raster was 32 bit.  Now nodata values are cast to the underlying types which improves the reliability of many of the InVEST models.


3.0.1 (2014-05-19)
------------------
* Blue Carbon model released.

* HRA UI now properly reflects that the Resolution of Analysis is in meters, not meters squared, and thus will be applied as a side length for a raster pixel.

* HRA now accepts CSVs for ratings scoring that are semicolon separated as well as comma separated.

* Fixed a minor bug in InVEST's geoprocessing aggregate core that now consistently outputs correct zonal stats from the underlying pixel level hydro outputs which affects the water yield, sediment, and nutrient models.

* Added compression to InVEST output geotiff files.  In most cases this reduces output disk usage by a factor of 5.

* Fixed an issue where CSVs in the sediment model weren't open in universal line read mode.

* Fixed an issue where approximating whether pixel edges were the same size was not doing an approximately equal function.

* Fixed an issue that made the CV model crash when the coastline computed from the landmass didn't align perfectly with that defined in the geomorphology layer.

* Fixed an issue in the CV model where the intensity of local wave exposure was very low, and yielded zero local wave power for the majority of coastal segments.

* Fixed an issue where the CV model crashes if a coastal segment is at the edge of the shore exposure raster.

* Fixed the exposure of segments surrounded by land that appeared as exposed when their depth was zero.

* Fixed an issue in the CV model where the natural habitat values less than 5 were one unit too low, leading to negative habitat values in some cases.

* Fixed an exponent issue in the CV model where the coastal vulnerability index was raised to a power that was too high.

* Fixed a bug in the Scenic Quality model that prevented it from starting, as well as a number of other issues.

* Updated the pollination model to conform with the latest InVEST geoprocessing standards, resulting in an approximately 33% speedup.

* Improved the UI's ability to remember the last folder visited, and to have all file and folder selection dialogs have access to this information.

* Fixed an issue in Marine Water Quality where the UV points were supposed to be optional, but instead raised an exception when not passed in.

3.0.0 (2014-03-23)
------------------
The 3.0.0 release of InVEST represents a shift away from the ArcGIS to the InVEST standalone computational platform.  The only exception to this shift is the marine coastal protection tier 1 model which is still supported in an ArcGIS toolbox and has no InVEST 3.0 standalone at the moment.  Specific changes are detailed below

* A standalone version of the aesthetic quality model has been developed and packaged along with this release.  The standalone outperforms the ArcGIS equivalent and includes a valuation component.  See the user's guide for details.

* The core water routing algorithms for the sediment and nutrient models have been overhauled.  The routing algorithms now correctly adjust flow in plateau regions, address a bug that would sometimes not route large sections of a DEM, and has been optimized for both run time and memory performance.  In most cases the core d-infinity flow accumulation algorithm out performs TauDEM.  We have also packaged a simple interface to these algorithms in a standalone tool called RouteDEM; the functions can also be referenced from the scripting API in the invest_natcap.routing package.

* The sediment and nutrient models are now at a production level release.  We no longer support the ArcGIS equivalent of these models.

* The sediment model has had its outputs simplified with major changes including the removal of the 'pixel mean' outputs, a direct output of the pixel level export and retention maps, and a single output shapefile whose attribute table contains aggregations of sediment output values.  Additionally all inputs to the sediment biophysical table including p, c, and retention coefficients are now expressed as a proportion between 0 and 1; the ArcGIS model had previously required those inputs were integer values between 0 and 1000.  See the "Interpreting Results" section of sediment model for full details on the outputs.

* The nutrient model has had a similar overhaul to the sediment model including a simplified output structure with many key outputs contained in the attribute table of the shapefile.  Retention coefficients are also expressed in proportions between 0 and 1.  See the "Interpreting Results" section of nutrient model for full details on the outputs.

* Fixed a bug in Habitat Risk Assessment where the HRA module would incorrectly error if a criteria with a 0 score (meant to be removed from the assessment) had a 0 data quality or weight.

* Fixed a bug in Habitat Risk Assessment where the average E/C/Risk values across the given subregion were evaluating to negative numbers.

* Fixed a bug in Overlap Analysis where Human Use Hubs would error if run without inter-activity weighting, and Intra-Activity weighting would error if run without Human Use Hubs.

* The runtime performance of the hydropower water yield model has been improved.

* Released InVEST's implementation of the D-infinity flow algorithm in a tool called RouteDEM available from the start menu.

* Unstable version of blue carbon available.

* Unstable version of scenario generator available.

* Numerous other minor bug fixes and performance enhacnements.



2.6.0 (2013-12-16)
------------------
The 2.6.0 release of InVEST removes most of the old InVEST models from the Arc toolbox in favor of the new InVEST standalone models.  While we have been developing standalone equivalents for the InVEST Arc models since version 2.3.0, this is the first release in which we removed support for the deprecated ArcGIS versions after an internal review of correctness, performance, and stability on the standalones.  Additionally, this is one of the last milestones before the InVEST 3.0.0 release later next year which will transition InVEST models away from strict ArcGIS dependence to a standalone form.

Specifically, support for the following models have been moved from the ArcGIS toolbox to their Windows based standalones: (1) hydropower/water yield, (2) finfish aquaculture, (3) coastal protection tier 0/coastal vulnerability, (4) wave energy, (5) carbon, (6) habitat quality/biodiversity, (7) pollination, (8) timber, and (9) overlap analysis.  Additionally, documentation references to ArcGIS for those models have been replaced with instructions for launching standalone InVEST models from the Windows start menu.

This release also addresses minor bugs, documentation updates, performance tweaks, and new functionality to the toolset, including:

*  A Google doc to provide guidance for scripting the InVEST standalone models: https://docs.google.com/document/d/158WKiSHQ3dBX9C3Kc99HUBic0nzZ3MqW3CmwQgvAqGo/edit?usp=sharing

* Fixed a bug in the sample data that defined Kc as a number between 0 and 1000 instead of a number between 0 and 1.

* Link to report an issue now takes user to the online forums rather than an email address.

* Changed InVEST Sediment model standalone so that retention values are now between 0 and 1 instead of 0 and 100.

* Fixed a bug in Biodiversity where if no suffix were entered output filenames would have a trailing underscore (_) behind them.

* Added documentation to the water purification/nutrient retention model documentation about the standalone outputs since they differ from the ArcGIS version of the model.

* Fixed an issue where the model would try to move the logfile to the workspace after the model run was complete and Windows would erroneously report that the move failed.

* Removed the separation between marine and freshwater terrestrial models in the user's guide.  Now just a list of models.

* Changed the name of InVEST "Biodiversity" model to "Habitat Quality" in the module names, start menu, user's guide, and sample data folders.

* Minor bug fixes, performance enhancements, and better error reporting in the internal infrastructure.

* HRA risk in the unstable standalone is calculated differently from the last release. If there is no spatial overlap within a cell, there is automatically a risk of 0. This also applies to the E and C intermediate files for a given pairing. If there is no spatial overlap, E and C will be 0 where there is only habitat. However, we still create a recovery potential raster which has habitat- specific risk values, even without spatial overlap of a stressor. HRA shapefile outputs for high, medium, low risk areas are now calculated using a user-defined maximum number of overlapping stressors, rather than all potential stressors. In the HTML subregion averaged output, we now attribute what portion of risk to a habitat comes from each habitat-stressor pairing. Any pairings which don't overlap will have an automatic risk of 0.

* Major changes to Water Yield : Reservoir Hydropower Production. Changes include an alternative equation for calculating Actual Evapotranspiration (AET) for non-vegetated land cover types including wetlands. This allows for a more accurate representation of processes on land covers such as urban, water, wetlands, where root depth values aren't applicable. To differentiate between the two equations a column 'LULC_veg' has been added to the Biophysical table in Hydropower/input/biophysical_table.csv. In this column a 1 indicates vegetated and 0 indicates non-vegetated.

* The output structure and outputs have also change in Water Yield : Reservoir Hydropower Production. There is now a folder 'output' that contains all output files including a sub directory 'per_pixel' which has three pixel raster outputs. The subwatershed results are only calculated for the water yield portion and those results can be found as a shapefile, 'subwatershed_results.shp', and CSV file, 'subwatershed_results.csv'. The watershed results can be found in similar files: watershed_results.shp and watershed_results.csv. These two files for the watershed outputs will aggregate the Scarcity and Valuation results as well.

* The evapotranspiration coefficients for crops, Kc, has been changed to a decimal input value in the biophysical table. These values used to be multiplied by 1000 so that they were in integer format, that pre processing step is no longer necessary.

* Changing support from richsharp@stanford.edu to the user support forums at http://ncp-yamato.stanford.edu/natcapforums.

2.5.6 (2013-09-06)
------------------
The 2.5.6 release of InVEST that addresses minor bugs, performance
tweaks, and new functionality of the InVEST standalone models.
Including:

* Change the changed the Carbon biophysical table to use code field
  name from LULC to lucode so it is consistent with the InVEST water
  yield biophysical table.

* Added Monte Carlo uncertainty analysis and documentation to finfish
  aquaculture model.

* Replaced sample data in overlap analysis that was causing the model
  to crash.

* Updates to the overlap analysis user's guide.

* Added preprocessing toolkit available under
  C:\{InVEST install directory}\utils

* Biodiversity Model now exits gracefully if a threat raster is not
  found in the input folder.

* Wind Energy now uses linear (bilinear because its over 2D space?)
  interpolation.

* Wind Energy has been refactored to current API.

* Potential Evapotranspiration input has been properly named to
  Reference Evapotranspiration.

* PET_mn for Water Yield is now Ref Evapotranspiration times Kc
  (evapotranspiration coefficient).

* The soil depth field has been renamed 'depth to root restricting
  layer' in both the hydropower and nutrient retention models.

* ETK column in biophysical table for Water Yield is now Kc.

* Added help text to Timber model.

* Changed the behavior of nutrient retention to return nodata values
  when the mean runoff index is zero.

* Fixed an issue where the hydropower model didn't use the suffix
  inputs.

* Fixed a bug in Biodiversity that did not allow for numerals in the
  threat names and rasters.

* Updated routing algorithm to use a modern algorithm for plateau
  direction resolution.

* Fixed an issue in HRA where individual risk pixels weren't being
  calculated correctly.

* HRA will now properly detect in the preprocessed CSVs when criteria
  or entire habitat-stressor pairs are not desired within an
  assessment.

* Added an infrastructure feature so that temporary files are created
  in the user's workspace rather than at the system level
  folder.  This lets users work in a secondary workspace on a USB
  attached hard drive and use the space of that drive, rather than the
  primary operating system drive.

2.5.5 (2013-08-06)
------------------
The 2.5.5 release of InVEST that addresses minor bugs, performance
tweaks, and new functionality of the InVEST standalone models.  Including:

 * Production level release of the 3.0 Coastal Vulnerability model.
    - This upgrades the InVEST 2.5.4 version of the beta standalone CV
      to a full release with full users guide.  This version of the
      CV model should be used in all cases over its ArcGIS equivalent.

 * Production level release of the Habitat Risk Assessment model.
    - This release upgrades the InVEST 2.5.4 beta version of the
      standalone habitat risk assessment model. It should be used in
      all cases over its ArcGIS equivalent.

 * Uncertainty analysis in Carbon model (beta)
    - Added functionality to assess uncertainty in sequestration and
      emissions given known uncertainty in carbon pool stocks.  Users
      can now specify standard  deviations of carbon pools with
      normal distributions as well as desired uncertainty levels.
      New outputs include masks for regions which both sequester and
      emit carbon with a high probability of confidence.  Please see
      the "Uncertainty Analysis" section of the carbon user's guide
      chapter for more information.

 * REDD+ Scenario Analysis in Carbon model (beta)
    - Additional functionality to assist users evaluating REDD
      and REDD+ scenarios in the carbon model.  The uncertainty analysis
      functionality can also be used with these scenarios.
      Please see the "REDD Scenario Analysis" section of the
      carbon user's guide chapter for more information.

 * Uncertainty analysis in Finfish Aquaculture model (beta)
    - Additionally functionality to account for uncertainty in
      alpha and beta growth parameters as well as histogram
      plots showing the distribution of harvest weights and
      net present value.   Uncertainty analysis is performed
      through Monte Carlo runs that normally sample the
      growth parameters.

 * Streamlined Nutrient Retention model functionality
    - The nutrient retention module no longer requires users to explicitly
      run the water yield model.  The model now seamlessly runs water yield
      during execution.

 * Beta release of the recreation model
    - The recreation is available for beta use with limited documentation.

 * Full release of the wind energy model
    - Removing the 'beta' designation on the wind energy model.


Known Issues:

 * Flow routing in the standalone sediment and nutrient models has a
   bug that prevents routing in some (not all) landscapes.  This bug is
   related to resolving d-infinity flow directions across flat areas.
   We are implementing the solution in Garbrecht and Martx (1997).
   In the meanwhile the sediment and nutrient models are still marked
   as beta until this issue is resolved.

2.5.4 (2013-06-07)
------------------
This is a minor release of InVEST that addresses numerous minor bugs and performance tweaks in the InVEST 3.0 models.  Including:

 * Refactor of Wave Energy Model:
    - Combining the Biophysical and Valuation modules into one.
    - Adding new data for the North Sea and Australia
    - Fixed a bug where elevation values that were equal to or greater than zero
      were being used in calculations.
    - Fixed memory issues when dealing with large datasets.
    - Updated core functions to remove any use of depracated functions

 * Performance updates to the carbon model.

 * Nodata masking fix for rarity raster in Biodiversity Model.
    - When computing rarity from a base landuse raster and current or future
      landuse raster, the intersection of the two was not being properly taken.

 * Fixes to the flow routing algorithms in the sediment and nutrient
   retention models in cases where stream layers were burned in by ArcGIS
   hydro tools.  In those cases streams were at the same elevation and caused
   routing issues.

 * Fixed an issue that affected several InVEST models that occured
   when watershed polygons were too small to cover a pixel.  Excessively
   small watersheds are now handled correctly

 * Arc model deprecation.  We are deprecating the following ArcGIS versions
   of our InVEST models in the sense we recommend ALL users use the InVEST
   standalones over the ArcGIS versions, and the existing ArcGIS versions
   of these models will be removed entirely in the next release.

        * Timber
        * Carbon
        * Pollination
        * Biodiversity
        * Finfish Aquaculture

Known Issues:

 * Flow routing in the standalone sediment and nutrient models has a
   bug that prevents routing in several landscapes.  We're not
   certain of the nature of the bug at the moment, but we will fix by
   the next release.  Thus, sediment and nutrient models are marked
   as (beta) since in some cases the DEM routes correctly.

2.5.3 (2013-03-21)
------------------
This is a minor release of InVEST that fixes an issue with the HRA model that caused ArcGIS versions of the model to fail when calculating habitat maps for risk hotspots. This upgrade is strongly recommended for users of InVEST 2.5.1 or 2.5.2.

2.5.2 (2013-03-17)
------------------
This is a minor release of InVEST that fixes an issue with the HRA sample data that caused ArcGIS versions of the model to fail on the training data.  There is no need to upgrade for most users unless you are doing InVEST training.

2.5.1 (2013-03-12)
------------------
This is a minor release of InVEST that does not add any new models, but
does add additional functionality, stability, and increased performance to
one of the InVEST 3.0 standalones:

  - Pollination 3.0 Beta:
        - Fixed a bug where Windows users of InVEST could run the model, but
          most raster outputs were filled with nodata values.

Additionally, this minor release fixes a bug in the InVEST user interface where
collapsible containers became entirely non-interactive.

2.5.0 (2013-03-08)
------------------
This a major release of InVEST that includes new standalone versions (ArcGIS
is not required) our models as well as additional functionality, stability,
and increased performance to many of the existing models.  This release is
timed to support our group's annual training event at Stanford University.
We expect to release InVEST 2.5.1 a couple of weeks after to address any
software issues that arise during the training.  See the release notes
below for details of the release, and please contact richsharp@stanford.edu
for any issues relating to software:

  - *new* Sediment 3.0 Beta:
      - This is a standalone model that executes an order of magnitude faster
        than the original ArcGIS model, but may have memory issues with
	larger datasets. This fix is scheduled for the 2.5.1 release of InVEST.
      - Uses a d-infinity flow algorithm (ArcGIS version uses D8).
      - Includes a more accurate LS factor.
      - Outputs are now summarized by polygon rather than rasterized polygons.
        Users can view results directly as a table rather than sampling a
	GIS raster.
  - *new* Nutrient 3.0 Beta:
      - This is a standalone model that executes an order of magnitude faster
        than the original ArcGIS model, but may have memory issues with
	larger datasets. This fix is scheduled for the 2.5.1 release of InVEST.
      - Uses a d-infinity flow algorithm (ArcGIS version uses D8).
      - Includes a more accurate LS factor.
      - Outputs are now summarized by polygon rather than rasterized polygons.
        Users can view results directly as a table rather than sampling a
	GIS raster.
  - *new* Wind Energy:
      - A new offshore wind energy model.  This is a standalone-only model
        available under the windows start menu.
  - *new* Recreation Alpha:
      - This is a working demo of our soon to be released future land and near
        shore recreation model.  The model itself is incomplete and should only
	be used as a demo or by NatCap partners that know what they're doing.
  - *new* Habitat Risk Assessment 3.0 Alpha:
      - This is a working demo of our soon to be released 3.0 version of habitat
        risk assessment.  The model itself is incomplete and should only
	be used as a demo or by NatCap partners that know what they're doing.
	Users that need to use the habitat risk assessment should use the ArcGIS
	version of this model.

  - Improvements to the InVEST 2.x ArcGIS-based toolset:
      - Bug fixes to the ArcGIS based Coastal Protection toolset.

  - Removed support for the ArcGIS invest_VERSION.mxd map.  We expect to
    transition the InVEST toolset exclusive standalone tools in a few months.  In
    preparation of this we are starting to deprecate parts of our old ArcGIS
    toolset including this ArcMap document.  The InVEST ArcToolbox is still
    available in C:\InVEST_2_5_0\invest_250.tbx.

  - Known issues:

    - The InVEST 3.0 standalones generate open source GeoTiffs as
      outputs rather than the proprietary ESRI Grid format.  ArcGIS 9.3.1
      occasionally displays these rasters incorrectly.  We have found
      that these layers can be visualized in ArcGIS 9.3.1 by following
      convoluted steps: Right Click on the layer and select Properties; click on
      the Symbology tab; select Stretch, agree to calculate a histogram (this will
      create an .aux file that Arc can use for visualization), click "Ok", remove
      the raster from the layer list, then add it back. As an alternative, we
      suggest using an open source GIS Desktop Tool like Quantum GIS or ArcGIS
      version 10.0 or greater.

   - The InVEST 3.0 carbon model will generate inaccurate sequestration results
     if the extents of the current and future maps don't align.  This will be
     fixed in InVEST 2.5.1; in the meanwhile a workaround is to clip both LULCs
     so they have identical overlaps.

   - A user reported an unstable run of InVEST 3.0 water yield.  We are not
     certain what is causing the issue, but we do have a fix that will go out
     in InVEST 2.5.1.

   - At the moment the InVEST standalones do not run on Windows XP.  This appears
     to be related to an incompatibility between Windows XP and GDAL, the an open
     source gis library we use to create and read GIS data.  At the moment we are
     uncertain if we will be able to fix this bug in future releases, but will
     pass along more information in the future.

2.4.5 (2013-02-01)
------------------
This is a minor release of InVEST that does not add any new models, but
does add additional functionality, stability, and increased performance to
many of the InVEST 3.0 standalones:

  - Pollination 3.0 Beta:
      - Greatly improved memory efficiency over previous versions of this model.
      - 3.0 Beta Pollination Biophysical and Valuation have been merged into a
        single tool, run through a unified user interface.
      - Slightly improved runtime through the use of newer core InVEST GIS libraries.
      - Optional ability to weight different species individually.  This feature
        adds a column to the Guilds table that allows the user to specify a
        relative weight for each species, which will be used before combining all
        species supply rasters.
      - Optional ability to aggregate pollinator abundances at specific points
        provided by an optional points shapefile input.
      - Bugfix: non-agricultural pixels are set to a value of 0.0 to indicate no
        value on the farm value output raster.
      - Bugfix: sup_val_<beename>_<scenario>.tif rasters are now saved to the
        intermediate folder inside the user's workspace instead of the output
        folder.
  - Carbon Biophysical 3.0 Beta:
        * Tweaked the user interface to require the user to
          provide a future LULC raster when the 'Calculate Sequestration' checkbox
          is checked.
        * Fixed a bug that restricted naming of harvest layers.  Harvest layers are
          now selected simply by taking the first available layer.
  - Better memory efficiency in hydropower model.
  - Better support for unicode filepaths in all 3.0 Beta user interfaces.
  - Improved state saving and retrieval when loading up previous-run parameters
    in all 3.0 Beta user interfaces.
  - All 3.0 Beta tools now report elapsed time on completion of a model.
  - All 3.0 Beta tools now provide disk space usage reports on completion of a
    model.
  - All 3.0 Beta tools now report arguments at the top of each logfile.
  - Biodiversity 3.0 Beta: The half-saturation constant is now allowed to be a
    positive floating-point number.
  - Timber 3.0 Beta: Validation has been added to the user interface for this
    tool for all tabular and shapefile inputs.
  - Fixed some typos in Equation 1 in the Finfish Aquaculture user's guide.
  - Fixed a bug where start menu items were not getting deleted during an InVEST
    uninstall.
  - Added a feature so that if the user selects to download datasets but the
    datasets don't successfully download the installation alerts the user and
    continues normally.
  - Fixed a typo with tau in aquaculture guide, originally said 0.8, really 0.08.

  - Improvements to the InVEST 2.x ArcGIS-based toolset:
      - Minor bugfix to Coastal Vulnerability, where an internal unit of
        measurements was off by a couple digits in the Fetch Calculator.
      - Minor fixes to various helper tools used in InVEST 2.x models.
      - Outputs for Hargreaves are now saved as geoTIFFs.
      - Thornwaite allows more flexible entering of hours of sunlight.

2.4.4 (2012-10-24)
------------------
- Fixes memory errors experienced by some users in the Carbon Valuation 3.0 Beta model.
- Minor improvements to logging in the InVEST User Interface
- Fixes an issue importing packages for some officially-unreleased InVEST models.

2.4.3 (2012-10-19)
------------------
- Fixed a minor issue with hydropower output vaulation rasters whose statistics were not pre-calculated.  This would cause the range in ArcGIS to show ther rasters at -3e38 to 3e38.
- The InVEST installer now saves a log of the installation process to InVEST_<version>\install_log.txt
- Fixed an issue with Carbon 3.0 where carbon output values were incorrectly calculated.
- Added a feature to Carbon 3.0 were total carbon stored and sequestered is output as part of the running log.
- Fixed an issue in Carbon 3.0 that would occur when users had text representations of floating point numbers in the carbon pool dbf input file.
- Added a feature to all InVEST 3.0 models to list disk usage before and after each run and in most cases report a low free space error if relevant.

2.4.2 (2012-10-15)
------------------
- Fixed an issue with the ArcMap document where the paths to default data were not saved as relative paths.  This caused the default data in the document to not be found by ArcGIS.
- Introduced some more memory-efficient processing for Biodiversity 3.0 Beta.  This fixes an out-of-memory issue encountered by some users when using very large raster datasets as inputs.

2.4.1 (2012-10-08)
------------------
- Fixed a compatibility issue with ArcGIS 9.3 where the ArcMap and ArcToolbox were unable to be opened by Arc 9.3.

2.4.0 (2012-10-05)
------------------
Changes in InVEST 2.4.0

General:

This is a major release which releases two additional beta versions of the
InVEST models in the InVEST 3.0 framework.  Additionally, this release
introduces start menu shortcuts for all available InVEST 3.0 beta models.
Existing InVEST 2.x models can still be found in the included Arc toolbox.

Existing InVEST models migrated to the 3.0 framework in this release
include:

- Biodiversity 3.0 Beta
    - Minor bug fixes and usability enhancements
    - Runtime decreased by a factor of 210
- Overlap Analysis 3.0 Beta
    - In most cases runtime decreased by at least a factor of 15
    - Minor bug fixes and usability enhancements
    - Split into two separate tools:
        * Overlap Analysis outputs rasters with individually-weighted pixels
        * Overlap Analysis: Management Zones produces a shapefile output.
    - Updated table format for input activity CSVs
    - Removed the "grid the seascape" step

Updates to ArcGIS models:

- Coastal vulnerability
    - Removed the "structures" option
    - Minor bug fixes and usability enhancements
- Coastal protection (erosion protection)
    - Incorporated economic valuation option
    - Minor bug fixes and usability enhancements

Additionally there are a handful of minor fixes and feature
enhancements:

- InVEST 3.0 Beta standalones (identified by a new InVEST icon) may be run
  from the Start Menu (on windows navigate to
  Start Menu -> All Programs -> InVEST 2.4.0
- Bug fixes for the calculation of raster statistics.
- InVEST 3.0 wave energy no longer requires an AOI for global runs, but
  encounters memory issues on machines with less than 4GB of RAM.  This
  is a known issue that will be fixed in a minor release.
- Minor fixes to several chapters in the user's guide.
- Minor bug fix to the 3.0 Carbon model: harvest maps are no longer required
  inputs.
- Other minor bug fixes and runtime performance tweaks in the 3.0 framework.
- Improved installer allows users to remove InVEST from the Windows Add/Remove
  programs menu.
- Fixed a visualization bug with wave energy where output rasters did not have the min/max/stdev calculations on them.  This made the default visualization in arc be a gray blob.

2.3.0 (2012-08-02)
------------------
Changes in InVEST 2.3.0

General:

This is a major release which releases several beta versions of the
InVEST models in the InVEST 3.0 framework.  These models run as
standalones, but a GIS platform is needed to edit and view the data
inputs and outputs.  Until InVEST 3.0 is released the original ArcGIS
based versions of these tools will remain the release.

Existing InVEST models migrated to the 3.0 framework in this release
include:

- Reservoir Hydropower Production 3.0 beta
    - Minor bug fixes.
- Finfish Aquaculture
    - Minor bug fixes and usability enhancements.
- Wave Energy 3.0 beta
    - Runtimes for non-global runs decreased by a factor of 7
    - Minor bugs in interpolation that exist in the 2.x model is fixed in
      3.0 beta.
- Crop Pollination 3.0 beta
    - Runtimes decreased by a factor of over 10,000

This release also includes the new models which only exist in the 3.0
framework:

- Marine Water Quality 3.0 alpha with a preliminary  user's guide.

InVEST models in the 3.0 framework from previous releases that now
have a standalone executable include:

- Managed Timber Production Model
- Carbon Storage and Sequestration

Additionally there are a handful of other minor fixes and feature
enhancements since the previous release:

- Minor bug fix to 2.x sedimentation model that now correctly
  calculates slope exponentials.
- Minor fixes to several chapters in the user's guide.
- The 3.0 version of the Carbon model now can value the price of carbon
  in metric tons of C or CO2.
- Other minor bug fixes and runtime performance tweaks in the 3.0 framework.

2.2.2 (2012-03-03)
------------------
Changes in InVEST 2.2.2

General:

This is a minor release which fixes the following defects:

-Fixed an issue with sediment retention model where large watersheds
 allowed loading per cell was incorrectly rounded to integer values.

-Fixed bug where changing the threshold didn't affect the retention output
 because function was incorrectly rounded to integer values.

-Added total water yield in meters cubed to to output table by watershed.

-Fixed bug where smaller than default (2000) resolutions threw an error about
 not being able to find the field in "unitynew".  With non-default resolution,
 "unitynew" was created without an attribute table, so one was created by
 force.

-Removed mention of beta state and ecoinformatics from header of software
 license.

-Modified overlap analysis toolbox so it reports an error directly in the
 toolbox if the workspace name is too long.

2.2.1 (2012-01-26)
------------------
Changes in InVEST 2.2.1

General:

This is a minor release which fixes the following defects:

-A variety of miscellaneous bugs were fixed that were causing crashes of the Coastal Protection model in Arc 9.3.
-Fixed an issue in the Pollination model that was looking for an InVEST1005 directory.
-The InVEST "models only" release had an entry for the InVEST 3.0 Beta tools, but was missing the underlying runtime.  This has been added to the models only 2.2.1 release at the cost of a larger installer.
-The default InVEST ArcMap document wouldn't open in ArcGIS 9.3.  It can now be opened by Arc 9.3 and above.
-Minor updates to the Coastal Protection user's guide.

2.2.0 (2011-12-22)
------------------
In this release we include updates to the habitat risk assessment
model, updates to Coastal Vulnerability Tier 0 (previously named
Coastal Protection), and a new tier 1 Coastal Vulnerability tool.
Additionally, we are releasing a beta version of our 3.0 platform that
includes the terrestrial timber and carbon models.

See the "Marine Models" and "InVEST 3.0 Beta" sections below for more details.

**Marine Models**

1. Marine Python Extension Check

   This tool has been updated to include extension requirements for the new
   Coastal Protection T1 model.  It also reflects changes to the Habitat Risk
   Assessment and Coastal Protection T0 models, as they no longer require the
   PythonWin extension.

2. Habitat Risk Assessment (HRA)

   This model has been updated and is now part of three-step toolset.  The
   first step is a new Ratings Survey Tool which eliminates the need for
   Microsoft Excel when users are providing habitat-stressor ratings.  This
   Survey Tool now allows users to up- and down-weight the importance of
   various criteria.  For step 2, a copy of the Grid the Seascape tool has been
   placed in the HRA toolset.  In the last step, users will run the HRA model
   which includes the following updates:

   - New habitat outputs classifying risk as low, medium, and high
   - Model run status updates (% complete) in the message window
   - Improved habitat risk plots embedded in the output HTML

3. Coastal Protection

   This module is now split into sub-models, each with two parts.  The first
   sub-model is Coastal Vulnerability (Tier 0) and the new addition is Coastal
   Protection (Tier 1).

   Coastal Vulnerability (T0)
   Step 1) Fetch Calculator - there are no updates to this tool.
   Step 2) Vulnerability Index

   - Wave Exposure: In this version of the model, we define wave exposure for
     sites facing the open ocean as the maximum of the weighted average of
     wave's power coming from the ocean or generated by local winds.  We
     weight wave power coming from each of the 16 equiangular sector by the
     percent of time that waves occur in that sector, and based on whether or
     not fetch in that sector exceeds 20km.  For sites that are sheltered, wave
     exposure is the average of wave power generated by the local storm winds
     weighted by the percent occurrence of those winds in each sector.  This
     new method takes into account the seasonality of wind and wave patterns
     (storm waves generally come from a preferential direction), and helps
     identify regions that are not exposed to powerful waves although they are
     open to the ocean (e.g. the leeside of islands).

   - Natural Habitats: The ranking is now computed using the rank of all
     natural habitats present in front of a segment, and we weight the lowest
     ranking habitat 50% more than all other habitats.  Also, rankings and
     protective distance information are to be provided by CSV file instead of
     Excel.  With this new method, shoreline segments that have more habitats
     than others will have a lower risk of inundation and/or erosion during
     storms.

   - Structures: The model has been updated to now incorporate the presence of
     structures by decreasing the ranking of shoreline segments that adjoin
     structures.

   Coastal Protection (T1) - This is a new model which plots the amount of
   sandy beach erosion or consolidated bed scour that backshore regions
   experience in the presence or absence of natural habitats.  It is composed
   of two steps: a Profile Generator and Nearshore Waves and Erosion.  It is
   recommended to run the Profile Generator before the Nearshore Waves and
   Erosion model.

   Step 1) Profile Generator:  This tool helps the user generate a 1-dimensional
   bathymetric and topographic profile perpendicular to the shoreline at the
   user-defined location.  This model provides plenty of guidance for building
   backshore profiles for beaches, marshes and mangroves.  It will help users
   modify bathymetry profiles that they already have, or can generate profiles
   for sandy beaches if the user has not bathymetric data.  Also, the model
   estimates and maps the location of natural habitats present in front of the
   region of interest.  Finally, it provides sample wave and wind data that
   can be later used in the Nearshore Waves and Erosion model, based on
   computed fetch values and default Wave Watch III data.

   Step 2) Nearshore Waves and Erosion: This model estimates profiles of beach
   erosion or values of rates of consolidated bed scour at a site as a function
   of the type of habitats present in the area of interest.  The model takes
   into account the protective effects of vegetation, coral and oyster reefs,
   and sand dunes.  It also shows the difference of protection provided when
   those habitats are present, degraded, or gone.

4. Aesthetic Quality

   This model no longer requires users to provide a projection for Overlap
   Analysis.  Instead, it uses the projection from the user-specified Area of
   Interest (AOI) polygon.  Additionally, the population estimates for this
   model have been fixed.

**InVEST 3.0 Beta**

The 2.2.0 release includes a preliminary version of our InVEST 3.0 beta
platform.  It is included as a toolset named "InVEST 3.0 Beta" in the
InVEST220.tbx.  It is currently only supported with ArcGIS 10.  To launch
an InVEST 3.0 beta tool, double click on the desired tool in the InVEST 3.0
toolset then click "Ok" on the Arc toolbox screen that opens. The InVEST 3.0
tool panel has inputs very similar to the InVEST 2.2.0 versions of the tools
with the following modifications:

InVEST 3.0 Carbon:
  * Fixes a minor bug in the 2.2 version that ignored floating point values
    in carbon pool inputs.
  * Separation of carbon model into a biophysical and valuation model.
  * Calculates carbon storage and sequestration at the minimum resolution of
    the input maps.
  * Runtime efficiency improved by an order of magnitude.
  * User interface streamlined including dynamic activation of inputs based
    on user preference, direct link to documentation, and recall of inputs
    based on user's previous run.

InVEST 3.0 Timber:
  * User interface streamlined including dynamic activation of inputs based
    on user preference, direct link to documentation, and recall of inputs
    based on user's previous run.


2.1.1 (2011-10-17)
------------------
Changes in InVEST 2.1.1

General:

This is a minor release which fixes the following defects:

-A truncation error was fixed on nutrient retention and sedimentation model that involved division by the number of cells in a watershed.  Now correctly calculates floating point division.
-Minor typos were fixed across the user's guide.

2.1 Beta (2011-05-11)
---------------------
Updates to InVEST Beta

InVEST 2.1 . Beta

Changes in InVEST 2.1

General:

1.	InVEST versioning
We have altered our versioning scheme.  Integer changes will reflect major changes (e.g. the addition of marine models warranted moving from 1.x to 2.0).  An increment in the digit after the primary decimal indicates major new features (e.g the addition of a new model) or major revisions.  For example, this release is numbered InVEST 2.1 because two new models are included).  We will add another decimal to reflect minor feature revisions or bug fixes.  For example, InVEST 2.1.1 will likely be out soon as we are continually working to improve our tool.
2.	HTML guide
With this release, we have migrated the entire InVEST users. guide to an HTML format.  The HTML version will output a pdf version for use off-line, printing, etc.


**MARINE MODELS**

1.Marine Python Extension Check

-This tool has been updated to allow users to select the marine models they intend to run.  Based on this selection, it will provide a summary of which Python and ArcGIS extensions are necessary and if the Python extensions have been successfully installed on the user.s machine.

2.Grid the Seascape (GS)

-This tool has been created to allow marine model users to generate an seascape analysis grid within a specified area of interest (AOI).

-It only requires an AOI and cell size (in meters) as inputs, and produces a polygon grid which can be used as inputs for the Habitat Risk Assessment and Overlap Analysis models.

3. Coastal Protection

- This is now a two-part model for assessing Coastal Vulnerability.  The first part is a tool for calculating fetch and the second maps the value of a Vulnerability Index, which differentiates areas with relatively high or low exposure to erosion and inundation during storms.

- The model has been updated to now incorporate coastal relief and the protective influence of up to eight natural habitat input layers.

- A global Wave Watch 3 dataset is also provided to allow users to quickly generate rankings for wind and wave exposure worldwide.

4. Habitat Risk Assessment (HRA)

This new model allows users to assess the risk posed to coastal and marine habitats by human activities and the potential consequences of exposure for the delivery of ecosystem services and biodiversity.  The HRA model is suited to screening the risk of current and future human activities in order to prioritize management strategies that best mitigate risk.

5. Overlap Analysis

This new model maps current human uses in and around the seascape and summarizes the relative importance of various regions for particular activities.  The model was designed to produce maps that can be used to identify marine and coastal areas that are most important for human use, in particular recreation and fisheries, but also other activities.

**FRESHWATER MODELS**

All Freshwater models now support ArcMap 10.


Sample data:

1. Bug fix for error in Water_Tables.mdb Biophysical table where many field values were shifted over one column relative to the correct field name.

2. Bug fix for incorrect units in erosivity layer.


Hydropower:

1.In Water Yield, new output tables have been added containing mean biophysical outputs (precipitation, actual and potential evapotranspiration, water yield)  for each watershed and sub-watershed.


Water Purification:

1. The Water Purification Threshold table now allows users to specify separate thresholds for nitrogen and phosphorus.   Field names thresh_n and thresh_p replace the old ann_load.

2. The Nutrient Retention output tables nutrient_watershed.dbf and nutrient_subwatershed.dbf now include a column for nutrient retention per watershed/sub-watershed.

3. In Nutrient Retention, some output file names have changed.

4. The user's guide has been updated to explain more accurately the inclusion of thresholds in the biophysical service estimates.


Sedimentation:

1. The Soil Loss output tables sediment_watershed.dbf and sediment_subwatershed.dbf now include a column for sediment retention per watershed/sub-watershed.

2. In Soil Loss, some output file names have changed.

3. The default input value for Slope Threshold is now 75.

4. The user's guide has been updated to explain more accurately the inclusion of thresholds in the biophysical service estimates.

5. Valuation: Bug fix where the present value was not being applied correctly.





2.0 Beta (2011-02-14)
---------------------
Changes in InVEST 2.0

InVEST 1.005 is a minor release with the following modification:

1. Aesthetic Quality

    This new model allows users to determine the locations from which new nearshore or offshore features can be seen.  It generates viewshed maps that can be used to identify the visual footprint of new offshore development.


2. Coastal Vulnerability

    This new model produces maps of coastal human populations and a coastal exposure to erosion and inundation index map.  These outputs can be used to understand the relative contributions of different variables to coastal exposure and to highlight the protective services offered by natural habitats.


3. Aquaculture

    This new model is used to evaluate how human activities (e.g., addition or removal of farms, changes in harvest management practices) and climate change (e.g., change in sea surface temperature) may affect the production and economic value of aquacultured Atlantic salmon.


4. Wave Energy

    This new model provides spatially explicit information, showing potential areas for siting Wave Energy conversion (WEC) facilities with the greatest energy production and value.  This site- and device-specific information for the WEC facilities can then be used to identify and quantify potential trade-offs that may arise when siting WEC facilities.


5. Avoided Reservoir Sedimentation

    - The name of this model has been changed to the Sediment Retention model.

    - We have added a water quality valuation model for sediment retention. The user now has the option to select avoided dredge cost analysis, avoided water treatment cost analysis or both.  The water quality valuation approach is the same as that used in the Water Purification: Nutrient Retention model.

    - The threshold information for allowed sediment loads (TMDL, dead volume, etc.) are now input in a stand alone table instead of being included in the valuation table. This adjusts the biophysical service output for any social allowance of pollution. Previously, the adjustment was only done in the valuation model.

    - The watersheds and sub-watershed layers are now input as shapefiles instead of rasters.

    - Final outputs are now aggregated to the sub-basin scale. The user must input a sub-basin shapefile. We provide the Hydro 1K dataset as a starting option. See users guide for changes to many file output names.

    - Users are strongly advised not to interpret pixel-scale outputs for hydrological understanding or decision-making of any kind. Pixel outputs should only be used for calibration/validation or model checking.


6. Hydropower Production

    - The watersheds and sub-watershed layers are now input as shapefiles instead of rasters.

    - Final outputs are now aggregated to the sub-basin scale. The user must input a sub-basin shapefile. We provide the Hydro 1K dataset as a starting option. See users guide for changes to many file output names.

    - Users are strongly advised not to interpret pixel-scale outputs for hydrological understanding or decision-making of any kind. Pixel outputs should only be used for calibration/validation or model checking.

    - The calibration constant for each watershed is now input in a stand-alone table instead of being included in the valuation table. This makes running the water scarcity model simpler.


7. Water Purification: Nutrient Retention

    - The threshold information for allowed pollutant levels (TMDL, etc.) are now input in a stand alone table instead of being included in the valuation table. This adjusts the biophysical service output for any social allowance of pollution. Previously, the adjustment was only done in the valuation model.

    - The watersheds and sub-watershed layers are now input as shapefiles instead of rasters.

    - Final outputs are now aggregated to the sub-basin scale. The user must input a sub-basin shapefile. We provide the Hydro 1K dataset as a starting option. See users guide for changes to many file output names.

    - Users are strongly advised not to interpret pixel-scale outputs for hydrological understanding or decision-making of any kind. Pixel outputs should only be used for calibration/validation or model checking.


8. Carbon Storage and Sequestration

    The model now outputs an aggregate sum of the carbon storage.


9. Habitat Quality and Rarity

    This model had an error while running ReclassByACII if the land cover codes were not sorted alphabetically.  This has now been corrected and it sorts the reclass file before running the reclassification

    The model now outputs an aggregate sum of the habitat quality.

10. Pollination

    In this version, the pollination model accepts an additional parameter which indicated the proportion of a crops yield that is attributed to wild pollinators.

<|MERGE_RESOLUTION|>--- conflicted
+++ resolved
@@ -2,12 +2,9 @@
 
 Unreleased Changes
 ------------------
-<<<<<<< HEAD
 * Full test coverage for pollination model.
 * Removed "farms aggregation" functionality from the InVEST pollination model.
-=======
 * Full test coverage for the marine water quality model.
->>>>>>> c17f89c9
 * Full test coverage for GLOBIO model.
 * Full test coverage for carbon forest edge model.
 * Upgraded SciPy dependancy to 0.16.1.
