..
  Changes should be grouped for readability.

  InVEST model names:
  - Annual Water Yield
  - Carbon Storage and Sequestration
  - Coastal Blue Carbon
  - Coastal Vulnerability
  - Crop Pollination
  - Crop Production
  - DelineateIt
  - Forest Carbon Edge Effects
  - Globio
  - Habitat Quality
  - HRA
  - NDR
  - Visitation: Recreation and Tourism
  - RouteDEM
  - Scenario Generator
  - Scenic Quality
  - SDR
  - Seasonal Water Yield
  - Urban Cooling
  - Urban Flood Risk
  - Urban Stormwater Retention
  - Wave Energy
  - Wind Energy

  Workbench fixes/enhancements:
  - Workbench

  Everything else:
  - General

.. :changelog:

Unreleased Changes
------------------
<<<<<<< HEAD
* HRA
    * Fixed an issue with the results table, ``SUMMARY_STATISTICS.csv`` where
      the percentages of high, medium and low risk classifications were not
      correctly reported.
    * Added a column to the ``SUMMARY_STATISTICS.csv`` output table to also
      report the percentage of pixels within each subregion that have no risk
      classification (a risk classification of 0).
=======
* Workbench
    * Fixed a bug where the Workbench would become unresponsive during an
      InVEST model run if the model emitted a very high volume of log messages.
    * Fixed a bug where the Workbench could crash if there was too much
      standard error emitted from an invest model.
>>>>>>> 0af6118c
* Urban Cooling
    * Updated the text for the ``building_intensity`` column in the biophysical
      table to clarify that the values of this column should be normalized
      relative to one another to be between 0 and 1.


3.12.0 (2022-08-31)
-------------------
* General
    * Update python packaging settings to exclude a few config files and the
      workbench from source distributions and wheels
    * Updating SDR test values due to an update in GDAL's mode resampling
      algorithm. See https://github.com/natcap/invest/issues/905
    * Updated our ``scipy`` requirement to fix a bug where invest crashed
      if a Windows user had a non-Latin character in their Windows username.
* Workbench
    * Fixed a bug where some model runs would not generate a new item
      in the list of recent runs.
    * Enhanced model input forms so that text boxes always show the
      rightmost end of the filepath when they overflow the box.
* Coastal Blue Carbon
    * Fixed a bug where using unaligned rasters in the preprocessor would cause
      an error.  The preprocessor will now correctly align input landcover
      rasters and determine transitions from the aligned rasters.
* Habitat Quality
    * Removed a warning about an undefined nodata value in threat rasters
      because it is okay for a threat raster to have an undefined nodata value.
* HRA
    * Fixed an issue with risk calculations where risk values would be much
      lower than they should be.  Risk values are now correctly calculated.
    * Fixed an issue with risk reclassifications where most pixels would end up
      classified as medium risk.
    * Added an input field to the model to indicate the number of overlapping
      stressors to use in risk reclassification calculations.  This input
      affects the numerical boundaries between high, medium and low risk
      classifications.
    * Various improvements to the model have resulted in a modest (~33%)
      speedup in runtime.
* Coastal Vulnerability
    * Fixed a bug where redundant vertices in the landmass polygon could
      raise an error during shore point creation.
* NDR
    * Added parameters to the sample data to support nitrogen calculations.
    * Effective retention calculations have been reworked so that the source
      code more closely matches the mathematical definition in the NDR User's
      Guide.  There should be no difference in outputs.
* SDR
    * We have made a significant update to the SDR model's outputs described
      here: https://github.com/natcap/peps/blob/main/pep-0010.md.

        * Legacy outputs ``sed_retention_index.tif`` and ``sed_retention.tif``
          have been removed from the model.
        * Two new output rasters have been added, specifically
            * ``avoided_export.tif``, indicating vegetation's contribution to
              reducing erosion on a pixel, as well as trapping of sediment
              originating upslope of the pixel, so that neither of these
              proceed downslope to enter a stream.
            * ``avoided_erosion.tif``, vegetation’s contribution to reducing
              erosion from a pixel.
        * The summary watersheds vector no longer includes the ``sed_retent``
          field and two fields have been added:

            * ``avoid_exp`` representing the sum of avoided export in the
              watershed.
            * ``avoid_eros`` representing the sum of avoided erosion in the
              watershed.
        * Sediment deposition, ``sed_deposition.tif``, has been clarified to
          indicate the sediment that erodes from a pixel goes into the next
          downstream pixel(s) where it is either trapped or exported.  This
          update removes a form of double-counting.
* Urban Flood Risk
    * Validation of the curve number table will now catch missing ``CN_*``
      columns and warn the user about the missing column.


3.11.0 (2022-05-24)
-------------------
* General
    * InVEST Workbench released! A new desktop interface for InVEST models.
    * Add support for python 3.10, and drop support for python 3.7.
    * Fixed a bug where the model window would fail to open when using the
      ``natcap.invest`` package with python 3.9.0 - 3.9.3.
    * ``spec_utils.ETO`` has been renamed to ``spec_utils.ET0`` (with a zero).
    * Updating the ``pyinstaller`` requirement to ``>=4.10`` to support the new
      ``universal2`` wheel architecture offered by ``scipy>=1.8.0``.
    * Now removing leading / trailing whitespaces from table input values as
      well as columns in most InVEST models.
    * Fixing a small bug where drag-and-drop events in the Qt UI were not being
      handled correctly and were being ignored by the UI.
    * Expose taskgraph logging level for the cli with
      ``--taskgraph-log-level``.
    * Fixed bug in validation of ``results_suffix`` so that special characters
      like path separators, etc, are not allowed.
    * Fixed a bug in validation where a warning about non-overlapping spatial
      layers was missing info about the offending bounding boxes.
    * Fixed an issue with usage logging that caused SSL errors to appear in the
      Qt interface logging window.
* Annual Water Yield
    * Fixed a bug where the model would error when the watersheds/subwatersheds
      input was in geopackage format.
* Crop Production
    * Fixed a bug in both crop production models where the model would error if
      an observed yield raster had no nodata value.
* Coastal Vulnerability
    * Fixed a bug that would cause an error if the user's bathymetry layer did
      not have a defined nodata value.  The user's bathymetry layer should now
      be correctly preprocessed with or without a nodata value.
* DelineateIt
    * Watersheds delineated with this tool will now always have a ``ws_id``
      column containing integer watershed IDs for easier use within the routed
      InVEST models.  Existing ``ws_id`` field values in the outlets vector
      will be overwritten if they are present.
* RouteDEM
    * Rename the arg ``calculate_downstream_distance`` to
      ``calculate_downslope_distance``. This is meant to clarify that it
      applies to pixels that are not part of a stream.
* SDR
    * Fixed an issue with SDR where ``f.tif`` might not be recalculated if the
      file is modified or deleted after execution.
    * Fixed an issue in ``sed_deposition.tif`` and ``f.tif`` where pixel values
      could have very small, negative values for ``r_i`` and ``f_i``.  These
      values are now clamped to 0.
    * Added basic type-checking for the ``lucode`` column of the biophysical
      table. This avoids cryptic numpy errors later in runtime.
* Seasonal Water Yield
    * Added an output to the model representing total annual precipitation.
    * Fixed an issue with the documentation for ET0 and Precip directories,
      where a module-specific informational string was being overridden by a
      default value.

3.10.2 (2022-02-08)
-------------------
* General
    * The minimum ``setuptools_scm`` version has been increased to 6.4.0 in
      order to bypass calling ``setup.py`` for version information.  The
      version of this project can now be retrieved by calling ``python -m
      setuptools_scm`` from the project root.
    * Fixed an issue where datastack archives would not include any spatial
      datasets that were linked to in CSV files.  This now works for all models
      except HRA.  If an HRA datastack archive is requested,
      ``NotImplementedError`` will be raised.  A fix for HRA is pending.
    * Pinned ``numpy`` versions in ``pyproject.toml`` to the lowest compatible
      version for each supported python version. This prevents issues when
      ``natcap.invest`` is used in an environment with a lower numpy version
      than it was built with (https://github.com/cython/cython/issues/4452).
* DelineateIt
    * When snapping points to streams, if a point is equally near to more than
      one stream pixel, it will now snap to the stream pixel with a higher
      flow accumulation value. Before, it would snap to the stream pixel
      encountered first in the raster (though this was not guaranteed).
* GLOBIO
    * Gaussian decay kernels are now always tiled, which should result in a
      minor improvement in model runtime when large decay distances are used.
* Habitat Quality:
    * Linear decay kernels are now always tiled, which should result in a minor
      improvement in model runtime, particularly with large decay distances.
* HRA
    * Fixed a bug with how a pandas dataframe was instantiated. This bug did
      not effect outputs though some might notice less trailing zeros in the
      ``SUMMARY_STATISTICS.csv`` output.
* NDR
    * Changed some model inputs and outputs to clarify that subsurface
      phosphorus is not modeled.

        * Removed the inputs ``subsurface_critical_length_p`` and
          ``subsurface_eff_p``
        * Removed the output ``sub_ndr_p.tif``. The model no longer calculates
          subsurface NDR for phosphorus.
        * Removed the output ``sub_load_p.tif``. All pixels in this raster were
          always 0, because the model assumed no subsurface phosphorus movement.
        * Renamed the output ``p_export.tif`` to ``p_surface_export.tif`` to
          clarify that it only models the surface export of phosphorus.
        * Renamed the output ``n_export.tif`` to ``n_total_export.tif`` to
          clarify that it is the total of surface and subsurface nitrogen export.
        * Added the new outputs ``n_surface_export.tif`` and
          ``n_subsurface_export.tif``, showing the surface and subsurface
          components of the total nitrogen export.
        * The aggregate vector output ``watershed_results_ndr.shp`` was changed to
          a geopackage ``watershed_results_ndr.gpkg``.
        * The aggregate vector fields were given more descriptive names, and
          updated corresponding to the changed raster outputs:

            * ``surf_p_ld`` was renamed to ``p_surface_load``
            * ``surf_n_ld`` was renamed to ``n_surface_load``
            * ``p_exp_tot`` was renamed to ``p_surface_export``
            * ``sub_n_ld`` was renamed to ``n_subsurface_load``
            * ``n_exp_tot`` was renamed to ``n_total_export``
            * Added a new field ``n_surface_export``, representing the sum of
              ``n_surface_export.tif``
            * Added a new field ``n_subsurface_export``, representing the sum
              of ``n_subsurface_export.tif``
            * Removed the field ``sub_p_ld``, since ``sub_load_p.tif`` was removed.
* Wind Energy
    * Fixed a bug where distance was masking by pixel distance instead of
      euclidean distance.
    * Renamed the foundation cost label and help info to reflect it is no
      longer measured in Millions of US dollars.
    * Fixed a bug where running valuation with TaskGraph in asynchronous mode
      would cause the model to error.

3.10.1 (2022-01-06)
-------------------
* Urban Stormwater Retention
    * Fixed a bug where this model's sample data was not available via the
      Windows installer.


3.10.0 (2022-01-04)
-------------------
* General
    * Add a ``--language`` argument to the command-line interface, which will
      translate model names, specs, and validation messages.
    * Accept a ``language`` query parameter at the UI server endpoints, which
      will translate model names, specs, and validation messages.
    * Added ``invest serve`` entry-point to the CLI. This launches a Flask app
      and server on the localhost, to support the workbench.
    * Major updates to each model's ``ARGS_SPEC`` (and some related validation)
      to facilitate re-use & display in the Workbench and User's Guide.
    * Standardized and de-duplicated text in ``ARGS_SPEC`` ``about`` and
      ``name`` strings.
    * Update to FontAwesome 5 icons in the QT interface.
    * In response to the deprecation of ``setup.py``-based commands in Python
      3.10, the recommended way to build python distributions of
      ``natcap.invest`` is now with the ``build`` package, and installation
      should be done via ``pip``.  The ``README`` has been updated to reflect
      this change, and this should only be noticeable for those installing
      ``natcap.invest`` from source.
    * A bug has been fixed in ``make install`` so that now the current version
      of ``natcap.invest`` is built and installed.  The former (buggy) version
      of ``make install`` would install whatever the latest version was in your
      ``dist`` folder.
    * Updating the ``taskgraph`` requirement to ``0.11.0`` to resolve an issue
      where modifying a file within a roughly 2-second window would fool
      ``taskgraph`` into believing that the file had not been modified.
    * Fixed a bug where some input rasters with NaN nodata values would go
      undetected as nodata and yield unexpected behavior.
* Annual Water Yield
    * Renamed the Windows start menu shortcut from "Water Yield" to
      "Annual Water Yield".
* Coastal Vulnerability
    * Fixed bug where shore points were created on interior landmass holes
      (i.e. lakes).
    * Added feature to accept raster (in addition to vector) habitat layers.
    * Changed one intermediate output (geomorphology) from SHP to GPKG.
    * Fixed bug where output vectors had coordinates with an unnecessary
      z-dimension. Output vectors now have 2D geometry.
* Crop Pollination
    * Renamed the Windows start menu shortcut from "Pollination" to
      "Crop Pollination".
* Fisheries and Fisheries HST
    * The Fisheries models were deprecated due to lack of use,
      lack of scientific support staff, and maintenance costs.
* Finfish
    * The Finfish model was deprecated due to lack of use,
      lack of scientific support staff, and maintenance costs.
* Habitat Quality
    * Changed how Habitat Rarity outputs are calculated to be less confusing.
      Values now represent a 0 to 1 index where before there could be
      negative values. Now values of 0 indicate current/future LULC not
      represented in baseline LULC; values 0 to 0.5 indicate more
      abundance in current/future LULC and therefore less rarity; values
      of 0.5 indicate same abundance between baseline and current/future
      LULC; values 0.5 to 1 indicate less abundance in current/future LULC
      and therefore higher rarity.
* NDR
    * Added a new raster to the model's workspace,
      ``intermediate_outputs/what_drains_to_stream[suffix].tif``.  This raster
      has pixel values of 1 where DEM pixels flow to an identified stream, and
      0 where they do not.
* Scenario Generator
    * Changed an args key from ``replacment_lucode`` to ``replacement_lucode``.
* Scenic Quality
    * Simplify the ``valuation_function`` arg options. The options are now:
      ``linear``, ``logarithmic``, ``exponential``. The names displayed in the
      UI dropdown will stay the same as before. Datastacks or scripts will need
      to be updated to use the new option values.
    * Renamed the model title from
      "Unobstructed Views: Scenic Quality Provision" to "Scenic Quality".
* SDR
    * Added a new raster to the model's workspace,
      ``intermediate_outputs/what_drains_to_stream[suffix].tif``.  This raster
      has pixel values of 1 where DEM pixels flow to an identified stream, and
      0 where they do not.
* Urban Flood Risk:
    * Fixed broken documentation link in the user interface.
* Urban Stormwater Retention
    * Added this new model
* Visitation: Recreation and Tourism
    * Renamed the Windows start menu shortcut from "Recreation" to
      "Visitation: Recreation and Tourism".
* Wave Energy
    * Rename the ``analysis_area_path`` arg to ``analysis_area``, since it is
      not a path but an option string.
    * Simplify the ``analysis_area`` arg options. The options are now:
      ``westcoast``, ``eastcoast``, ``northsea4``, ``northsea10``,
      ``australia``, ``global``. The names displayed in the UI dropdown will
      stay the same as before. Datastacks and scripts will need to be updated
      to use the new option values.
* Wind Energy
    * No model inputs or outputs are measured in "millions of" currency units
      any more. Specifically:
    * The ``mw_coef_ac`` and ``mw_coef_dc`` values in the Global Wind Energy
      Parameters table were in millions of currency units per MW; now they
      should be provided in currency units per MW.
    * The ``infield_cable_cost``, ``cable_coef_ac``, and ``cable_coef_dc``
      values in the Global Wind Energy Parameters table were in millions of
      currency units per km; now they should be provided in currency units per km.
    * The ``turbine_cost`` value in the Turbine Parameters table was in
      millions of currency units; now it should be provided in currency units.
    * The ``foundation_cost`` parameter was in millions of currency units; now
      it should be provided in currency units.
    * The NPV output, formerly ``npv_US_millions.tif``, is now ``npv.tif``.
      It is now in currency units, not millions of currency units.

3.9.2 (2021-10-29)
------------------
* General:
    * Improving our binary build by including a data file needed for the
      ``charset-normalizer`` python package.  This eliminates a warning that
      was printed to stdout on Windows.
    * The Annual Water Yield model name is now standardized throughout InVEST.
      This model has been known in different contexts as Hydropower, Hydropower
      Water Yield, or Annual Water Yield. This name was chosen to emphasize
      that the model can be used for purposes other than hydropower (though the
      valuation component is hydropower-specific) and to highlight its
      difference from the Seasonal Water Yield model. The corresponding python
      module, formerly ``natcap.invest.hydropower.hydropower_water_yield``, is
      now ``natcap.invest.annual_water_yield``.
    * Minor changes to some other models' display names.
    * Update and expand on the instructions in the API docs for installing
      the ``natcap.invest`` package.
    * The InVEST binaries on Windows now no longer inspect the ``%PATH%``
      when looking for GDAL DLLs.  This fixes an issue where InVEST would not
      launch on computers where the ``%PATH%`` either contained other
      environment variables or was malformed.
    * invest processes announce their logfile path at a very high logging level
      that cannot be filtered out by the user.
    * JSON sample data parameter sets are now included in the complete sample
      data archives.
* Seasonal Water Yield
    * Fixed a bug in validation where providing the monthly alpha table would
      cause a "Spatial file <monthly alpha table> has no projection" error.
      The montly alpha table was mistakenly being validated as a spatial file.
* Crop Production Regression
    * Corrected a misspelled column name. The fertilization rate table column
      must now be named ``phosphorus_rate``, not ``phosphorous_rate``.
* Habitat Quality
    * Fixed a bug where optional input Allow Accessibility to Threats could
      not be passed as an empty string argument. Now handles falsey values.
* Urban Flood Risk
    * Fixed a bug where lucodes present in the LULC raster but missing from
      the biophysical table would either raise a cryptic IndexError or silently
      apply invalid curve numbers. Now a helpful ValueError is raised.

3.9.1 (2021-09-22)
------------------
* General:
    * Added error-handling for when ``pandas`` fails to decode a non-utf8
      encoded CSV.
    * Moved the sample data JSON files out of the root sample_data folder and
      into their respective model folders.
    * Updated documentation on installing InVEST from source.
    * Restructured API reference docs and removed outdated and redundant pages.
    * Include logger name in the logging format. This is helpful for the cython
      modules, which can't log module, function, or line number info.
    * Fixed a bug in makefile that prevented ``make env`` from working properly.
    * Fixed an issue with the InVEST application launching on Mac OS X 11
      "Big Sur".  When launching the InVEST ``.app`` bundle, the environment
      variable ``QT_MAC_WANTS_LAYER`` is defined.  If running InVEST through
      python, this environment variable may need to be defined by hand like
      so: ``QT_MAC_WANTS_LAYER=1 python -m natcap.invest``.  A warning will
      be raised if this environment variable is not present on mac.
    * Fixing an issue on Mac OS X where saving the InVEST application to a
      filepath containing spaces would prevent the application from launching.
    * Fixed an issue on Mac OS when certain models would loop indefinitely and
      never complete.  This was addressed by bumping the ``taskgraph``
      requirement version to ``0.10.3``
    * Allow Windows users to install for all users or current user. This allows
      non-admin users to install InVEST locally.
    * Fixed a bug where saving a datastack parameter set with relative paths
      would not convert Windows separators to linux style.
    * Provide a better validation error message when an overview '.ovr' file
      is input instead of a valid raster.
    * Removed internal references to ``TaskGraph``
      ``copy_duplicate_artifact`` calls in anticipation from that feature
      being removed from ``TaskGraph``. User facing changes include
      slightly faster initial runtimes for the Coastal Vulnerability,
      Coastal Blue Carbon, SDR, DelineateIt, and Seasonal Water Yield models.
      These models will no longer attempt to copy intermediate artifacts that
      could have been computed by previous runs.
    * Validation now returns a more helpful message when a spatial input has
      no projection defined.
    * Updated to pygeoprocessing 2.3.2
    * Added support for GDAL 3.3.1 and above
    * Added some logging to ``natcap.invest.utils._log_gdal_errors`` to aid in
      debugging some hard-to-reproduce GDAL logging errors that occasionally
      cause InVEST models to crash.  If GDAL calls ``_log_gdal_errors`` with an
      incorrect set of arguments, this is now logged.
    * Improved the reliability and consistency of log messages across the
      various ways that InVEST models can be run.  Running InVEST in
      ``--headless`` mode, for example, will now have the same logging behavior,
      including with exceptions, as the UI would produce.
    * The default log level for the CLI has been lowered from
      ``logging.CRITICAL`` to ``logging.ERROR``.  This ensures that exceptions
      should always be written to the correct logging streams.
* Carbon
    * Fixed a bug where, if rate change and discount rate were set to 0, the
      valuation results were in $/year rather than $, too small by a factor of
      ``lulc_fut_year - lulc_cur_year``.
    * Improved UI to indicate that Calendar Year inputs are only required for
      valuation, not also for sequestration.
    * Increasing the precision of ``numpy.sum`` from Float32 to Float64 when
      aggregating raster values for the HTML report.
* DelineateIt:
    * The DelineateIt UI has been updated so that the point-snapping options
      will always be interactive.
    * DelineateIt's point-snapping routine has been updated to snap
      ``MULTIPOINT`` geometries with 1 component point as well as primitive
      ``POINT`` geometries.  All other geometric types will not be snapped.
      When a geometry cannot be snapped, a log message is now recorded with the
      feature ID, the geometry type and the number of component geometries.
      Features with empty geometries are now also skipped.
* Fisheries Habitat Scenario Tool
    * Fixed divide-by-zero bug that was causing a RuntimeWarning in the logs.
      This bug did not affect the output.
* HRA
    * Fixed bugs that allowed zeros in DQ & Weight columns of criteria
      table to raise DivideByZero errors.
* NDR
    * Fixed a bug that allowed SDR to be calculated in areas that don't drain
      to any stream. Now all outputs that depend on distance to stream (
      ``d_dn``, ``dist_to_channel``, ``ic``, ``ndr_n``, ``ndr_p``,
      ``sub_ndr_n``, ``sub_ndr_p``, ``n_export``, ``p_export``) are only
      defined for pixels that drain to a stream. They have nodata everywhere
      else.
* Pollination
    * Updated so that the ``total_pollinator_abundance_[season].tif`` outputs
      are always created. Before, they weren't created if a farm vector was
      not supplied, even though they are independent.
* Recreation
    * Fixed some incorrectly formatted log and error messages
* Seasonal Water Yield
    * Fixed a bug where ``qf.tif`` outputs weren't properly masking nodata
      values and could show negative numbers.
* SDR
    * Fixed a bug in validation that did not warn against different coordinate
      systems (all SDR inputs must share a common coordinate system).
    * Fixed a bug that was incorrectly using a factor of 0.0986 rather than
      0.0896. This would have a minor effect on end-user results.
    * Changed how SDR thresholds its L factor to allow direct thresholding
      rather than based off of upstream area. Exposed this parameter as
      ``l_max`` in the ``args`` input and in the user interface.
    * Fixed a bug that allowed SDR to be calculated in areas that don't drain
      to any stream. Now all outputs that depend on distance to stream (
      ``d_dn``, ``d_dn_bare``, ``ic``, ``ic_bare``, ``sdr``, ``sdr_bare``,
      ``e_prime``, ``sed_retention``, ``sed_retention_index``,
      ``sed_deposition``, ``sed_export``) are only defined for pixels that
      drain to a stream. They have nodata everywhere else.
* Urban Flood Risk
    * Fixed a bug where a String ``Type`` column in the infrastructure vector
      would cause the aggregation step of the model to crash, even with the
      correct integer value in the column.
* Wind Energy
    * Raising ValueError when AOI does not intersect Wind Data points.

3.9.0 (2020-12-11)
------------------
* General:
    * Deprecating GDAL 2 and adding support for GDAL 3.
    * Adding function in utils.py to handle InVEST coordindate transformations.
    * Making InVEST compatible with Pygeoprocessing 2.0 by updating:
        * ``convolve_2d()`` keyword ``ignore_nodata`` to
          ``ignore_nodata_and_edges``.
        * ``get_raster_info()`` / ``get_vector_info()`` keyword ``projection``
          to ``projection_wkt``.
    * Improve consistency and context for error messages related to raster
      reclassification across models by using ``utils.reclassify_raster``.
    * Fixed bug that was causing a TypeError when certain input rasters had an
      undefined nodata value. Undefined nodata values should now work
      everywhere.
    * Include logging in python script generated from
      "Save to python script..." in the "Development" menu. Now logging
      messages from the model execution will show up when you run the script.
    * InVEST is now a 64-bit binary built against Python 3.7.
    * Adding Python 3.8 support for InVEST testing.
    * Add warning message to installer for 32-bit computers about installing
      64-bit software.
    * Stop running validation extra times when model inputs autofill, saving
      a small but noticeable amount of time in launching a model.
    * The number of files included in the python source distribution has been
      reduced to just those needed to install the python package and run tests.
    * Code-sign the macOS distribution, and switch to a DMG distribution format.
    * No longer include the HTML docs or HISTORY.rst in the macOS distribution.
    * Bumped the ``shapely`` requirements to ``>=1.7.1`` to address a library
      import issue on Mac OS Big Sur.
    * Fixing model local documentation links for Windows and Mac binaries.
    * The InVEST binary builds now launch on Mac OS 11 "Big Sur".  This was
      addressed by defining the ``QT_MAC_WANTS_LAYER`` environment variable.
    * Fixed the alphabetical ordering of Windows Start Menu shortcuts.
* Annual Water Yield:
    * Fixing bug that limited ``rsupply`` result when ``wyield_mn`` or
      ``consump_mn`` was 0.
* Coastal Blue Carbon
    * Refactor of Coastal Blue Carbon that implements TaskGraph for task
      management across the model and fixes a wide range of issues with the model
      that were returning incorrect results in all cases.
    * Corrected an issue with the model where available memory would be exhausted
      on a large number of timesteps.
    * In addition to the ``execute`` entrypoint, another entrypoint,
      ``execute_transition_analysis`` has been added that allows access to the
      transition analysis timeseries loop at a lower level.  This will enable
      users comfortable with python to provide spatially-explicit maps of
      accumulation rates, half lives and other parameters that can only be
      provided via tables to ``execute``.
    * Snapshot years and rasters, including the baseline year/raster, are now all
      provided via a table mapping snapshot years to the path to a raster on
      disk.  The baseline year is the earliest year of these.
    * The model's "initial" and "lulc lookup" and "transient" tables have been
      combined into a single "biophysical" table, indexed by LULC code/LULC class
      name, that includes all of the columns from all of these former tables.
    * The "analysis year" is now a required input that must be >= the final
      snapshot year in the snapshots CSV.
    * Litter can now accumulate at an annual rate if desired.
    * The model now produces many more files, which allows for greater
      flexibility in post-processing of model outputs.
* Coastal Vulnerability
    * 'shore_points_missing_geomorphology.gpkg' output file name now includes
      the suffix if any, and its one layer now is renamed from
      'missing_geomorphology' to be the same as the file name
      (including suffix).
    * Fixed a memory bug that occurred during shore point interpolation when
      dealing with very large landmass vectors.
* Delineateit
    * The layer in the 'preprocessed_geometries.gpkg' output is renamed from
      'verified_geometries' to be the same as the file name (including suffix).
    * The layer in the 'snapped_outlets.gpkg' output is renamed from
      'snapped' to be the same as the file name (including suffix).
    * The layer in the 'watersheds.gpkg' output has been renamed from
      'watersheds' to match the name of the vector file (including the suffix).
    * Added pour point detection option as an alternative to providing an
      outlet features vector.
* Finfish
    * Fixed a bug where the suffix input was not being used for output paths.
* Forest Carbon Edge Effect
    * Fixed a broken link to the local User's Guide
    * Fixed bug that was causing overflow errors to appear in the logs when
      running with the sample data.
    * Mask out nodata areas of the carbon map output. Now there should be no
      output data outside of the input LULC rasater area.
* GLOBIO
    * Fixing a bug with how the ``msa`` results were masked and operated on
      that could cause bad results in the ``msa`` outputs.
* Habitat Quality:
    * Refactor of Habitat Quality that implements TaskGraph
    * Threat files are now indicated in the Threat Table csv input under
      required columns: ``BASE_PATH``, ``CUR_PATH``, ``FUT_PATH``.
    * Threat and Sensitivity column names are now case-insensitive.
    * Sensitivity threat columns now match threat names from Threat Table
      exactly, without the need for ``L_``. ``L_`` prefix is deprecated.
    * Threat raster input folder has been removed.
    * Validation enhancements that check whether threat raster paths are valid.
    * HQ update to User's Guide.
    * Changing sample data to reflect Threat Table csv input changes and
      bumping revision.
    * More comprehensive testing for Habitat Quality and validation.
    * Checking if Threat raster values are between 0 and 1 range, raising
      ValueError if not. No longer snapping values less than 0 to 0 and greater
      than 1 to 1.
    * Fixing bug that was setting Threat raster values to 1 even if they were
      floats between 0 and 1.
    * Updating how threats are decayed across distance. Before, nodata edges
      were ignored causing values on the edges to maintain a higher threat
      value. Now, the decay does not ignore those nodata edges causing values
      on the edges to decay more quickly. The area of study should have
      adequate boundaries to account for these edge effects.
    * Update default half saturation value for sample data to 0.05 from 0.1.
* Seasonal Water Yield
    * Fixed a bug where precip or eto rasters of ``GDT_Float64`` with values
      greater than 32-bit would overflow to ``-inf``.
* SDR:
    * Fixing an issue where the LS factor should be capped to an upstream area
      of 333^2 m^2. In previous versions the LS factor was erroneously capped
      to "333" leading to high export spikes in some pixels.
    * Fixed an issue where sediment deposition progress logging was not
      progressing linearly.
    * Fixed a task dependency bug that in rare cases could cause failure.
* Urban Cooling
    * Split energy savings valuation and work productivity valuation into
      separate UI options.
* Urban Flood Risk
    * Changed output field names ``aff.bld`` and ``serv.blt`` to ``aff_bld``
      and ``serv_blt`` respectively to fix an issue where ArcGIS would not
      display properly.

3.8.9 (2020-09-15)
------------------
* Hydropower
    * Fixed bug that prevented validation from ever passing for this model.
      Validation will allow extra keys in addition to those in the ARGS_SPEC.
* Urban Flood Mitigation
    * Fixed incorrect calculation of total quickflow volume.

3.8.8 (2020-09-04)
------------------
* Coastal Vulnerability
    * Improved handling of invalid AOI geometries to avoid crashing and instead
      fix the geometry when possible and skip it otherwise.
    * Added validation check that shows a warning if the SLR vector is not
      a point or multipoint geometry.
* Urban Cooling
    * Energy units are now (correctly) expressed in kWh.  They were previously
      (incorrectly) expressed in kW.
    * Energy savings calculations now require that consumption is in units of
      kWh/degree C/m^2 for each building class.
    * Fixing an issue where blank values of the Cooling Coefficient weights
      (shade, albedo, ETI) would raise an error.  Now, a default value for the
      coefficient is assumed if any single value is left blank.
* HRA
    * Raise ValueError if habitat or stressor inputs are not projected.
    * Make sample data rating filepaths work on Mac. If not on Windows and a rating
      filepath isn't found, try replacing all backslashes with forward slashes.
* Seasonal Water Yield
    * Updated output file name from aggregated_results.shp to aggregated_results_swy.shp
      for consistency with NDR and SDR
* Datastack
    * Saved datastack archives now use helpful identifying names for spatial input folders
* Validation
    * Fixed bug that caused fields activated by a checkbox to make validation fail,
      even when the checkbox was unchecked.
* General
    * Input table column headers are now insensitive to leading/trailing whitespace in
      most places.
    * Modified the script that produces a conda environment file from InVEST's python
      requirements file so that it includes the ``conda-forge`` channel in the file
      itself.
* Recreation
    * Validate values in the type column of predictor tables early in execution. Raise
      a ValueError if a type value isn't valid (leading/trailing whitespace is okay).
* Validation
    * Set a 5-second timeout on validation functions that access a file. This will raise
      a warning and prevent validation from slowing down the UI too much.

3.8.7 (2020-07-17)
------------------
* General
    * Fixed an issue where some users would be unable to launch InVEST binaries
      on Windows.  This crash was due to a configuration issue in
      ``PySide2==5.15.0`` that will be fixed in a future release of PySide2.
* GLOBIO
    * Fix a bug that mishandled combining infrastructure data when only one
      infrastructure data was present.
* Urban Flood Risk
    * The output vector ``flood_risk_service.shp`` now includes a field,
      ``flood_vol`` that is the sum of the modeled flood volume (from
      ``Q_m3.tif``) within the AOI.
    * Fieldnames in ``flood_risk_service.shp`` have been updated to more
      closely match the variables they match as documented in the User's Guide
      chapter.  Specifically, ``serv_bld`` is now ``serv.blt`` and ``aff_bld``
      is now ``aff.bld``.
    * ``Q_mm.tif`` has been moved from the intermediate directory into the
      workspace.
    * Fixed a bug in the flood volume (``Q_m3.tif``) calculations that was
      producing incorrect values in all cases.
    * Fixed a bug where input rasters with nodata values of 0 were not handled
      properly.

3.8.6 (2020-07-03)
------------------
* Crop Production
    * Fixed critical bug in crop regression that caused incorrect yields in
      all cases.

3.8.5 (2020-06-26)
------------------
* General
    * Fix bug in ``utils.build_lookup_from_csv`` that was allowing
      ``key_field`` to be non unique and overwriting values.
    * Fix bug in ``utils.build_lookup_from_csv`` where trailing commas caused
      returned values to be malformed.
    * Add optional argument ``column_list`` to ``utils.build_lookup_from_csv``
      that takes a list of column names and only returns those in the
      dictionary.
    * Remove ``warn_if_missing`` argument from ``utils.build_lookup_from_csv``
      and warning by default.
* Scenic Quality
    * Fixing an issue in Scenic Quality where the creation of the weighted sum
      of visibility rasters could cause "Too Many Open Files" errors and/or
      ``MemoryError`` when the model is run with many viewpoints.
    * Progress logging has been added to several loops that may take a longer
      time when the model is run with thousands of points at a time.
    * A major part of the model's execution was optimized for speed,
      particularly when the model is run with many, many points.
* SDR:
    * Removed the unused parameter ``args['target_pixel_size']`` from the SDR
      ``execute`` docstring.
* Urban Flood Risk Mitigation
    * Fixed an issue where the output vector ``flood_risk_service.shp`` would
      only be created when the built infrastructure vector was provided.  Now,
      the ``flood_risk_service.shp`` vector is always created, but the fields
      created differ depending on whether the built infrastructure input is
      present during the model run.
    * Fixed an issue where the model would crash if an infrastructure geometry
      were invalid or absent.  Such features are now skipped.

3.8.4 (2020-06-05)
------------------
* General:
    * Advanced the ``Taskgraph`` version requirement to fix a bug where workspace
      directories created by InVEST versions <=3.8.0 could not be re-used by more
      recent InVEST versions.
* NDR:
    * The Start Menu shortcut on Windows and launcher label on Mac now have
      consistent labels for NDR: "NDR: Nutrient Delivery Ratio".
* SDR:
    * The Start Menu shortcut on Windows and launcher label on Mac now have
      consistent labels for SDR: "SDR: Sediment Delivery Ratio".

3.8.3 (2020-05-29)
------------------
* SDR
    * SDR's compiled core now defines its own ``SQRT2`` instead of relying on an
      available standard C library definition. This new definition helps to avoid
      some compiler issues on Windows.

3.8.2 (2020-05-15)
------------------
* InVEST's CSV encoding requirements are now described in the validation
  error message displayed when a CSV cannot be opened.

3.8.1 (2020-05-08)
------------------
* Fixed a compilation issue on Mac OS X Catalina.
* Fixed an issue with NDR's raster normalization function so that Float64
  nodata values are now correctly cast to Float32.  This issue was affecting
  the summary vector, where the ``surf_n``, ``sub_n`` and ``n_export_tot``
  columns would contain values of ``-inf``.
* Fixed minor bug in Coastal Vulnerability shore point creation. Also added a
  check to fail fast when zero shore points are found within the AOI.
* The Finfish Aquaculture model no longer generates histograms for
  uncertainty analysis due to issues with matplotlib that make InVEST
  unstable. See https://github.com/natcap/invest/issues/87 for more.
* Corrected the Urban Cooling Model's help text for the "Cooling Capacity
  Calculation Method" in the User Interface.
* Fixing an issue with SDR's ``LS`` calculations.  The ``x`` term is now
  the weighted mean of proportional flow from the current pixel into its
  neighbors.  Note that for ease of debugging, this has been implemented as a
  separate raster and is now included in ``RKLS`` calculations instead of in
  the ``LS`` calculations.
* Fixed a bug in validation where checking for spatial overlap would be skipped
  entirely in cases where optional model arguments were not used.
* Bumping the ``psutil`` dependency requirement to ``psutil>=5.6.6`` to address
  a double-free vulnerability documented in CVE-2019-18874.
* Adding a GitHub Actions workflow for building python wheels for Mac and Windows
  as well as a source distribution.
* Updating links in ``setup.py``, ``README.rst`` and ``README_PYTHON.rst`` to
  refer to the repository's new home on github.
* Binary builds for Windows and Mac OS X have been moved to GitHub Actions from
  AppVeyor.  All AppVeyor-specific configuration has been removed.
* Fixing an issue with the InVEST Makefile where ``make deploy`` was
  attempting to synchronize nonexistent sample data zipfiles with a storage
  bucket on GCP.  Sample data zipfiles are only built on Windows, and so
  ``make deploy`` will only attempt to upload them when running on Windows.
* Fixed a bug in CLI logging where logfiles created by the CLI were
  incompatible with the ``natcap.invest.datastack`` operation that
  allows the UI to load model arguments from logfiles.
* Added error-handling in Urban Flood Risk Mitigation to tell users to
  "Check that the Soil Group raster does not contain values other than
  (1, 2, 3, 4)" when a ``ValueError`` is raised from ``_lu_to_cn_op``.
* Updated the ``Makefile`` to use the new git location of the InVEST User's
  Guide repository at https://github.com/natcap/invest.users-guide
* Automated tests are now configured to use Github Actions for 32- and 64-bit
  build targets for Python 3.6 and 3.7 on Windows.  We are still using
  AppVeyor for our binary builds for the time being.
* Makefile has been updated to fetch the version string from ``git`` rather
  than ``hg``.  A mercurial client is still needed in order to clone the
  InVEST User's Guide.
* Removing Python 2 compatibility code such as ``future``, ``pyqt4``,
  ``basestring``, ``unicode``, ``six``, unicode casting, etc...
* Update api-docs conf file to mock sdr.sdr_core and to use updated unittest
  mock

3.8.0 (2020-02-07)
------------------
* Created a sub-directory for the sample data in the installation directory.
* Fixed minor bug in HRA that was duplicating the ``results_suffix`` in some
  output filenames.
* Updated the DelineateIt UI to improve the language around what the model
  should do when it encounters invalid geometry.  The default is now
  that it should skip invalid geometry.
* Updating how threat rasters are handled in Habitat Quality to address a few
  related and common usability issues for the model.  First, threat
  rasters are now aligned to the LULC instead of the intersection of the whole
  stack.  This means that the model now handles threat inputs that do not all
  completely overlap the LULC (they must all still be in the same projection).
  Second, nodata values in threat rasters are converted to a threat value of 0.
  Any threat pixel values other than 0 or nodata are interpreted as a threat
  value of 1.
* Updating the ``psutil`` requirement to avoid a possible import issue when
  building binaries under WINE.  Any version of ``psutil`` should work
  except for ``5.6.0``.
* InVEST sample data was re-organized to simply have one folder per model.
  New datastacks were added for SDR, NDR, Seasonal Water Yield,
  Annual Water Yield, DelineateIt, and Coastal Vulnerability.
* Fixed an issue with NDR where the model was not properly checking for the
  bounds of the raster, which could in some cases lead to exceptions being
  printed to the command-line.  The model now correctly checks for these
  raster boundaries.
* Habitat Risk Assessment model supports points and lines -- in addition to
  previously supported polygons and rasters -- for habitats or stressors.
* Updated raster percentile algorithms in Scenic Quality and Wave Energy
  models to use a more efficient and reliable raster percentile function
  from pygeoprocessing.
* InVEST is now compatible with pygeoprocessing 1.9.1.
* All InVEST models now have an ``ARGS_SPEC`` object that contains metadata
  about the model and describes the model's arguments.  Validation has been
  reimplemented across all models to use these ``ARGS_SPEC`` objects.
* The results suffix key for the Wave Energy and Wind Energy models has been
  renamed ``results_suffix`` (was previously ``suffix``).  This is for
  consistency across InVEST models.
* Speed and memory optimization of raster processing in the Recreation model.
* Removed a constraint in Coastal Vulnerability so the AOI polygon no longer
  needs to intersect the continental shelf contour line. So the AOI can now be
  used exclusively to delineate the coastal area of interest.
* Improved how Coastal Vulnerability calculates local wind-driven waves.
  This requires a new bathymetry raster input and implements equation 10
  of the User Guide. Also minor updates to fields in intermediate outputs,
  notably a 'shore_id' field is now the unique ID for joining tables and
  FIDs are no longer used.
* Added a status message to the UI if a datastack file fails to load,
  instead of staying silent.
* Correcting an issue with repository fetching in the InVEST ``Makefile``.
  Managed repositories will now be fetched and updated to the expected revision
  even if the repository already exists.
* Fixed the duplicate ``results_suffix`` input in Wave Energy UI.
* Added a human-friendly message on NDR model ``KeyError``.
* Adding a check to Annual Water Yield to ensure that the ``LULC_veg`` column
  has correct values.
* Improved how Seasonal Water Yield handles nodata values when processing
  floating-point precipitation and quickflow rasters.
* Add SDR feature to model sediment deposition across the landscape.
* Fixed an issue that would cause an exception if SDR landcover map was masked
  out if the original landcover map had no-nodata value defined.
* Fixed an issue in the SDR model that could cause reported result vector
  values to not correspond with known input vectors if the input watershed
  vector was not an ESRI Shapefile.
* Fixed issue in Seasonal Water Yield model that would cause an unhandled
  exception when input rasters had areas of a valid DEM but nodata in other
  input layers that overlap that dem.
* Fixed an issue in the NDR model that would cause an exception if the critical
  length of a landcover field was set to 0.
* Implemented PEP518-compatible build system definition in the file
  ``pyproject.toml``.  This should make it easier to install ``natcap.invest``
  from a source distribution.
* Fixed a ``TypeError`` issue in Seasonal Water Yield that would occur when
  the Land-Use/Land-Cover raster did not have a defined nodata value.  This
  case is now handled correctly.
* The binary build process for InVEST on Windows (which includes binaries
  based on PyInstaller and an NSIS Installer package) has been migrated
  to 32-bit Python 3.7.  The build itself is taking place on AppVeyor, and
  the configuration for this is contained within ``appveyor.yml``.
  Various python scripts involved in the distribution and release processes
  have been updated for compatibility with python 3.7 as a part of this
  migration.
* Fixed an ``IndexError`` issue in Wave Energy encountered in runs using
  the global wave energy dataset.  This error was the result of an incorrect
  spatial query of points and resulted in some wave energy points being
  double-counted.
* Fixed taskgraph-related issues with Habitat Risk Assessment where
  1) asynchronous mode was failing due to missing task dependencies and
  2) avoided recomputation was confounded by two tasks modifying the same files.
* Fixed an issue with Habitat Quality where the model was incorrectly
  expecting the sensitivity table to have a landcover code of 0.
* The InVEST CLI has been completely rebuilt to divide
  functionality into various topic-specific subcommands.  The various internal
  consumers of this API have been updated accordingly.  ``invest --help`` will
  contain details of the new interface.
* Updated the InVEST Launcher to list the human-readable model names rather
  than the internal model identifiers.
* Updated Coastal Vulnerability Model with significant speedups including
  ~40x speedup for geomorphology process and ~3x speedup for wind exposure process.
  Also saving an intermediate vector with wave energy values and a geomorphology
  vector with points that were assigned the ``geomorphology_fill_value``.
* Updated trove classifiers to indicate support for python versions 2.7, 3.6
  and 3.7.
* Updated all InVEST models to be compatible with a Python 2.7 or a Python 3.6
  environment. Also tested all models against GDAL versions 2.2.4 and 2.4.1.
* Fixed an issue with Habitat Quality where convolutions over threat rasters
  were not excluding nodata values, leading to incorrect outputs.  Nodata values
  are now handled correctly and excluded from the convolution entirely.
* Updated the subpackage ``natcap.invest.ui`` to work with python 3.6 and later
  and also to support the PySide2 bindings to Qt5.
* InVEST Coastal Blue Carbon model now writes out a net present value
  raster for the year of the current landcover, each transition year,
  and the final analysis year (if provided).
* Correcting an issue with InVEST Coastal Blue Carbon where incorrect
  configuration of a nodata value would result in ``-inf`` values in
  output rasters.  Now, any values without a defined reclassification
  rule that make it past validation will be written out as nodata.
* DelineateIt has been reimplemented using the latest version of
  pygeoprocessing (and the watershed delineation routine it provides) and now
  uses ``taskgraph`` for avoiding unnecessary recomputation.
* Fixed a bug in Recreation Model that was causing server-side code
  to execute twice for every client-side call.
* Fixed a bug in Recreation model that did not apply ``results_suffix`` to
  the monthly_table.csv output.
* Various fixes in Coastal Vulnerability Model. CSV output files now
  have FID column for joining to vector outputs. ``results_suffix`` can be
  used without triggering task re-execution. Raster processing maintains original
  resolution of the input raster so long as it is projected. Otherwise resamples
  to ``model_resolution``.
* Fixed a bug in Coastal Vulnerability model's task graph that sometimes
  caused an early task to re-execute when it should be deemed pre-calculated.
* Fixed a bug in the pollination model that would cause outputs to be all 0
  rasters if all the ``relative_abundance`` fields in the guild table were
  integers.
* Fixed a file cache flushing issue observed on Debian in
  ``utils.exponential_decay_kernel_raster`` that would cause an exponential
  kernel raster to contain random values rather than expected value.
* Added a new InVEST model: Urban Flood Risk Mitigation.
* Fixed an issue in the SDR model that would cause an unhandled exception
  if either the erosivity or erodibility raster had an undefined nodata value.
* Added a new InVEST model: Urban Cooling Model.

3.7.0 (2019-05-09)
------------------
* Refactoring Coastal Vulnerability (CV) model. CV now uses TaskGraph and
  Pygeoprocessing >=1.6.1. The model is now largely vector-based instead of
  raster-based. Fewer input datasets are required for the same functionality.
  Runtime in sycnhronous mode is similar to previous versions, but runtime can
  be reduced with multiprocessing. CV also supports avoided recomputation for
  successive runs in the same workspace, even if a different file suffix is
  used. Output vector files are in CSV and geopackage formats.
* Model User Interface 'Report an Issue' link points to our new
  community.naturalcapitalproject.org
* Correcting an issue with the Coastal Blue Carbon preprocessor where
  using misaligned landcover rasters would cause an exception to be raised.
* Correcting an issue with RouteDEM where runs of the tool with Flow Direction
  enabled would cause the tool to crash if ``n_workers > 0``.
* Correcting an issue with Habitat Quality's error checking where nodata values
  in landcover rasters were not being taken into account.
* Valuation is now an optional component of the InVEST Scenic Quality model.
* Fixing a bug in the percentiles algorithm used by Scenic Quality that
  would result in incorrect visual quality outputs.
* Carbon Model and Crop Production models no longer crash if user-input
  rasters do not have a nodata value defined. In this case these models
  treat all pixel values as valid data.
* Adding bitbucket pipelines and AppVeyor build configurations.
* Refactoring Recreation Model client to use taskgraph and the latest
  pygeoprocessing. Avoided re-computation from taskgraph means that
  successive model runs with the same AOI and gridding option can re-use PUD
  results and avoid server communication entirely. Successive runs with the
  same predictor data will re-use intermediate geoprocessing results.
  Multiprocessing offered by taskgraph means server-side PUD calculations
  and client-side predictor data processing can happen in parallel. Some
  output filenames have changed.
* Upgrading to SDR to use new PyGeoprocessing multiflow routing, DEM pit
  filling, contiguous stream extraction, and TaskGraph integration. This
  also includes a new TaskGraph feature that avoids recomputation by copying
  results from previous runs so long as the expected result would be
  identical. To use this feature, users must execute successive runs of SDR
  in the same workspace but use a different file suffix. This is useful when
  users need to do a parameter study or run scenarios with otherwise minor
  changes to inputs.
* Refactoring Habitat Risk Assessment (HRA) Model to use TaskGraph >= 0.8.2 and
  Pygeoprocessing >= 1.6.1. The HRA Proprocessor is removed and its previous
  functionality was simplified and merged into the HRA model itself.
  The model will no longer generate HTML plots and tables.
* Adding a software update notification button, dialog, and a link to the
  download page on the User Interface when a new InVEST version is available.
* Migrating the subversion sample and test data repositories to Git LFS
  repositories on BitBucket. Update the repository URL and fetch commands on
  Makefile accordingly.
* Fixing a bug in Habitat Quality UI where the absence of the required
  half_saturation_constant variable did not raise an exception.
* Adding encoding='utf-8-sig' to pandas.read_csv() to support
  utils.build_lookup_from_csv() to read CSV files encoded with UTF-8 BOM
  (byte-order mark) properly.

3.6.0 (2019-01-30)
------------------
* Correcting an issue with the InVEST Carbon Storage and Sequestration model
  where filepaths containing non-ASCII characters would cause the model's
  report generation to crash.  The output report is now a UTF-8 document.
* Refactoring RouteDEM to use taskgraph and the latest pygeoprocessing
  (``>=1.5.0``).  RouteDEM now fills hydrological sinks and users have the
  option to use either of the D8 or Multiple Flow Direction (MFD) routing
  algorithms.
* Adding a new input to the InVEST Settings window to allow users to customize
  the value that should be used for the ``n_workers`` parameter in
  taskgraph-enabled models.  This change involves removing the "Number of
  Parallel Workers" input from the model inputs pane for some models in
  favor of this new location.  The default value for this setting is ``-1``,
  indicating synchronous (non-threaded, non-multiprocessing) execution of
  tasks.
* Removing Scenario Generator: Rule-based model.
* Fixing a bug in Hydropower model where watershed aggregations would be incorrect
  if a watershed is partially covering nodata raster values. Nodata values are now
  ignored in zonal statistics. Numerical results change very slightly in the
  case where a watershed only includes a few nodata pixels.
* Adding TaskGraph functionality to GLOBIO model.
* Adding some TaskGraph functionality to Scenario Generator: Proximity.
* Fixing an issue with the InVEST Fisheries model that would prevent the model
  from batch-processing a directory of population tables.  The model will now
  process these files as expected.
* Reimplementing Crop Production models using taskgraph.
* Fixing an issue with Crop Production Regression's result_table.csv where the
  'production_modeled' and '<nutrient>_modeled' values calculated for each crop
  were done so using the same crop raster (e.g. wheat, soybean, and barley values
  were all based on soybean data).
* Hydropower subwatershed results now include all the same metrics as the
  watershed results, with the exception of economic valuation metrics.
* Reimplementing the Hydropower model using taskgraph.
* Reimplementing the Carbon model using taskgraph.
* Fixing an issue with Coastal Blue Carbon validation to allow column names to
  ignore case.
* Updating core carbon forest edge regression data coefficient to drop
  impossible negative coefficients.
* Fixing an issue with the Scenario Generator: Proximity model that would
  raise an exception if no AOI were passed in even though the AOI is optional.
* Removing Overlap Analysis and Overlap Analysis: Management Zones.
* Removing Habitat Suitability.
* Added comprehensive error checking to hydropower model to test for the VERY
  common errors of missing biophysical, demand, and valuation coefficients in
  their respective tables.
* Fixing an issue with Hydropower Water Yield ("Annual Water Yield") where
  valuation would never be triggered when running the model through the User
  Interface. And a related issue where the model would crash if a valuation table
  was provided but a demand table was not. The UI no longer validates that config.
* Fixing an issue with how logging is captured when a model is run through the
  InVEST User Interface.  Now, logging from any thread started by the executor
  thread will be written to the log file, which we expect to aid in debugging.
* Fixing an issue with Scenic Quality where viewpoints outside of the AOI
  were not being properly excluded.  Viewpoints are now excluded correctly.
* The crop production model has been refactored to drop the "aggregate ID"
  concept when summarizing results across an aggregate polygon. The model now
  uses the polygon FIDs internally and externally when producing the result
  summary table.
* Correcting the rating instructions in the criteria rating instructions on how
  the data quality (DQ) and weight should be rated in the HRA Preprocessor.
  A DQ score of 1 should represent better data quality whereas the score of 3 is
  worse data quality. A weight score of 1 is more important, whereas that of 3
  is less important.
* Fixing a case where a zero discount rate and rate of change in the carbon
  model would cause a divide by zero error.

3.5.0 (2018-08-14)
------------------
* Bumped pygeoprocessing requirement to ``pygeoprocessing>=1.2.3``.
* Bumped taskgraph requirement to ``taskgraph>=0.6.1``.
* Reimplemented the InVEST Scenic Quality model.  This new version removes the
  'population' and 'overlap' postprocessing steps, updates the available
  valuation functions and greatly improves the runtime and memory-efficiency of
  the model.  See the InVEST User's Guide chapter for more information.
* Updated Recreation server's database to include metadata from photos taken
  from 2005-2017 (previous range was 2005-2014). The new range is reflected
  in the UI.
* Fixed an issue with the InVEST binary build where binaries on Windows would
  crash with an error saying Python27.dll could not be loaded.
* Fixed an issue in the Rule-Based Scenario Generator UI where vector column
  names from override and constraint layers were not being loaded.  This bug
  caused the field 'UNKNOWN' to be passed to the model, causing an error.
* Fixed an issue with the InVEST UI (all models), where attempting to
  drag-and-drop a directory onto a model input would cause the application to
  crash.
* Coastal Vulnerability UI now specifies a number of reasonable defaults for
  some numeric inputs.
* Fixed an issue with the Fisheries UI where alpha and beta parameter inputs
  were incorrectly disabled for the Ricker recruitment function.
* InVEST now uses a Makefile to automate the build processes.  GNU Make is
  required to use the Makefile.  See ``README.rst`` for instructions on
  building InVEST.  This replaces the old ``pavement.py`` build entrypoint,
  which has been removed.
* Fixed an issue with the InVEST UI (all models), where attempting to
  drag-and-drop a directory onto a model input would cause the application to
  crash.
* Fixed an issue with Forest Carbon Edge Effect where the UI layer was always
  causing the model to run with only the aboveground carbon pool
* Added functionality to the InVEST UI so that ``Dropdown`` inputs can now map
  dropdown values to different output values.
* Fixed an issue in the Crop Production Percentile model that would treat the
  optional AOI vector field as a filename and crash on a run if it were empty.
* Fixing an issue in the Pollination Model that would cause occasional crashes
  due to a missing dependent task; it had previously been patched by setting
  taskgraph to operate in single thread mode. This restores multithreading
  in the pollination model.
* Fixed an issue in the water yield / hydropower model that would skip
  calculation of water demand tables when "water scarcity" was enabled.
* Fixed an issue in the model data of the crop production model where some
  crops were using incorrect climate bin rasters. Since the error was in the
  data and not the code, users will need to download the most recent version
  of InVEST's crop model data during the installation step to get the fix.

3.4.4 (2018-03-26)
------------------
* InVEST now requires GDAL 2.0.0 and has been tested up to GDAL 2.2.3. Any API users of InVEST will need to use GDAL version >= 2.0. When upgrading GDAL we noticed slight numerical differences in our test suite in both numerical raster differences, geometry transforms, and occasionally a single pixel difference when using `gdal.RasterizeLayer`. Each of these differences in the InVEST test suite is within a reasonable numerical tolerance and we have updated our regression test suite appropriately. Users comparing runs between previous versions of InVEST may also notice reasonable numerical differences between runs.
* Added a UI keyboard shortcut for showing documentation. On Mac OSX, this will be Command-?. On Windows, GNOME and KDE, this will be F1.
* Patching an issue in NDR that was using the nitrogen subsurface retention efficiency for both nitrogen and phosphorous.
* Fixed an issue with the Seasonal Water Yield model that incorrectly required a rain events table when the climate zone mode was in use.
* Fixed a broken link to local and online user documentation from the Seasonal Water Yield model from the model's user interface.

3.4.3 (2018-03-26)
------------------
* Fixed a critical issue in the carbon model UI that would incorrectly state the user needed a "REDD Priority Raster" when none was required.
* Fixed an issue in annual water yield model that required subwatersheds even though it is an optional field.
* Fixed an issue in wind energy UI that was incorrectly validating most of the inputs.

3.4.2 (2017-12-15)
------------------
* Fixed a cross-platform issue with the UI where logfiles could not be dropped onto UI windows.
* Model arguments loaded from logfiles are now cast to their correct literal value.  This addresses an issue where some models containing boolean inputs could not have their parameters loaded from logfiles.
* Fixed an issue where the Pollination Model's UI required a farm polygon. It should have been optional and now it is.
* Fixing an issue with the documentation and forums links on the InVEST model windows.  The links now correctly link to the documentation page or forums as needed.
* Fixing an issue with the ``FileSystemRunDialog`` where pressing the 'X' button in the corner of the window would close the window, but not reset its state.  The window's state is now reset whenever the window is closed (and the window cannot be closed when the model is running)

3.4.1 (2017-12-11)
------------------
* In the Coastal Blue Carbon model, the ``interest_rate`` parameter has been renamed to ``inflation_rate``.
* Fixed issues with sample parameter sets for InVEST Habitat Quality, Habitat Risk Assessment, Coastal Blue Carbon, and Coastal Blue Carbon Preprocessors.  All sample parameter sets now have the correct paths to the model's input files, and correctly note the name of the model that they apply to.
* Added better error checking to the SDR model for missing `ws_id` and invalid `ws_id` values such as `None` or some non-integer value. Also added tests for the `SDR` validation module.

3.4.0 (2017-12-03)
------------------
* Fixed an issue with most InVEST models where the suffix was not being reflected in the output filenames.  This was due to a bug in the InVEST UI, where the suffix args key was assumed to be ``'suffix'``.  Instances of ``InVESTModel`` now accept a keyword argument to defined the suffix args key.
* Fixed an issue/bug in Seasonal Water Yield that would occur when a user provided a datastack that had nodata values overlapping with valid DEM locations. Previously this would generate an NaN for various biophysical values at that pixel and cascade it downslope. Now any question of nodata on a valid DEM pixel is treated as "0". This will make serious visual artifacts on the output, but should help users pinpoint the source of bad data rather than crash.
* Refactored all but routing components of SDR to use PyGeoprocessing 0.5.0 and laid a consistent raster floating point type of 'float32'. This will cause numerically insignificant differences between older versions of SDR and this one. But differences are well within the tolerance of the overall error of the model and expected error rate of data. Advantages are smaller disk footprint per run, cleaner and more maintainable design, and a slight performance increase.
* Bug fixed in SDR that would align the output raster stack to match with the landcover pixel stack even though the rest of the rasters are scaled and clipped to the DEM.
* When loading parameters from a datastack, parameter set or logfile, the UI will check that the model that created the file being loaded matches the name of the model that is currently running.  If there is a mismatch, a dialog is presented for the user to confirm or cancel the loading of parameters. Logfiles from IUI (which do not have clearly-recorded modelname or InVEST version information) can still have their arguments parsed, but the resulting model name and InVEST version will be set to ``"UNKNOWN"``.
* Data Stack files (``*.invest.json``, ``*.invest.tar.gz``) can now be dragged and dropped on an InVEST model window, which will prompt the UI to load that parameter set.
* Spatial inputs to Coastal Blue Carbon are now aligned as part of the model. This resolves a longstanding issue with the model where inputs would need to perfectly overlap (even down to pixel indices), or else the model would yield strange results.
* The InVEST UI now contains a submenu for opening a recently-opened datastack.  This submenu is automatically populated with the 10 most recently-opened datastacks for the current model.
* Removed vendored ``natcap.invest.dbfpy`` subpackage.
* Removed deprecated ``natcap.invest.fileio`` module.
* Removed ``natcap.invest.iui`` UI subpackage in favor of a new UI framework found at ``natcap.invest.ui``. This new UI features a greatly improved API, good test coverage, support for Qt4 and Qt5, and includes updates to all InVEST models to support validation of model arguments from a python script, independent of the UI.
* Updated core model of seasonal water yield to allow for negative `L_avail`.
* Updated RouteDEM to allow for file suffixes, finer control over what DEM routing algorithms to run, and removal of the multiple stepped stream threshold classification.
* Redesign/refactor of pollination model. Long term bugs in the model are resolved, managed pollinators added, and many simplifications to the end user's experience.  The updated user's guide chapter is available here: http://data.naturalcapitalproject.org/nightly-build/invest-users-guide/html/croppollination.html
* Scenario Generator - Rule Based now has an optional input to define a seed.
  This input is used to seed the random shuffling of parcels that have equal
  priorities.
* InVEST on mac is now distributed as a single application bundle, allowing InVEST to run as expected on mac OSX Sierra.  Individual models are selected and launched from a new launcher window.
* The InVEST CLI now has a GUI model launcher:  ``$ invest launcher``
* Updated the Coastal Blue Carbon model to improve handling of blank lines in input CSV tables and improve memory efficiency of the current implementation.
* Improved the readability of a cryptic error message in Coastal Vulnerability that is normally raised when the depth threshold is too high or the exposure proportion is too low to detect any shoreline segments.
* Adding InVEST HTML documentation to the Mac disk image distribution.
* Upgrading dependency of PyGeoprocessing to 0.3.3.  This fixes a memory leak associated with any model that aggregates rasters over complicated overlapping polygons.
* Adding sample data to Blue Carbon model that were missing.
* Deprecating the InVEST Marine Water Quality model.  This also removes InVEST's dependancy on the pyamg package which has been removed from REQUIREMENTS.TXT.
* Deprecating the ArcGIS-based Coastal Protection model and ArcGIS-based data-preprocessing scripts.  The toolbox and scripts may still be found at https://bitbucket.org/natcap/invest.arcgis.
* Fixing an issue in the carbon edge effect model that caused output values in the shapefile to be rounded to the nearest integer.
* Fixing issue in SDR model that would occasionally cause users to see errors about field widths in the output shapefile generation.
* Updated the erodibility sample raster that ships with InVEST for the SDR model.  The old version was in US units, in this version we convert to SI units as the model requires, and clipped the raster to the extents of the other stack to save disk space.

3.3.3 (2017-02-06)
------------------
* Fixed an issue in the UI where the carbon model wouldn't accept negative numbers in the price increase of carbon.
* RouteDEM no longer produces a "tiled_dem.tif" file since that functionality is being deprecated in PyGeoprocessing.
* Fixing an issue in SDR where the optional drainage layer would not be used in most of the SDR biophysical calculations.
* Refactoring so water yield pixels with Kc and et0 equal to be 0 now yields a 0.0 value of water yield on that pixel rather than nodata.
* Light optimization refactor of wind energy model that improves runtimes in some cases by a factor of 2-3.
* Performance optimizations to HRA that improve runtimes by approximately 30%.
* Fixed a broken UI link to Seasonal Water Yield's user's guide.
* Fixed an issue with DelineateIT that caused ArcGIS users to see both the watershed and inverse watershed polygons when viewing the output of the tool.
* Upgrading dependency to PyGeoprocessing 0.3.2.
* Fixed an issue with SDR that caused the LS factor to be an order of magnitue too high in areas where the slope was greater than 9%.  In our sample case this caused sediment export estimates to be about 6% too high, but in cases where analyses are run over steep slopes the error would have been greater.
* ``paver check`` now warns if the ``PYTHONHOME`` environment variable is set.
* API docs now correctly reflect installation steps needed for python development headers on linux.
* Fixed a side effect in the InVEST user interface that would cause ``tempfile.tempdir`` to be set and then not be reset after a model run is finished.
* The InVEST user interface will now record GDAL/OGR log messages in the log messages window and in the logfile written to the workspace.
* Updated branding and usability of the InVEST installer for Windows, and the Mac Disk Image (.dmg).


3.3.2 (2016-10-17)
------------------
* Partial test coverage for HRA model.
* Full test coverage for Overlap Analysis model.
* Full test coverage for Finfish Aquaculture.
* Full test coverage for DelineateIT.
* Full test coverage for RouteDEM.
* Fixed an issue in Habitat Quality where an error in the sample table or malformed threat raster names would display a confusing message to the user.
* Full test coverage for scenario generator proximity model.
* Patching an issue in seasonal water yield that causes an int overflow error if the user provides a floating point landcover map and the nodata value is outside of the range of an int64.
* Full test coverage for the fisheries model.
* Patched an issue that would cause the Seasonal Water Edge model to crash when the curve number was 100.
* Patching a critical issue with forest carbon edge that would give incorrect results for edge distance effects.
* Patching a minor issue with forest carbon edge that would cause the model to crash if only one  interpolation point were selected.
* Full test coverage for pollination model.
* Removed "farms aggregation" functionality from the InVEST pollination model.
* Full test coverage for the marine water quality model.
* Full test coverage for GLOBIO model.
* Full test coverage for carbon forest edge model.
* Upgraded SciPy dependancy to 0.16.1.
* Patched bug in NDR that would cause a phosphorus density to be reported per pixel rather than total amount of phosporous in a pixel.
* Corrected an issue with the uses of buffers in the euclidean risk function of Habitat Risk Assessment.  (issue #3564)
* Complete code coverage tests for Habitat Quality model.
* Corrected an issue with the ``Fisheries_Inputs.csv`` sample table used by Overlap Analysis.  (issue #3548)
* Major modifications to Terrestrial Carbon model to include removing the harvested wood product pool, uncertainty analysis, and updated efficient raster calculations for performance.
* Fixed an issue in GLOBIO that would cause model runs to crash if the AOI marked as optional was not present.
* Removed the deprecated and incomplete Nearshore Wave and Erosion model (``natcap.invest.nearshore_wave_and_erosion``).
* Removed the deprecated Timber model (``natcap.invest.timber``).
* Fixed an issue where seasonal water yield would raise a divide by zero error if a watershed polygon didn't cover a valid data region.  Now sets aggregation quantity to zero and reports a warning in the log.
* ``natcap.invest.utils.build_file_registry`` now raises a ``ValueError`` if a path is not a string or list of strings.
* Fixed issues in NDR that would indicate invalid values were being processed during runtimes by skipping the invalid calculations in the first place rather than calculating them and discarding after the fact.
* Complete code coverage tests for NDR model.
* Minor (~10% speedup) performance improvements to NDR.
* Added functionality to recreation model so that the `monthly_table.csv` file now receives a file suffix if one is provided by the user.
* Fixed an issue in SDR where the m exponent was calculated incorrectly in many situations resulting in an error of about 1% in total export.
* Fixed an issue in SDR that reported runtime overflow errors during normal processing even though the model completed without other errors.

3.3.1 (2016-06-13)
------------------
* Refactored API documentation for readability, organization by relevant topics, and to allow docs to build on `invest.readthedocs.io <http://invest.readthedocs.io>`_,
* Installation of ``natcap.invest`` now requires ``natcap.versioner``.  If this is not available on the system at runtime, setuptools will make it available at runtime.
* InVEST Windows installer now includes HISTORY.rst as the changelog instead of the old ``InVEST_Updates_<version>`` files.
* Habitat suitability model is generalized and released as an API only accessible model.  It can be found at ``natcap.invest.habitat_suitability.execute``.  This model replaces the oyster habitat suitability model.
    * The refactor of this model requires an upgrade to ``numpy >= 1.11.0``.
* Fixed a crash in the InVEST CLI where calling ``invest`` without a parameter would raise an exception on linux-based systems.  (Issue `#3528 <https://bitbucket.org/natcap/invest/issues/3515>`_)
* Patched an issue in Seasonal Water Yield model where a nodata value in the landcover map that was equal to ``MAX_INT`` would cause an overflow error/crash.
* InVEST NSIS installer will now optionally install the Microsoft Visual C++ 2008 redistributable on Windows 7 or earlier.  This addresses a known issue on Windows 7 systems when importing GDAL binaries (Issue `#3515 <https://bitbucket.org/natcap/invest/issues/3515>`_).  Users opting to install this redistributable agree to abide by the terms and conditions therein.
* Removed the deprecated subpackage ``natcap.invest.optimization``.
* Updated the InVEST license to legally define the Natural Capital Project.
* Corrected an issue in Coastal Vulnerability where an output shapefile was being recreated for each row, and where field values were not being stored correctly.
* Updated Scenario Generator model to add basic testing, file registry support, PEP8 and PEP257 compliance, and to fix several bugs.
* Updated Crop Production model to add a simplified UI, faster runtime, and more testing.

3.3.0 (2016-03-14)
------------------
* Refactored Wind Energy model to use a CSV input for wind data instead of a Binary file.
* Redesigned InVEST recreation model for a single input streamlined interface, advanced analytics, and refactored outputs.  While the model is still based on "photo user days" old model runs are not backward compatable with the new model or interface. See the Recreation Model user's guide chapter for details.
    * The refactor of this model requires an upgrade to ``GDAL >=1.11.0 <2.0`` and ``numpy >= 1.10.2``.
* Removed nutrient retention (water purification) model from InVEST suite and replaced it with the nutrient delivery ratio (NDR) model.  NDR has been available in development relseases, but has now officially been added to the set of Windows Start Menu models and the "under development" tag in its users guide has been removed.  See the InVEST user's guide for details between the differences and advantages of NDR over the old nutrient model.
* Modified NDR by adding a required "Runoff Proxy" raster to the inputs.  This allows the model to vary the relative intensity of nutrient runoff based on varying precipitation variability.
* Fixed a bug in the Area Change rule of the Rule-Based Scenario Generator, where units were being converted incorrectly. (Issue `#3472 <https://bitbucket.org/natcap/invest/issues/3472>`_) Thanks to Fosco Vesely for this fix.
* InVEST Seasonal Water Yield model released.
* InVEST Forest Carbon Edge Effect model released.
* InVEST Scenario Generator: Proximity Based model released and renamed the previous "Scenario Generator" to "Scenario Generator: Rule Based".
* Implemented a blockwise exponential decay kernel generation function, which is now used in the Pollination and Habitat Quality models.
* GLOBIO now uses an intensification parameter and not a map to average all agriculture across the GLOBIO 8 and 9 classes.
* GLOBIO outputs modified so core outputs are in workspace and intermediate outputs are in a subdirectory called 'intermediate_outputs'.
* Fixed a crash with the NDR model that could occur if the DEM and landcover maps were different resolutions.
* Refactored all the InVEST model user interfaces so that Workspace defaults to the user's home "Documents" directory.
* Fixed an HRA bug where stessors with a buffer of zero were being buffered by 1 pixel
* HRA enhancement which creates a common raster to burn all input shapefiles onto, ensuring consistent alignment.
* Fixed an issue in SDR model where a landcover map that was smaller than the DEM would create extraneous "0" valued cells.
* New HRA feature which allows for "NA" values to be entered into the "Ratings" column for a habitat / stressor pair in the Criteria Ratings CSV. If ALL ratings are set to NA, the habitat / stressor will be treated as having no interaction. This means in the model, that there will be no overlap between the two sources. All rows parameters with an NA rating will not be used in calculating results.
* Refactored Coastal Blue Carbon model for greater speed, maintainability and clearer documentation.
* Habitat Quality bug fix when given land cover rasters with different pixel sizes than threat rasters. Model would use the wrong pixel distance for the convolution kernel.
* Light refactor of Timber model. Now using CSV input attribute file instead of DBF file.
* Fixed clipping bug in Wave Energy model that was not properly clipping polygons correctly. Found when using global data.
* Made the following changes / updates to the coastal vulnerability model:
    * Fixed a bug in the model where the geomorphology ranks were not always being used correctly.
    * Removed the HTML summary results output and replaced with a link to a dashboard that helps visualize and interpret CV results.
    * Added a point shapefile output: 'outputs/coastal_exposure.shp' that is a shapefile representation of the corresponding CSV table.
    * The model UI now requires the 'Relief' input. No longer optional.
    * CSV outputs and Shapefile outputs based on rasters now have x, y coorinates of the center of the pixel instead of top left of the pixel.
* Turning setuptools' zip_safe to False for consistency across the Natcap Namespace.
* GLOBIO no longer requires user to specify a keyfield in the AOI.
* New feature to GLOBIO to summarize MSA by AOI.
* New feature to GLOBIO to use a user defined MSA parameter table to do the MSA thresholds for infrastructure, connectivity, and landuse type
* Documentation to the GLOBIO code base including the large docstring for 'execute'.

3.2.0 (2015-05-31)
------------------
InVEST 3.2.0 is a major release with the addition of several experimental models and tools as well as an upgrade to the PyGeoprocessing core:

* Upgrade to PyGeoprocessing v0.3.0a1 for miscelaneous performance improvements to InVEST's core geoprocessing routines.
* An alpha unstable build of the InVEST crop production model is released with partial documentation and sample data.
* A beta build of the InVEST fisheries model is released with documentation and sample data.
* An alpha unstable build of the nutrient delivery ratio (NDR) model is available directly under InVEST's instalation directory at  ``invest-x86/invest_ndr.exe``; eventually this model will replace InVEST's current "Nutrient" model.  It is currently undocumented and unsupported but inputs are similar to that of InVEST's SDR model.
* An alpha unstable build of InVEST's implementation of GLOBIO is available directly under InVEST's instalation directory at ``invest-x86/invest_globio.exe``.  It is currently undocumented but sample data are provided.
* DelinateIT, a watershed delination tool based on PyGeoprocessing's d-infinity flow algorithm is released as a standalone tool in the InVEST repository with documentation and sample data.
* Miscelaneous performance patches and bug fixes.

3.1.3 (2015-04-23)
------------------
InVEST 3.1.3 is a hotfix release patching a memory blocking issue resolved in PyGeoprocessing version 0.2.1.  Users might have experienced slow runtimes on SDR or other routed models.

3.1.2 (2015-04-15)
------------------
InVEST 3.1.2 is a minor release patching issues mostly related to the freshwater routing models and signed GDAL Byte datasets.

* Patching an issue where some projections were not regognized and InVEST reported an UnprojectedError.
* Updates to logging that make it easier to capture logging messages when scripting InVEST.
* Shortened water yield user interface height so it doesn't waste whitespace.
* Update PyGeoprocessing dependency to version 0.2.0.
* Fixed an InVEST wide issue related to bugs stemming from the use of signed byte raster inputs that resulted in nonsensical outputs or KeyErrors.
* Minor performance updates to carbon model.
* Fixed an issue where DEMS with 32 bit ints and INT_MAX as the nodata value nodata value incorrectly treated the nodata value in the raster as a very large DEM value ultimately resulting in rasters that did not drain correctly and empty flow accumulation rasters.
* Fixed an issue where some reservoirs whose edges were clipped to the edge of the watershed created large plateaus with no drain except off the edge of the defined raster.  Added a second pass in the plateau drainage algorithm to test for these cases and drains them to an adjacent nodata area if they occur.
* Fixed an issue in the Fisheries model where the Results Suffix input was invariably initializing to an empty string.
* Fixed an issue in the Blue Carbon model that prevented the report from being generated in the outputs file.

3.1.1 (2015-03-13)
------------------
InVEST 3.1.1 is a major performance and memory bug patch to the InVEST toolsuite.  We recommend all users upgrade to this version.

* Fixed an issue surrounding reports of SDR or Nutrient model outputs of zero values, nodata holes, excessive runtimes, or out of memory errors.  Some of those problems happened to be related to interesting DEMs that would break the flat drainage algorithm we have inside RouteDEM that adjusted the heights of those regions to drain away from higher edges and toward lower edges, and then pass the height adjusted dem to the InVEST model to do all its model specific calculations.  Unfortunately this solution was not amenable to some degenerate DEM cases and we have now adjusted the algorithm to treat each plateau in the DEM as its own separate region that is processed independently from the other regions. This decreases memory use so we never effectively run out of memory at a minor hit to overall runtime.  We also now adjust the flow direction directly instead of adjust the dem itself.  This saves us from having to modify the DEM and potentially get it into a state where a drained plateau would be higher than its original pixel neighbors that used to drain into it.

There are side effects that result in sometimes large changes to un calibrated runs of SDR or nutrient.  These are related to slightly different flow directions across the landscape and a bug fix on the distance to stream calculation.

* InVEST geoprocessing now uses the PyGeoprocessing package (v0.1.4) rather than the built in functionality that used to be in InVEST.  This will not affect end users of InVEST but may be of interest to users who script InVEST calls who want a standalone Python processing package for raster stack math and hydrological routing.  The project is hosted at https://bitbucket.org/richpsharp/pygeoprocessing.

* Fixed an marine water quality issue where users could input AOIs that were unprojected, but output pixel sizes were specified in meters.  Really the output pixel size should be in the units of the polygon and are now specified as such.  Additionally an exception is raised if the pixel size is too small to generate a numerical solution that is no longer a deep scipy error.

* Added a suffix parameter to the timber and marine water quality models that append a user defined string to the output files; consistent with most of the other InVEST models.

* Fixed a user interface issue where sometimes the InVEST model run would not open a windows explorer to the user's workspace.  Instead it would open to C:\User[..]\My Documents.  This would often happen if there were spaces in the the workspace name or "/" characters in the path.

* Fixed an error across all InVEST models where a specific combination of rasters of different cell sizes and alignments and unsigned data types could create errors in internal interpolation of the raster stacks.  Often these would appear as 'KeyError: 0' across a variety of contexts.  Usually the '0' was an erroneous value introduced by a faulty interpolation scheme.

* Fixed a MemoryError that could occur in the pollination and habitat quality models when the the base landcover map was large and the biophysical properties table allowed the effect to be on the order of that map.  Now can use any raster or range values with only a minor hit to runtime performance.

* Fixed a serious bug in the plateau resolution algorithm that occurred on DEMs with large plateau areas greater than 10x10 in size.  The underlying 32 bit floating point value used to record small height offsets did not have a large enough precision to differentiate between some offsets thus creating an undefined flow direction and holes in the flow accumulation algorithm.

* Minor performance improvements in the routing core, in some cases decreasing runtimes by 30%.

* Fixed a minor issue in DEM resolution that occurred when a perfect plateau was encountered.  Rather that offset the height so the plateau would drain, it kept the plateau at the original height.  This occurred because the uphill offset was nonexistent so the algorithm assumed no plateau resolution was needed.  Perfect plateaus now drain correctly.  In practice this kind of DEM was encountered in areas with large bodies of water where the remote sensing algorithm would classify the center of a lake 1 meter higher than the rest of the lake.

* Fixed a serious routing issue where divergent flow directions were not getting accumulated 50% of the time. Related to a division speed optimization that fell back on C-style modulus which differs from Python.

* InVEST SDR model thresholded slopes in terms of radians, not percent thus clipping the slope tightly between 0.001 and 1%.  The model now only has a lower threshold of 0.00005% for the IC_0 factor, and no other thresholds.  We believe this was an artifact left over from an earlier design of the model.


* Fixed a potential memory inefficiency in Wave Energy Model when computing the percentile rasters. Implemented a new memory efficient percentile algorithm and updated the outputs to reflect the new open source framework of the model. Now outputting csv files that describe the ranges and meaning of the percentile raster outputs.

* Fixed a bug in Habitat Quality where the future output "quality_out_f.tif" was not reflecting the habitat value given in the sensitivity table for the specified landcover types.


3.1.0 (2014-11-19)
------------------
InVEST 3.1.0 (http://www.naturalcapitalproject.org/download.html) is a major software and science milestone that includes an overhauled sedimentation model, long awaited fixes to exponential decay routines in habitat quality and pollination, and a massive update to the underlying hydrological routing routines.  The updated sediment model, called SDR (sediment delivery ratio), is part of our continuing effort to improve the science and capabilities of the InVEST tool suite.  The SDR model inputs are backwards comparable with the InVEST 3.0.1 sediment model with two additional global calibration parameters and removed the need for the retention efficiency parameter in the biophysical table; most users can run SDR directly with the data they have prepared for previous versions.  The biophysical differences between the models are described in a section within the SDR user's guide and represent a superior representation of the hydrological connectivity of the watershed, biophysical parameters that are independent of cell size, and a more accurate representation of sediment retention on the landscape.  Other InVEST improvements to include standard bug fixes, performance improvements, and usability features which in part are described below:

* InVEST Sediment Model has been replaced with the InVEST Sediment Delivery Ratio model.  See the SDR user's guide chapter for the difference between the two.
* Fixed an issue in the pollination model where the exponential decay function decreased too quickly.
* Fixed an issue in the habitat quality model where the exponential decay function decreased too quickly and added back linear decay as an option.
* Fixed an InVEST wide issue where some input rasters that were signed bytes did not correctly map to their negative nodata values.
* Hydropower input rasters have been normalized to the LULC size so sampling error is the same for all the input watersheds.
* Adding a check to make sure that input biophysical parameters to the water yield model do not exceed invalid scientific ranges.
* Added a check on nutrient retention in case the upstream water yield was less than 1 so that the log value did not go negative.  In that case we clamp upstream water yield to 0.
* A KeyError issue in hydropower was resolved that occurred when the input rasters were at such a coarse resolution that at least one pixel was completely contained in each watershed.  Now a value of -9999 will be reported for watersheds that don't contain any valid data.
* An early version of the monthly water yield model that was erroneously included in was in the installer; it was removed in this version.
* Python scripts necessary for running the ArcGIS version of Coastal Protection were missing.  They've since been added back to the distribution.
* Raster calculations are now processed by raster block sizes.  Improvements in raster reads and writes.
* Fixed an issue in the routing core where some wide DEMs would cause out of memory errors.
* Scenario generator marked as stable.
* Fixed bug in HRA where raster extents of shapefiles were not properly encapsulating the whole AOI.
* Fixed bug in HRA where any number of habitats over 4 would compress the output plots. Now extends the figure so that all plots are correctly scaled.
* Fixed a bug in HRA where the AOI attribute 'name' could not be an int. Should now accept any type.
* Fixed bug in HRA which re-wrote the labels if it was run immediately without closing the UI.
* Fixed nodata masking bug in Water Yield when raster extents were less than that covered by the watershed.
* Removed hydropower calibration parameter form water yield model.
* Models that had suffixes used to only allow alphanumeric characters.  Now all suffix types are allowed.
* A bug in the core platform that would occasionally cause routing errors on irregularly pixel sized rasters was fixed.  This often had the effect that the user would see broken streams and/or nodata values scattered through sediment or nutrient results.
* Wind Energy:
        * Added new framework for valuation component. Can now input a yearly price table that spans the lifetime of the wind farm. Also if no price table is made, can specify a price for energy and an annual rate of change.
        * Added new memory efficient distance transform functionality
        * Added ability to leave out 'landing points' in 'grid connection points' input. If not landing points are found, it will calculate wind farm directly to grid point distances
* Error message added in Wave Energy if clip shape has no intersection
* Fixed an issue where the data type of the nodata value in a raster might be different than the values in the raster.  This was common in the case of 64 bit floating point values as nodata when the underlying raster was 32 bit.  Now nodata values are cast to the underlying types which improves the reliability of many of the InVEST models.


3.0.1 (2014-05-19)
------------------
* Blue Carbon model released.

* HRA UI now properly reflects that the Resolution of Analysis is in meters, not meters squared, and thus will be applied as a side length for a raster pixel.

* HRA now accepts CSVs for ratings scoring that are semicolon separated as well as comma separated.

* Fixed a minor bug in InVEST's geoprocessing aggregate core that now consistently outputs correct zonal stats from the underlying pixel level hydro outputs which affects the water yield, sediment, and nutrient models.

* Added compression to InVEST output geotiff files.  In most cases this reduces output disk usage by a factor of 5.

* Fixed an issue where CSVs in the sediment model weren't open in universal line read mode.

* Fixed an issue where approximating whether pixel edges were the same size was not doing an approximately equal function.

* Fixed an issue that made the CV model crash when the coastline computed from the landmass didn't align perfectly with that defined in the geomorphology layer.

* Fixed an issue in the CV model where the intensity of local wave exposure was very low, and yielded zero local wave power for the majority of coastal segments.

* Fixed an issue where the CV model crashes if a coastal segment is at the edge of the shore exposure raster.

* Fixed the exposure of segments surrounded by land that appeared as exposed when their depth was zero.

* Fixed an issue in the CV model where the natural habitat values less than 5 were one unit too low, leading to negative habitat values in some cases.

* Fixed an exponent issue in the CV model where the coastal vulnerability index was raised to a power that was too high.

* Fixed a bug in the Scenic Quality model that prevented it from starting, as well as a number of other issues.

* Updated the pollination model to conform with the latest InVEST geoprocessing standards, resulting in an approximately 33% speedup.

* Improved the UI's ability to remember the last folder visited, and to have all file and folder selection dialogs have access to this information.

* Fixed an issue in Marine Water Quality where the UV points were supposed to be optional, but instead raised an exception when not passed in.

3.0.0 (2014-03-23)
------------------
The 3.0.0 release of InVEST represents a shift away from the ArcGIS to the InVEST standalone computational platform.  The only exception to this shift is the marine coastal protection tier 1 model which is still supported in an ArcGIS toolbox and has no InVEST 3.0 standalone at the moment.  Specific changes are detailed below

* A standalone version of the aesthetic quality model has been developed and packaged along with this release.  The standalone outperforms the ArcGIS equivalent and includes a valuation component.  See the user's guide for details.

* The core water routing algorithms for the sediment and nutrient models have been overhauled.  The routing algorithms now correctly adjust flow in plateau regions, address a bug that would sometimes not route large sections of a DEM, and has been optimized for both run time and memory performance.  In most cases the core d-infinity flow accumulation algorithm out performs TauDEM.  We have also packaged a simple interface to these algorithms in a standalone tool called RouteDEM; the functions can also be referenced from the scripting API in the invest_natcap.routing package.

* The sediment and nutrient models are now at a production level release.  We no longer support the ArcGIS equivalent of these models.

* The sediment model has had its outputs simplified with major changes including the removal of the 'pixel mean' outputs, a direct output of the pixel level export and retention maps, and a single output shapefile whose attribute table contains aggregations of sediment output values.  Additionally all inputs to the sediment biophysical table including p, c, and retention coefficients are now expressed as a proportion between 0 and 1; the ArcGIS model had previously required those inputs were integer values between 0 and 1000.  See the "Interpreting Results" section of sediment model for full details on the outputs.

* The nutrient model has had a similar overhaul to the sediment model including a simplified output structure with many key outputs contained in the attribute table of the shapefile.  Retention coefficients are also expressed in proportions between 0 and 1.  See the "Interpreting Results" section of nutrient model for full details on the outputs.

* Fixed a bug in Habitat Risk Assessment where the HRA module would incorrectly error if a criteria with a 0 score (meant to be removed from the assessment) had a 0 data quality or weight.

* Fixed a bug in Habitat Risk Assessment where the average E/C/Risk values across the given subregion were evaluating to negative numbers.

* Fixed a bug in Overlap Analysis where Human Use Hubs would error if run without inter-activity weighting, and Intra-Activity weighting would error if run without Human Use Hubs.

* The runtime performance of the hydropower water yield model has been improved.

* Released InVEST's implementation of the D-infinity flow algorithm in a tool called RouteDEM available from the start menu.

* Unstable version of blue carbon available.

* Unstable version of scenario generator available.

* Numerous other minor bug fixes and performance enhacnements.



2.6.0 (2013-12-16)
------------------
The 2.6.0 release of InVEST removes most of the old InVEST models from the Arc toolbox in favor of the new InVEST standalone models.  While we have been developing standalone equivalents for the InVEST Arc models since version 2.3.0, this is the first release in which we removed support for the deprecated ArcGIS versions after an internal review of correctness, performance, and stability on the standalones.  Additionally, this is one of the last milestones before the InVEST 3.0.0 release later next year which will transition InVEST models away from strict ArcGIS dependence to a standalone form.

Specifically, support for the following models have been moved from the ArcGIS toolbox to their Windows based standalones: (1) hydropower/water yield, (2) finfish aquaculture, (3) coastal protection tier 0/coastal vulnerability, (4) wave energy, (5) carbon, (6) habitat quality/biodiversity, (7) pollination, (8) timber, and (9) overlap analysis.  Additionally, documentation references to ArcGIS for those models have been replaced with instructions for launching standalone InVEST models from the Windows start menu.

This release also addresses minor bugs, documentation updates, performance tweaks, and new functionality to the toolset, including:

*  A Google doc to provide guidance for scripting the InVEST standalone models: https://docs.google.com/document/d/158WKiSHQ3dBX9C3Kc99HUBic0nzZ3MqW3CmwQgvAqGo/edit?usp=sharing

* Fixed a bug in the sample data that defined Kc as a number between 0 and 1000 instead of a number between 0 and 1.

* Link to report an issue now takes user to the online forums rather than an email address.

* Changed InVEST Sediment model standalone so that retention values are now between 0 and 1 instead of 0 and 100.

* Fixed a bug in Biodiversity where if no suffix were entered output filenames would have a trailing underscore (_) behind them.

* Added documentation to the water purification/nutrient retention model documentation about the standalone outputs since they differ from the ArcGIS version of the model.

* Fixed an issue where the model would try to move the logfile to the workspace after the model run was complete and Windows would erroneously report that the move failed.

* Removed the separation between marine and freshwater terrestrial models in the user's guide.  Now just a list of models.

* Changed the name of InVEST "Biodiversity" model to "Habitat Quality" in the module names, start menu, user's guide, and sample data folders.

* Minor bug fixes, performance enhancements, and better error reporting in the internal infrastructure.

* HRA risk in the unstable standalone is calculated differently from the last release. If there is no spatial overlap within a cell, there is automatically a risk of 0. This also applies to the E and C intermediate files for a given pairing. If there is no spatial overlap, E and C will be 0 where there is only habitat. However, we still create a recovery potential raster which has habitat- specific risk values, even without spatial overlap of a stressor. HRA shapefile outputs for high, medium, low risk areas are now calculated using a user-defined maximum number of overlapping stressors, rather than all potential stressors. In the HTML subregion averaged output, we now attribute what portion of risk to a habitat comes from each habitat-stressor pairing. Any pairings which don't overlap will have an automatic risk of 0.

* Major changes to Water Yield : Reservoir Hydropower Production. Changes include an alternative equation for calculating Actual Evapotranspiration (AET) for non-vegetated land cover types including wetlands. This allows for a more accurate representation of processes on land covers such as urban, water, wetlands, where root depth values aren't applicable. To differentiate between the two equations a column 'LULC_veg' has been added to the Biophysical table in Hydropower/input/biophysical_table.csv. In this column a 1 indicates vegetated and 0 indicates non-vegetated.

* The output structure and outputs have also change in Water Yield : Reservoir Hydropower Production. There is now a folder 'output' that contains all output files including a sub directory 'per_pixel' which has three pixel raster outputs. The subwatershed results are only calculated for the water yield portion and those results can be found as a shapefile, 'subwatershed_results.shp', and CSV file, 'subwatershed_results.csv'. The watershed results can be found in similar files: watershed_results.shp and watershed_results.csv. These two files for the watershed outputs will aggregate the Scarcity and Valuation results as well.

* The evapotranspiration coefficients for crops, Kc, has been changed to a decimal input value in the biophysical table. These values used to be multiplied by 1000 so that they were in integer format, that pre processing step is no longer necessary.

* Changing support from richsharp@stanford.edu to the user support forums at http://ncp-yamato.stanford.edu/natcapforums.

2.5.6 (2013-09-06)
------------------
The 2.5.6 release of InVEST that addresses minor bugs, performance
tweaks, and new functionality of the InVEST standalone models.
Including:

* Change the changed the Carbon biophysical table to use code field
  name from LULC to lucode so it is consistent with the InVEST water
  yield biophysical table.

* Added Monte Carlo uncertainty analysis and documentation to finfish
  aquaculture model.

* Replaced sample data in overlap analysis that was causing the model
  to crash.

* Updates to the overlap analysis user's guide.

* Added preprocessing toolkit available under
  C:\{InVEST install directory}\utils

* Biodiversity Model now exits gracefully if a threat raster is not
  found in the input folder.

* Wind Energy now uses linear (bilinear because its over 2D space?)
  interpolation.

* Wind Energy has been refactored to current API.

* Potential Evapotranspiration input has been properly named to
  Reference Evapotranspiration.

* PET_mn for Water Yield is now Ref Evapotranspiration times Kc
  (evapotranspiration coefficient).

* The soil depth field has been renamed 'depth to root restricting
  layer' in both the hydropower and nutrient retention models.

* ETK column in biophysical table for Water Yield is now Kc.

* Added help text to Timber model.

* Changed the behavior of nutrient retention to return nodata values
  when the mean runoff index is zero.

* Fixed an issue where the hydropower model didn't use the suffix
  inputs.

* Fixed a bug in Biodiversity that did not allow for numerals in the
  threat names and rasters.

* Updated routing algorithm to use a modern algorithm for plateau
  direction resolution.

* Fixed an issue in HRA where individual risk pixels weren't being
  calculated correctly.

* HRA will now properly detect in the preprocessed CSVs when criteria
  or entire habitat-stressor pairs are not desired within an
  assessment.

* Added an infrastructure feature so that temporary files are created
  in the user's workspace rather than at the system level
  folder.  This lets users work in a secondary workspace on a USB
  attached hard drive and use the space of that drive, rather than the
  primary operating system drive.

2.5.5 (2013-08-06)
------------------
The 2.5.5 release of InVEST that addresses minor bugs, performance
tweaks, and new functionality of the InVEST standalone models.  Including:

 * Production level release of the 3.0 Coastal Vulnerability model.
    - This upgrades the InVEST 2.5.4 version of the beta standalone CV
      to a full release with full users guide.  This version of the
      CV model should be used in all cases over its ArcGIS equivalent.

 * Production level release of the Habitat Risk Assessment model.
    - This release upgrades the InVEST 2.5.4 beta version of the
      standalone habitat risk assessment model. It should be used in
      all cases over its ArcGIS equivalent.

 * Uncertainty analysis in Carbon model (beta)
    - Added functionality to assess uncertainty in sequestration and
      emissions given known uncertainty in carbon pool stocks.  Users
      can now specify standard  deviations of carbon pools with
      normal distributions as well as desired uncertainty levels.
      New outputs include masks for regions which both sequester and
      emit carbon with a high probability of confidence.  Please see
      the "Uncertainty Analysis" section of the carbon user's guide
      chapter for more information.

 * REDD+ Scenario Analysis in Carbon model (beta)
    - Additional functionality to assist users evaluating REDD
      and REDD+ scenarios in the carbon model.  The uncertainty analysis
      functionality can also be used with these scenarios.
      Please see the "REDD Scenario Analysis" section of the
      carbon user's guide chapter for more information.

 * Uncertainty analysis in Finfish Aquaculture model (beta)
    - Additionally functionality to account for uncertainty in
      alpha and beta growth parameters as well as histogram
      plots showing the distribution of harvest weights and
      net present value.   Uncertainty analysis is performed
      through Monte Carlo runs that normally sample the
      growth parameters.

 * Streamlined Nutrient Retention model functionality
    - The nutrient retention module no longer requires users to explicitly
      run the water yield model.  The model now seamlessly runs water yield
      during execution.

 * Beta release of the recreation model
    - The recreation is available for beta use with limited documentation.

 * Full release of the wind energy model
    - Removing the 'beta' designation on the wind energy model.


Known Issues:

 * Flow routing in the standalone sediment and nutrient models has a
   bug that prevents routing in some (not all) landscapes.  This bug is
   related to resolving d-infinity flow directions across flat areas.
   We are implementing the solution in Garbrecht and Martx (1997).
   In the meanwhile the sediment and nutrient models are still marked
   as beta until this issue is resolved.

2.5.4 (2013-06-07)
------------------
This is a minor release of InVEST that addresses numerous minor bugs and performance tweaks in the InVEST 3.0 models.  Including:

 * Refactor of Wave Energy Model:
    - Combining the Biophysical and Valuation modules into one.
    - Adding new data for the North Sea and Australia
    - Fixed a bug where elevation values that were equal to or greater than zero
      were being used in calculations.
    - Fixed memory issues when dealing with large datasets.
    - Updated core functions to remove any use of depracated functions

 * Performance updates to the carbon model.

 * Nodata masking fix for rarity raster in Biodiversity Model.
    - When computing rarity from a base landuse raster and current or future
      landuse raster, the intersection of the two was not being properly taken.

 * Fixes to the flow routing algorithms in the sediment and nutrient
   retention models in cases where stream layers were burned in by ArcGIS
   hydro tools.  In those cases streams were at the same elevation and caused
   routing issues.

 * Fixed an issue that affected several InVEST models that occured
   when watershed polygons were too small to cover a pixel.  Excessively
   small watersheds are now handled correctly

 * Arc model deprecation.  We are deprecating the following ArcGIS versions
   of our InVEST models in the sense we recommend ALL users use the InVEST
   standalones over the ArcGIS versions, and the existing ArcGIS versions
   of these models will be removed entirely in the next release.

        * Timber
        * Carbon
        * Pollination
        * Biodiversity
        * Finfish Aquaculture

Known Issues:

 * Flow routing in the standalone sediment and nutrient models has a
   bug that prevents routing in several landscapes.  We're not
   certain of the nature of the bug at the moment, but we will fix by
   the next release.  Thus, sediment and nutrient models are marked
   as (beta) since in some cases the DEM routes correctly.

2.5.3 (2013-03-21)
------------------
This is a minor release of InVEST that fixes an issue with the HRA model that caused ArcGIS versions of the model to fail when calculating habitat maps for risk hotspots. This upgrade is strongly recommended for users of InVEST 2.5.1 or 2.5.2.

2.5.2 (2013-03-17)
------------------
This is a minor release of InVEST that fixes an issue with the HRA sample data that caused ArcGIS versions of the model to fail on the training data.  There is no need to upgrade for most users unless you are doing InVEST training.

2.5.1 (2013-03-12)
------------------
This is a minor release of InVEST that does not add any new models, but
does add additional functionality, stability, and increased performance to
one of the InVEST 3.0 standalones:

  - Pollination 3.0 Beta:
        - Fixed a bug where Windows users of InVEST could run the model, but
          most raster outputs were filled with nodata values.

Additionally, this minor release fixes a bug in the InVEST user interface where
collapsible containers became entirely non-interactive.

2.5.0 (2013-03-08)
------------------
This a major release of InVEST that includes new standalone versions (ArcGIS
is not required) our models as well as additional functionality, stability,
and increased performance to many of the existing models.  This release is
timed to support our group's annual training event at Stanford University.
We expect to release InVEST 2.5.1 a couple of weeks after to address any
software issues that arise during the training.  See the release notes
below for details of the release, and please contact richsharp@stanford.edu
for any issues relating to software:

  - *new* Sediment 3.0 Beta:
      - This is a standalone model that executes an order of magnitude faster
        than the original ArcGIS model, but may have memory issues with
        larger datasets. This fix is scheduled for the 2.5.1 release of InVEST.
      - Uses a d-infinity flow algorithm (ArcGIS version uses D8).
      - Includes a more accurate LS factor.
      - Outputs are now summarized by polygon rather than rasterized polygons.
        Users can view results directly as a table rather than sampling a
        GIS raster.
  - *new* Nutrient 3.0 Beta:
      - This is a standalone model that executes an order of magnitude faster
        than the original ArcGIS model, but may have memory issues with
        larger datasets. This fix is scheduled for the 2.5.1 release of InVEST.
      - Uses a d-infinity flow algorithm (ArcGIS version uses D8).
      - Includes a more accurate LS factor.
      - Outputs are now summarized by polygon rather than rasterized polygons.
        Users can view results directly as a table rather than sampling a
        GIS raster.
  - *new* Wind Energy:
      - A new offshore wind energy model.  This is a standalone-only model
        available under the windows start menu.
  - *new* Recreation Alpha:
      - This is a working demo of our soon to be released future land and near
        shore recreation model.  The model itself is incomplete and should only
        be used as a demo or by NatCap partners that know what they're doing.
  - *new* Habitat Risk Assessment 3.0 Alpha:
      - This is a working demo of our soon to be released 3.0 version of habitat
        risk assessment.  The model itself is incomplete and should only
        be used as a demo or by NatCap partners that know what they're doing.
        Users that need to use the habitat risk assessment should use the
        ArcGIS version of this model.

  - Improvements to the InVEST 2.x ArcGIS-based toolset:
      - Bug fixes to the ArcGIS based Coastal Protection toolset.

  - Removed support for the ArcGIS invest_VERSION.mxd map.  We expect to
    transition the InVEST toolset exclusive standalone tools in a few months.  In
    preparation of this we are starting to deprecate parts of our old ArcGIS
    toolset including this ArcMap document.  The InVEST ArcToolbox is still
    available in C:\InVEST_2_5_0\invest_250.tbx.

  - Known issues:

    - The InVEST 3.0 standalones generate open source GeoTiffs as
      outputs rather than the proprietary ESRI Grid format.  ArcGIS 9.3.1
      occasionally displays these rasters incorrectly.  We have found
      that these layers can be visualized in ArcGIS 9.3.1 by following
      convoluted steps: Right Click on the layer and select Properties; click on
      the Symbology tab; select Stretch, agree to calculate a histogram (this will
      create an .aux file that Arc can use for visualization), click "Ok", remove
      the raster from the layer list, then add it back. As an alternative, we
      suggest using an open source GIS Desktop Tool like Quantum GIS or ArcGIS
      version 10.0 or greater.

   - The InVEST 3.0 carbon model will generate inaccurate sequestration results
     if the extents of the current and future maps don't align.  This will be
     fixed in InVEST 2.5.1; in the meanwhile a workaround is to clip both LULCs
     so they have identical overlaps.

   - A user reported an unstable run of InVEST 3.0 water yield.  We are not
     certain what is causing the issue, but we do have a fix that will go out
     in InVEST 2.5.1.

   - At the moment the InVEST standalones do not run on Windows XP.  This appears
     to be related to an incompatibility between Windows XP and GDAL, the an open
     source gis library we use to create and read GIS data.  At the moment we are
     uncertain if we will be able to fix this bug in future releases, but will
     pass along more information in the future.

2.4.5 (2013-02-01)
------------------
This is a minor release of InVEST that does not add any new models, but
does add additional functionality, stability, and increased performance to
many of the InVEST 3.0 standalones:

  - Pollination 3.0 Beta:
      - Greatly improved memory efficiency over previous versions of this model.
      - 3.0 Beta Pollination Biophysical and Valuation have been merged into a
        single tool, run through a unified user interface.
      - Slightly improved runtime through the use of newer core InVEST GIS libraries.
      - Optional ability to weight different species individually.  This feature
        adds a column to the Guilds table that allows the user to specify a
        relative weight for each species, which will be used before combining all
        species supply rasters.
      - Optional ability to aggregate pollinator abundances at specific points
        provided by an optional points shapefile input.
      - Bugfix: non-agricultural pixels are set to a value of 0.0 to indicate no
        value on the farm value output raster.
      - Bugfix: sup_val_<beename>_<scenario>.tif rasters are now saved to the
        intermediate folder inside the user's workspace instead of the output
        folder.
  - Carbon Biophysical 3.0 Beta:
        * Tweaked the user interface to require the user to
          provide a future LULC raster when the 'Calculate Sequestration' checkbox
          is checked.
        * Fixed a bug that restricted naming of harvest layers.  Harvest layers are
          now selected simply by taking the first available layer.
  - Better memory efficiency in hydropower model.
  - Better support for unicode filepaths in all 3.0 Beta user interfaces.
  - Improved state saving and retrieval when loading up previous-run parameters
    in all 3.0 Beta user interfaces.
  - All 3.0 Beta tools now report elapsed time on completion of a model.
  - All 3.0 Beta tools now provide disk space usage reports on completion of a
    model.
  - All 3.0 Beta tools now report arguments at the top of each logfile.
  - Biodiversity 3.0 Beta: The half-saturation constant is now allowed to be a
    positive floating-point number.
  - Timber 3.0 Beta: Validation has been added to the user interface for this
    tool for all tabular and shapefile inputs.
  - Fixed some typos in Equation 1 in the Finfish Aquaculture user's guide.
  - Fixed a bug where start menu items were not getting deleted during an InVEST
    uninstall.
  - Added a feature so that if the user selects to download datasets but the
    datasets don't successfully download the installation alerts the user and
    continues normally.
  - Fixed a typo with tau in aquaculture guide, originally said 0.8, really 0.08.

  - Improvements to the InVEST 2.x ArcGIS-based toolset:
      - Minor bugfix to Coastal Vulnerability, where an internal unit of
        measurements was off by a couple digits in the Fetch Calculator.
      - Minor fixes to various helper tools used in InVEST 2.x models.
      - Outputs for Hargreaves are now saved as geoTIFFs.
      - Thornwaite allows more flexible entering of hours of sunlight.

2.4.4 (2012-10-24)
------------------
- Fixes memory errors experienced by some users in the Carbon Valuation 3.0 Beta model.
- Minor improvements to logging in the InVEST User Interface
- Fixes an issue importing packages for some officially-unreleased InVEST models.

2.4.3 (2012-10-19)
------------------
- Fixed a minor issue with hydropower output vaulation rasters whose statistics were not pre-calculated.  This would cause the range in ArcGIS to show ther rasters at -3e38 to 3e38.
- The InVEST installer now saves a log of the installation process to InVEST_<version>\install_log.txt
- Fixed an issue with Carbon 3.0 where carbon output values were incorrectly calculated.
- Added a feature to Carbon 3.0 were total carbon stored and sequestered is output as part of the running log.
- Fixed an issue in Carbon 3.0 that would occur when users had text representations of floating point numbers in the carbon pool dbf input file.
- Added a feature to all InVEST 3.0 models to list disk usage before and after each run and in most cases report a low free space error if relevant.

2.4.2 (2012-10-15)
------------------
- Fixed an issue with the ArcMap document where the paths to default data were not saved as relative paths.  This caused the default data in the document to not be found by ArcGIS.
- Introduced some more memory-efficient processing for Biodiversity 3.0 Beta.  This fixes an out-of-memory issue encountered by some users when using very large raster datasets as inputs.

2.4.1 (2012-10-08)
------------------
- Fixed a compatibility issue with ArcGIS 9.3 where the ArcMap and ArcToolbox were unable to be opened by Arc 9.3.

2.4.0 (2012-10-05)
------------------
Changes in InVEST 2.4.0

General:

This is a major release which releases two additional beta versions of the
InVEST models in the InVEST 3.0 framework.  Additionally, this release
introduces start menu shortcuts for all available InVEST 3.0 beta models.
Existing InVEST 2.x models can still be found in the included Arc toolbox.

Existing InVEST models migrated to the 3.0 framework in this release
include:

- Biodiversity 3.0 Beta
    - Minor bug fixes and usability enhancements
    - Runtime decreased by a factor of 210
- Overlap Analysis 3.0 Beta
    - In most cases runtime decreased by at least a factor of 15
    - Minor bug fixes and usability enhancements
    - Split into two separate tools:
        * Overlap Analysis outputs rasters with individually-weighted pixels
        * Overlap Analysis: Management Zones produces a shapefile output.
    - Updated table format for input activity CSVs
    - Removed the "grid the seascape" step

Updates to ArcGIS models:

- Coastal vulnerability
    - Removed the "structures" option
    - Minor bug fixes and usability enhancements
- Coastal protection (erosion protection)
    - Incorporated economic valuation option
    - Minor bug fixes and usability enhancements

Additionally there are a handful of minor fixes and feature
enhancements:

- InVEST 3.0 Beta standalones (identified by a new InVEST icon) may be run
  from the Start Menu (on windows navigate to
  Start Menu -> All Programs -> InVEST 2.4.0
- Bug fixes for the calculation of raster statistics.
- InVEST 3.0 wave energy no longer requires an AOI for global runs, but
  encounters memory issues on machines with less than 4GB of RAM.  This
  is a known issue that will be fixed in a minor release.
- Minor fixes to several chapters in the user's guide.
- Minor bug fix to the 3.0 Carbon model: harvest maps are no longer required
  inputs.
- Other minor bug fixes and runtime performance tweaks in the 3.0 framework.
- Improved installer allows users to remove InVEST from the Windows Add/Remove
  programs menu.
- Fixed a visualization bug with wave energy where output rasters did not have the min/max/stdev calculations on them.  This made the default visualization in arc be a gray blob.

2.3.0 (2012-08-02)
------------------
Changes in InVEST 2.3.0

General:

This is a major release which releases several beta versions of the
InVEST models in the InVEST 3.0 framework.  These models run as
standalones, but a GIS platform is needed to edit and view the data
inputs and outputs.  Until InVEST 3.0 is released the original ArcGIS
based versions of these tools will remain the release.

Existing InVEST models migrated to the 3.0 framework in this release
include:

- Reservoir Hydropower Production 3.0 beta
    - Minor bug fixes.
- Finfish Aquaculture
    - Minor bug fixes and usability enhancements.
- Wave Energy 3.0 beta
    - Runtimes for non-global runs decreased by a factor of 7
    - Minor bugs in interpolation that exist in the 2.x model is fixed in
      3.0 beta.
- Crop Pollination 3.0 beta
    - Runtimes decreased by a factor of over 10,000

This release also includes the new models which only exist in the 3.0
framework:

- Marine Water Quality 3.0 alpha with a preliminary  user's guide.

InVEST models in the 3.0 framework from previous releases that now
have a standalone executable include:

- Managed Timber Production Model
- Carbon Storage and Sequestration

Additionally there are a handful of other minor fixes and feature
enhancements since the previous release:

- Minor bug fix to 2.x sedimentation model that now correctly
  calculates slope exponentials.
- Minor fixes to several chapters in the user's guide.
- The 3.0 version of the Carbon model now can value the price of carbon
  in metric tons of C or CO2.
- Other minor bug fixes and runtime performance tweaks in the 3.0 framework.

2.2.2 (2012-03-03)
------------------
Changes in InVEST 2.2.2

General:

This is a minor release which fixes the following defects:

-Fixed an issue with sediment retention model where large watersheds
 allowed loading per cell was incorrectly rounded to integer values.

-Fixed bug where changing the threshold didn't affect the retention output
 because function was incorrectly rounded to integer values.

-Added total water yield in meters cubed to to output table by watershed.

-Fixed bug where smaller than default (2000) resolutions threw an error about
 not being able to find the field in "unitynew".  With non-default resolution,
 "unitynew" was created without an attribute table, so one was created by
 force.

-Removed mention of beta state and ecoinformatics from header of software
 license.

-Modified overlap analysis toolbox so it reports an error directly in the
 toolbox if the workspace name is too long.

2.2.1 (2012-01-26)
------------------
Changes in InVEST 2.2.1

General:

This is a minor release which fixes the following defects:

-A variety of miscellaneous bugs were fixed that were causing crashes of the Coastal Protection model in Arc 9.3.
-Fixed an issue in the Pollination model that was looking for an InVEST1005 directory.
-The InVEST "models only" release had an entry for the InVEST 3.0 Beta tools, but was missing the underlying runtime.  This has been added to the models only 2.2.1 release at the cost of a larger installer.
-The default InVEST ArcMap document wouldn't open in ArcGIS 9.3.  It can now be opened by Arc 9.3 and above.
-Minor updates to the Coastal Protection user's guide.

2.2.0 (2011-12-22)
------------------
In this release we include updates to the habitat risk assessment
model, updates to Coastal Vulnerability Tier 0 (previously named
Coastal Protection), and a new tier 1 Coastal Vulnerability tool.
Additionally, we are releasing a beta version of our 3.0 platform that
includes the terrestrial timber and carbon models.

See the "Marine Models" and "InVEST 3.0 Beta" sections below for more details.

**Marine Models**

1. Marine Python Extension Check

   This tool has been updated to include extension requirements for the new
   Coastal Protection T1 model.  It also reflects changes to the Habitat Risk
   Assessment and Coastal Protection T0 models, as they no longer require the
   PythonWin extension.

2. Habitat Risk Assessment (HRA)

   This model has been updated and is now part of three-step toolset.  The
   first step is a new Ratings Survey Tool which eliminates the need for
   Microsoft Excel when users are providing habitat-stressor ratings.  This
   Survey Tool now allows users to up- and down-weight the importance of
   various criteria.  For step 2, a copy of the Grid the Seascape tool has been
   placed in the HRA toolset.  In the last step, users will run the HRA model
   which includes the following updates:

   - New habitat outputs classifying risk as low, medium, and high
   - Model run status updates (% complete) in the message window
   - Improved habitat risk plots embedded in the output HTML

3. Coastal Protection

   This module is now split into sub-models, each with two parts.  The first
   sub-model is Coastal Vulnerability (Tier 0) and the new addition is Coastal
   Protection (Tier 1).

   Coastal Vulnerability (T0)
   Step 1) Fetch Calculator - there are no updates to this tool.
   Step 2) Vulnerability Index

   - Wave Exposure: In this version of the model, we define wave exposure for
     sites facing the open ocean as the maximum of the weighted average of
     wave's power coming from the ocean or generated by local winds.  We
     weight wave power coming from each of the 16 equiangular sector by the
     percent of time that waves occur in that sector, and based on whether or
     not fetch in that sector exceeds 20km.  For sites that are sheltered, wave
     exposure is the average of wave power generated by the local storm winds
     weighted by the percent occurrence of those winds in each sector.  This
     new method takes into account the seasonality of wind and wave patterns
     (storm waves generally come from a preferential direction), and helps
     identify regions that are not exposed to powerful waves although they are
     open to the ocean (e.g. the leeside of islands).

   - Natural Habitats: The ranking is now computed using the rank of all
     natural habitats present in front of a segment, and we weight the lowest
     ranking habitat 50% more than all other habitats.  Also, rankings and
     protective distance information are to be provided by CSV file instead of
     Excel.  With this new method, shoreline segments that have more habitats
     than others will have a lower risk of inundation and/or erosion during
     storms.

   - Structures: The model has been updated to now incorporate the presence of
     structures by decreasing the ranking of shoreline segments that adjoin
     structures.

   Coastal Protection (T1) - This is a new model which plots the amount of
   sandy beach erosion or consolidated bed scour that backshore regions
   experience in the presence or absence of natural habitats.  It is composed
   of two steps: a Profile Generator and Nearshore Waves and Erosion.  It is
   recommended to run the Profile Generator before the Nearshore Waves and
   Erosion model.

   Step 1) Profile Generator:  This tool helps the user generate a 1-dimensional
   bathymetric and topographic profile perpendicular to the shoreline at the
   user-defined location.  This model provides plenty of guidance for building
   backshore profiles for beaches, marshes and mangroves.  It will help users
   modify bathymetry profiles that they already have, or can generate profiles
   for sandy beaches if the user has not bathymetric data.  Also, the model
   estimates and maps the location of natural habitats present in front of the
   region of interest.  Finally, it provides sample wave and wind data that
   can be later used in the Nearshore Waves and Erosion model, based on
   computed fetch values and default Wave Watch III data.

   Step 2) Nearshore Waves and Erosion: This model estimates profiles of beach
   erosion or values of rates of consolidated bed scour at a site as a function
   of the type of habitats present in the area of interest.  The model takes
   into account the protective effects of vegetation, coral and oyster reefs,
   and sand dunes.  It also shows the difference of protection provided when
   those habitats are present, degraded, or gone.

4. Aesthetic Quality

   This model no longer requires users to provide a projection for Overlap
   Analysis.  Instead, it uses the projection from the user-specified Area of
   Interest (AOI) polygon.  Additionally, the population estimates for this
   model have been fixed.

**InVEST 3.0 Beta**

The 2.2.0 release includes a preliminary version of our InVEST 3.0 beta
platform.  It is included as a toolset named "InVEST 3.0 Beta" in the
InVEST220.tbx.  It is currently only supported with ArcGIS 10.  To launch
an InVEST 3.0 beta tool, double click on the desired tool in the InVEST 3.0
toolset then click "Ok" on the Arc toolbox screen that opens. The InVEST 3.0
tool panel has inputs very similar to the InVEST 2.2.0 versions of the tools
with the following modifications:

InVEST 3.0 Carbon:
  * Fixes a minor bug in the 2.2 version that ignored floating point values
    in carbon pool inputs.
  * Separation of carbon model into a biophysical and valuation model.
  * Calculates carbon storage and sequestration at the minimum resolution of
    the input maps.
  * Runtime efficiency improved by an order of magnitude.
  * User interface streamlined including dynamic activation of inputs based
    on user preference, direct link to documentation, and recall of inputs
    based on user's previous run.

InVEST 3.0 Timber:
  * User interface streamlined including dynamic activation of inputs based
    on user preference, direct link to documentation, and recall of inputs
    based on user's previous run.


2.1.1 (2011-10-17)
------------------
Changes in InVEST 2.1.1

General:

This is a minor release which fixes the following defects:

-A truncation error was fixed on nutrient retention and sedimentation model that involved division by the number of cells in a watershed.  Now correctly calculates floating point division.
-Minor typos were fixed across the user's guide.


2.1 Beta (2011-05-11)
---------------------
Updates to InVEST Beta

InVEST 2.1 . Beta

Changes in InVEST 2.1

General:

1. InVEST versioning
We have altered our versioning scheme.  Integer changes will reflect major changes (e.g. the addition of marine models warranted moving from 1.x to 2.0).  An increment in the digit after the primary decimal indicates major new features (e.g the addition of a new model) or major revisions.  For example, this release is numbered InVEST 2.1 because two new models are included).  We will add another decimal to reflect minor feature revisions or bug fixes.  For example, InVEST 2.1.1 will likely be out soon as we are continually working to improve our tool.
2. HTML guide
With this release, we have migrated the entire InVEST users. guide to an HTML format.  The HTML version will output a pdf version for use off-line, printing, etc.


**MARINE MODELS**

1.Marine Python Extension Check

-This tool has been updated to allow users to select the marine models they intend to run.  Based on this selection, it will provide a summary of which Python and ArcGIS extensions are necessary and if the Python extensions have been successfully installed on the user.s machine.

2.Grid the Seascape (GS)

-This tool has been created to allow marine model users to generate an seascape analysis grid within a specified area of interest (AOI).

-It only requires an AOI and cell size (in meters) as inputs, and produces a polygon grid which can be used as inputs for the Habitat Risk Assessment and Overlap Analysis models.

3. Coastal Protection

- This is now a two-part model for assessing Coastal Vulnerability.  The first part is a tool for calculating fetch and the second maps the value of a Vulnerability Index, which differentiates areas with relatively high or low exposure to erosion and inundation during storms.

- The model has been updated to now incorporate coastal relief and the protective influence of up to eight natural habitat input layers.

- A global Wave Watch 3 dataset is also provided to allow users to quickly generate rankings for wind and wave exposure worldwide.

4. Habitat Risk Assessment (HRA)

This new model allows users to assess the risk posed to coastal and marine habitats by human activities and the potential consequences of exposure for the delivery of ecosystem services and biodiversity.  The HRA model is suited to screening the risk of current and future human activities in order to prioritize management strategies that best mitigate risk.

5. Overlap Analysis

This new model maps current human uses in and around the seascape and summarizes the relative importance of various regions for particular activities.  The model was designed to produce maps that can be used to identify marine and coastal areas that are most important for human use, in particular recreation and fisheries, but also other activities.

**FRESHWATER MODELS**

All Freshwater models now support ArcMap 10.


Sample data:

1. Bug fix for error in Water_Tables.mdb Biophysical table where many field values were shifted over one column relative to the correct field name.

2. Bug fix for incorrect units in erosivity layer.


Hydropower:

1.In Water Yield, new output tables have been added containing mean biophysical outputs (precipitation, actual and potential evapotranspiration, water yield)  for each watershed and sub-watershed.


Water Purification:

1. The Water Purification Threshold table now allows users to specify separate thresholds for nitrogen and phosphorus.   Field names thresh_n and thresh_p replace the old ann_load.

2. The Nutrient Retention output tables nutrient_watershed.dbf and nutrient_subwatershed.dbf now include a column for nutrient retention per watershed/sub-watershed.

3. In Nutrient Retention, some output file names have changed.

4. The user's guide has been updated to explain more accurately the inclusion of thresholds in the biophysical service estimates.


Sedimentation:

1. The Soil Loss output tables sediment_watershed.dbf and sediment_subwatershed.dbf now include a column for sediment retention per watershed/sub-watershed.

2. In Soil Loss, some output file names have changed.

3. The default input value for Slope Threshold is now 75.

4. The user's guide has been updated to explain more accurately the inclusion of thresholds in the biophysical service estimates.

5. Valuation: Bug fix where the present value was not being applied correctly.





2.0 Beta (2011-02-14)
---------------------
Changes in InVEST 2.0

InVEST 1.005 is a minor release with the following modification:

1. Aesthetic Quality

    This new model allows users to determine the locations from which new nearshore or offshore features can be seen.  It generates viewshed maps that can be used to identify the visual footprint of new offshore development.


2. Coastal Vulnerability

    This new model produces maps of coastal human populations and a coastal exposure to erosion and inundation index map.  These outputs can be used to understand the relative contributions of different variables to coastal exposure and to highlight the protective services offered by natural habitats.


3. Aquaculture

    This new model is used to evaluate how human activities (e.g., addition or removal of farms, changes in harvest management practices) and climate change (e.g., change in sea surface temperature) may affect the production and economic value of aquacultured Atlantic salmon.


4. Wave Energy

    This new model provides spatially explicit information, showing potential areas for siting Wave Energy conversion (WEC) facilities with the greatest energy production and value.  This site- and device-specific information for the WEC facilities can then be used to identify and quantify potential trade-offs that may arise when siting WEC facilities.


5. Avoided Reservoir Sedimentation

    - The name of this model has been changed to the Sediment Retention model.

    - We have added a water quality valuation model for sediment retention. The user now has the option to select avoided dredge cost analysis, avoided water treatment cost analysis or both.  The water quality valuation approach is the same as that used in the Water Purification: Nutrient Retention model.

    - The threshold information for allowed sediment loads (TMDL, dead volume, etc.) are now input in a stand alone table instead of being included in the valuation table. This adjusts the biophysical service output for any social allowance of pollution. Previously, the adjustment was only done in the valuation model.

    - The watersheds and sub-watershed layers are now input as shapefiles instead of rasters.

    - Final outputs are now aggregated to the sub-basin scale. The user must input a sub-basin shapefile. We provide the Hydro 1K dataset as a starting option. See users guide for changes to many file output names.

    - Users are strongly advised not to interpret pixel-scale outputs for hydrological understanding or decision-making of any kind. Pixel outputs should only be used for calibration/validation or model checking.


6. Hydropower Production

    - The watersheds and sub-watershed layers are now input as shapefiles instead of rasters.

    - Final outputs are now aggregated to the sub-basin scale. The user must input a sub-basin shapefile. We provide the Hydro 1K dataset as a starting option. See users guide for changes to many file output names.

    - Users are strongly advised not to interpret pixel-scale outputs for hydrological understanding or decision-making of any kind. Pixel outputs should only be used for calibration/validation or model checking.

    - The calibration constant for each watershed is now input in a stand-alone table instead of being included in the valuation table. This makes running the water scarcity model simpler.


7. Water Purification: Nutrient Retention

    - The threshold information for allowed pollutant levels (TMDL, etc.) are now input in a stand alone table instead of being included in the valuation table. This adjusts the biophysical service output for any social allowance of pollution. Previously, the adjustment was only done in the valuation model.

    - The watersheds and sub-watershed layers are now input as shapefiles instead of rasters.

    - Final outputs are now aggregated to the sub-basin scale. The user must input a sub-basin shapefile. We provide the Hydro 1K dataset as a starting option. See users guide for changes to many file output names.

    - Users are strongly advised not to interpret pixel-scale outputs for hydrological understanding or decision-making of any kind. Pixel outputs should only be used for calibration/validation or model checking.


8. Carbon Storage and Sequestration

    The model now outputs an aggregate sum of the carbon storage.


9. Habitat Quality and Rarity

    This model had an error while running ReclassByACII if the land cover codes were not sorted alphabetically.  This has now been corrected and it sorts the reclass file before running the reclassification

    The model now outputs an aggregate sum of the habitat quality.

10. Pollination

    In this version, the pollination model accepts an additional parameter which indicated the proportion of a crops yield that is attributed to wild pollinators.<|MERGE_RESOLUTION|>--- conflicted
+++ resolved
@@ -36,7 +36,6 @@
 
 Unreleased Changes
 ------------------
-<<<<<<< HEAD
 * HRA
     * Fixed an issue with the results table, ``SUMMARY_STATISTICS.csv`` where
       the percentages of high, medium and low risk classifications were not
@@ -44,17 +43,15 @@
     * Added a column to the ``SUMMARY_STATISTICS.csv`` output table to also
       report the percentage of pixels within each subregion that have no risk
       classification (a risk classification of 0).
-=======
+* Urban Cooling
+    * Updated the text for the ``building_intensity`` column in the biophysical
+      table to clarify that the values of this column should be normalized
+      relative to one another to be between 0 and 1.
 * Workbench
     * Fixed a bug where the Workbench would become unresponsive during an
       InVEST model run if the model emitted a very high volume of log messages.
     * Fixed a bug where the Workbench could crash if there was too much
       standard error emitted from an invest model.
->>>>>>> 0af6118c
-* Urban Cooling
-    * Updated the text for the ``building_intensity`` column in the biophysical
-      table to clarify that the values of this column should be normalized
-      relative to one another to be between 0 and 1.
 
 
 3.12.0 (2022-08-31)
