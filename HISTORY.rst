--- conflicted
+++ resolved
@@ -62,16 +62,13 @@
 * Crop Production Regression
     * Corrected a misspelled column name. The fertilization rate table column
       must now be named ``phosphorus_rate``, not ``phosphorous_rate``.
-<<<<<<< HEAD
 * Habitat Quality
     * Fixed a bug where optional input Allow Accessibility to Threats could
       not be passed as an empty string argument. Now handles falsey values.
-=======
 * Urban Flood Risk
     * Fixed a bug where lucodes present in the LULC raster but missing from
       the biophysical table would either raise a cryptic IndexError or silently
       apply invalid curve numbers. Now a helpful ValueError is raised.
->>>>>>> 82f11b7d
 
 3.9.1 (2021-09-22)
 ------------------
