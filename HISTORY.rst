..
  Changes should be grouped for readability.

  InVEST model names:
  - Carbon
  - Coastal Blue Carbon
  - Coastal Vulnerability
  - Crop Production
  - DelineateIt
  - Finfish
  - Fisheries
  - Forest Carbon Edge Effects
  - Globio
  - Habitat Quality
  - HRA
  - Annual Water Yield
  - NDR
  - Pollination
  - Recreation
  - Routedem
  - Scenario Generator
  - Scenic Quality
  - SDR
  - Seasonal Water Yield
  - Urban Cooling
  - Urban Flood Risk
  - Wave Energy
  - Wind Energy

  Everything else:
  - General


.. :changelog:


Unreleased Changes
------------------
* General:
<<<<<<< HEAD
    * Improving our binary build by including a data file needed for the
      ``charset-normalizer`` python package.  This eliminates a warning that
      was printed to stdout on Windows.
=======
    * The Annual Water Yield model name is now standardized throughout InVEST. 
      This model has been known in different contexts as Hydropower, Hydropower 
      Water Yield, or Annual Water Yield. This name was chosen to emphasize 
      that the model can be used for purposes other than hydropower (though the 
      valuation component is hydropower-specific) and to highlight its 
      difference from the Seasonal Water Yield model. The corresponding python 
      module, formerly ``natcap.invest.hydropower.hydropower_water_yield`, is 
      now ``natcap.invest.annual_water_yield``.
    * Minor changes to some other models' display names.
>>>>>>> 01968369
    * Update and expand on the instructions in the API docs for installing
      the ``natcap.invest`` package.
* Seasonal Water Yield
    * Fixed a bug in validation where providing the monthly alpha table would
      cause a "Spatial file <monthly alpha table> has no projection" error.
      The montly alpha table was mistakenly being validated as a spatial file.

3.9.1 (2021-09-22)
------------------
* General:
    * Added error-handling for when ``pandas`` fails to decode a non-utf8
      encoded CSV.
    * Moved the sample data JSON files out of the root sample_data folder and
      into their respective model folders.
    * Updated documentation on installing InVEST from source.
    * Restructured API reference docs and removed outdated and redundant pages.
    * Include logger name in the logging format. This is helpful for the cython
      modules, which can't log module, function, or line number info.
    * Fixed a bug in makefile that prevented ``make env`` from working properly.
    * Fixed an issue with the InVEST application launching on Mac OS X 11
      "Big Sur".  When launching the InVEST ``.app`` bundle, the environment
      variable ``QT_MAC_WANTS_LAYER`` is defined.  If running InVEST through
      python, this environment variable may need to be defined by hand like
      so: ``QT_MAC_WANTS_LAYER=1 python -m natcap.invest``.  A warning will
      be raised if this environment variable is not present on mac.
    * Fixing an issue on Mac OS X where saving the InVEST application to a
      filepath containing spaces would prevent the application from launching.
    * Fixed an issue on Mac OS when certain models would loop indefinitely and
      never complete.  This was addressed by bumping the ``taskgraph``
      requirement version to ``0.10.3``
    * Allow Windows users to install for all users or current user. This allows
      non-admin users to install InVEST locally.
    * Fixed a bug where saving a datastack parameter set with relative paths
      would not convert Windows separators to linux style.
    * Provide a better validation error message when an overview '.ovr' file
      is input instead of a valid raster.
    * Removed internal references to ``TaskGraph``
      ``copy_duplicate_artifact`` calls in anticipation from that feature
      being removed from ``TaskGraph``. User facing changes include
      slightly faster initial runtimes for the Coastal Vulnerability,
      Coastal Blue Carbon, SDR, DelineateIt, and Seasonal Water Yield models.
      These models will no longer attempt to copy intermediate artifacts that
      could have been computed by previous runs.
    * Validation now returns a more helpful message when a spatial input has
      no projection defined.
    * Updated to pygeoprocessing 2.3.2
    * Added support for GDAL 3.3.1 and above
    * Added some logging to ``natcap.invest.utils._log_gdal_errors`` to aid in
      debugging some hard-to-reproduce GDAL logging errors that occasionally
      cause InVEST models to crash.  If GDAL calls ``_log_gdal_errors`` with an
      incorrect set of arguments, this is now logged.
    * Improved the reliability and consistency of log messages across the
      various ways that InVEST models can be run.  Running InVEST in
      ``--headless`` mode, for example, will now have the same logging behavior,
      including with exceptions, as the UI would produce.
    * The default log level for the CLI has been lowered from
      ``logging.CRITICAL`` to ``logging.ERROR``.  This ensures that exceptions
      should always be written to the correct logging streams.
* Carbon
    * Fixed a bug where, if rate change and discount rate were set to 0, the
      valuation results were in $/year rather than $, too small by a factor of
      ``lulc_fut_year - lulc_cur_year``.
    * Improved UI to indicate that Calendar Year inputs are only required for
      valuation, not also for sequestration.
    * Increasing the precision of ``numpy.sum`` from Float32 to Float64 when
      aggregating raster values for the HTML report.
* DelineateIt:
    * The DelineateIt UI has been updated so that the point-snapping options
      will always be interactive.
    * DelineateIt's point-snapping routine has been updated to snap
      ``MULTIPOINT`` geometries with 1 component point as well as primitive
      ``POINT`` geometries.  All other geometric types will not be snapped.
      When a geometry cannot be snapped, a log message is now recorded with the
      feature ID, the geometry type and the number of component geometries.
      Features with empty geometries are now also skipped.
* Fisheries Habitat Scenario Tool
    * Fixed divide-by-zero bug that was causing a RuntimeWarning in the logs.
      This bug did not affect the output.
* HRA
    * Fixed bugs that allowed zeros in DQ & Weight columns of criteria
      table to raise DivideByZero errors.
* NDR
    * Fixed a bug that allowed SDR to be calculated in areas that don't drain
      to any stream. Now all outputs that depend on distance to stream (
      ``d_dn``, ``dist_to_channel``, ``ic``, ``ndr_n``, ``ndr_p``,
      ``sub_ndr_n``, ``sub_ndr_p``, ``n_export``, ``p_export``) are only
      defined for pixels that drain to a stream. They have nodata everywhere
      else.
* Pollination
    * Updated so that the ``total_pollinator_abundance_[season].tif`` outputs
      are always created. Before, they weren't created if a farm vector was
      not supplied, even though they are independent.
* Recreation
    * Fixed some incorrectly formatted log and error messages
* Seasonal Water Yield
    * Fixed a bug where ``qf.tif`` outputs weren't properly masking nodata
      values and could show negative numbers.
* SDR
    * Fixed a bug in validation that did not warn against different coordinate
      systems (all SDR inputs must share a common coordinate system).
    * Fixed a bug that was incorrectly using a factor of 0.0986 rather than
      0.0896. This would have a minor effect on end-user results.
    * Changed how SDR thresholds its L factor to allow direct thresholding
      rather than based off of upstream area. Exposed this parameter as
      ``l_max`` in the ``args`` input and in the user interface.
    * Fixed a bug that allowed SDR to be calculated in areas that don't drain
      to any stream. Now all outputs that depend on distance to stream (
      ``d_dn``, ``d_dn_bare``, ``ic``, ``ic_bare``, ``sdr``, ``sdr_bare``,
      ``e_prime``, ``sed_retention``, ``sed_retention_index``,
      ``sed_deposition``, ``sed_export``) are only defined for pixels that
      drain to a stream. They have nodata everywhere else.
* Urban Flood Risk
    * Fixed a bug where a String ``Type`` column in the infrastructure vector
      would cause the aggregation step of the model to crash, even with the
      correct integer value in the column.
* Wind Energy
    * Raising ValueError when AOI does not intersect Wind Data points.

3.9.0 (2020-12-11)
------------------
* General:
    * Deprecating GDAL 2 and adding support for GDAL 3.
    * Adding function in utils.py to handle InVEST coordindate transformations.
    * Making InVEST compatible with Pygeoprocessing 2.0 by updating:
        * ``convolve_2d()`` keyword ``ignore_nodata`` to
          ``ignore_nodata_and_edges``.
        * ``get_raster_info()`` / ``get_vector_info()`` keyword ``projection``
          to ``projection_wkt``.
    * Improve consistency and context for error messages related to raster
      reclassification across models by using ``utils.reclassify_raster``.
    * Fixed bug that was causing a TypeError when certain input rasters had an
      undefined nodata value. Undefined nodata values should now work
      everywhere.
    * Include logging in python script generated from
      "Save to python script..." in the "Development" menu. Now logging
      messages from the model execution will show up when you run the script.
    * InVEST is now a 64-bit binary built against Python 3.7.
    * Adding Python 3.8 support for InVEST testing.
    * Add warning message to installer for 32-bit computers about installing
      64-bit software.
    * Stop running validation extra times when model inputs autofill, saving
      a small but noticeable amount of time in launching a model.
    * The number of files included in the python source distribution has been
      reduced to just those needed to install the python package and run tests.
    * Code-sign the macOS distribution, and switch to a DMG distribution format.
    * No longer include the HTML docs or HISTORY.rst in the macOS distribution.
    * Bumped the ``shapely`` requirements to ``>=1.7.1`` to address a library
      import issue on Mac OS Big Sur.
    * Fixing model local documentation links for Windows and Mac binaries.
    * The InVEST binary builds now launch on Mac OS 11 "Big Sur".  This was
      addressed by defining the ``QT_MAC_WANTS_LAYER`` environment variable.
    * Fixed the alphabetical ordering of Windows Start Menu shortcuts.
* Annual Water Yield:
    * Fixing bug that limited ``rsupply`` result when ``wyield_mn`` or
      ``consump_mn`` was 0.
* Coastal Blue Carbon
    * Refactor of Coastal Blue Carbon that implements TaskGraph for task
      management across the model and fixes a wide range of issues with the model
      that were returning incorrect results in all cases.
    * Corrected an issue with the model where available memory would be exhausted
      on a large number of timesteps.
    * In addition to the ``execute`` entrypoint, another entrypoint,
      ``execute_transition_analysis`` has been added that allows access to the
      transition analysis timeseries loop at a lower level.  This will enable
      users comfortable with python to provide spatially-explicit maps of
      accumulation rates, half lives and other parameters that can only be
      provided via tables to ``execute``.
    * Snapshot years and rasters, including the baseline year/raster, are now all
      provided via a table mapping snapshot years to the path to a raster on
      disk.  The baseline year is the earliest year of these.
    * The model's "initial" and "lulc lookup" and "transient" tables have been
      combined into a single "biophysical" table, indexed by LULC code/LULC class
      name, that includes all of the columns from all of these former tables.
    * The "analysis year" is now a required input that must be >= the final
      snapshot year in the snapshots CSV.
    * Litter can now accumulate at an annual rate if desired.
    * The model now produces many more files, which allows for greater
      flexibility in post-processing of model outputs.
* Coastal Vulnerability
    * 'shore_points_missing_geomorphology.gpkg' output file name now includes
      the suffix if any, and its one layer now is renamed from
      'missing_geomorphology' to be the same as the file name
      (including suffix).
    * Fixed a memory bug that occurred during shore point interpolation when
      dealing with very large landmass vectors.
* Delineateit
    * The layer in the 'preprocessed_geometries.gpkg' output is renamed from
      'verified_geometries' to be the same as the file name (including suffix).
    * The layer in the 'snapped_outlets.gpkg' output is renamed from
      'snapped' to be the same as the file name (including suffix).
    * The layer in the 'watersheds.gpkg' output has been renamed from
      'watersheds' to match the name of the vector file (including the suffix).
    * Added pour point detection option as an alternative to providing an
      outlet features vector.
* Finfish
    * Fixed a bug where the suffix input was not being used for output paths.
* Forest Carbon Edge Effect
    * Fixed a broken link to the local User's Guide
    * Fixed bug that was causing overflow errors to appear in the logs when
      running with the sample data.
    * Mask out nodata areas of the carbon map output. Now there should be no
      output data outside of the input LULC rasater area.
* GLOBIO
    * Fixing a bug with how the ``msa`` results were masked and operated on
      that could cause bad results in the ``msa`` outputs.
* Habitat Quality:
    * Refactor of Habitat Quality that implements TaskGraph
    * Threat files are now indicated in the Threat Table csv input under
      required columns: ``BASE_PATH``, ``CUR_PATH``, ``FUT_PATH``.
    * Threat and Sensitivity column names are now case-insensitive.
    * Sensitivity threat columns now match threat names from Threat Table
      exactly, without the need for ``L_``. ``L_`` prefix is deprecated.
    * Threat raster input folder has been removed.
    * Validation enhancements that check whether threat raster paths are valid.
    * HQ update to User's Guide.
    * Changing sample data to reflect Threat Table csv input changes and
      bumping revision.
    * More comprehensive testing for Habitat Quality and validation.
    * Checking if Threat raster values are between 0 and 1 range, raising
      ValueError if not. No longer snapping values less than 0 to 0 and greater
      than 1 to 1.
    * Fixing bug that was setting Threat raster values to 1 even if they were
      floats between 0 and 1.
    * Updating how threats are decayed across distance. Before, nodata edges
      were ignored causing values on the edges to maintain a higher threat
      value. Now, the decay does not ignore those nodata edges causing values
      on the edges to decay more quickly. The area of study should have
      adequate boundaries to account for these edge effects.
    * Update default half saturation value for sample data to 0.05 from 0.1.
* Seasonal Water Yield
    * Fixed a bug where precip or eto rasters of ``GDT_Float64`` with values
      greater than 32-bit would overflow to ``-inf``.
* SDR:
    * Fixing an issue where the LS factor should be capped to an upstream area
      of 333^2 m^2. In previous versions the LS factor was erroneously capped
      to "333" leading to high export spikes in some pixels.
    * Fixed an issue where sediment deposition progress logging was not
      progressing linearly.
    * Fixed a task dependency bug that in rare cases could cause failure.
* Urban Cooling
    * Split energy savings valuation and work productivity valuation into
      separate UI options.
* Urban Flood Risk
    * Changed output field names ``aff.bld`` and ``serv.blt`` to ``aff_bld``
      and ``serv_blt`` respectively to fix an issue where ArcGIS would not
      display properly.

3.8.9 (2020-09-15)
------------------
* Hydropower
    * Fixed bug that prevented validation from ever passing for this model.
      Validation will allow extra keys in addition to those in the ARGS_SPEC.
* Urban Flood Mitigation
    * Fixed incorrect calculation of total quickflow volume.

3.8.8 (2020-09-04)
------------------
* Coastal Vulnerability
    * Improved handling of invalid AOI geometries to avoid crashing and instead
      fix the geometry when possible and skip it otherwise.
    * Added validation check that shows a warning if the SLR vector is not
      a point or multipoint geometry.
* Urban Cooling
    * Energy units are now (correctly) expressed in kWh.  They were previously
      (incorrectly) expressed in kW.
    * Energy savings calculations now require that consumption is in units of
      kWh/degree C/m^2 for each building class.
    * Fixing an issue where blank values of the Cooling Coefficient weights
      (shade, albedo, ETI) would raise an error.  Now, a default value for the
      coefficient is assumed if any single value is left blank.
* HRA
    * Raise ValueError if habitat or stressor inputs are not projected.
    * Make sample data rating filepaths work on Mac. If not on Windows and a rating
      filepath isn't found, try replacing all backslashes with forward slashes.
* Seasonal Water Yield
    * Updated output file name from aggregated_results.shp to aggregated_results_swy.shp
      for consistency with NDR and SDR
* Datastack
    * Saved datastack archives now use helpful identifying names for spatial input folders
* Validation
    * Fixed bug that caused fields activated by a checkbox to make validation fail,
      even when the checkbox was unchecked.
* General
    * Input table column headers are now insensitive to leading/trailing whitespace in
      most places.
    * Modified the script that produces a conda environment file from InVEST's python
      requirements file so that it includes the ``conda-forge`` channel in the file
      itself.
* Recreation
    * Validate values in the type column of predictor tables early in execution. Raise
      a ValueError if a type value isn't valid (leading/trailing whitespace is okay).
* Validation
    * Set a 5-second timeout on validation functions that access a file. This will raise
      a warning and prevent validation from slowing down the UI too much.

3.8.7 (2020-07-17)
------------------
* General
    * Fixed an issue where some users would be unable to launch InVEST binaries
      on Windows.  This crash was due to a configuration issue in
      ``PySide2==5.15.0`` that will be fixed in a future release of PySide2.
* GLOBIO
    * Fix a bug that mishandled combining infrastructure data when only one
      infrastructure data was present.
* Urban Flood Risk
    * The output vector ``flood_risk_service.shp`` now includes a field,
      ``flood_vol`` that is the sum of the modeled flood volume (from
      ``Q_m3.tif``) within the AOI.
    * Fieldnames in ``flood_risk_service.shp`` have been updated to more
      closely match the variables they match as documented in the User's Guide
      chapter.  Specifically, ``serv_bld`` is now ``serv.blt`` and ``aff_bld``
      is now ``aff.bld``.
    * ``Q_mm.tif`` has been moved from the intermediate directory into the
      workspace.
    * Fixed a bug in the flood volume (``Q_m3.tif``) calculations that was
      producing incorrect values in all cases.
    * Fixed a bug where input rasters with nodata values of 0 were not handled
      properly.

3.8.6 (2020-07-03)
------------------
* Crop Production
    * Fixed critical bug in crop regression that caused incorrect yields in
      all cases.

3.8.5 (2020-06-26)
------------------
* General
    * Fix bug in ``utils.build_lookup_from_csv`` that was allowing
      ``key_field`` to be non unique and overwriting values.
    * Fix bug in ``utils.build_lookup_from_csv`` where trailing commas caused
      returned values to be malformed.
    * Add optional argument ``column_list`` to ``utils.build_lookup_from_csv``
      that takes a list of column names and only returns those in the
      dictionary.
    * Remove ``warn_if_missing`` argument from ``utils.build_lookup_from_csv``
      and warning by default.
* Scenic Quality
    * Fixing an issue in Scenic Quality where the creation of the weighted sum
      of visibility rasters could cause "Too Many Open Files" errors and/or
      ``MemoryError`` when the model is run with many viewpoints.
    * Progress logging has been added to several loops that may take a longer
      time when the model is run with thousands of points at a time.
    * A major part of the model's execution was optimized for speed,
      particularly when the model is run with many, many points.
* SDR:
    * Removed the unused parameter ``args['target_pixel_size']`` from the SDR
      ``execute`` docstring.
* Urban Flood Risk Mitigation
    * Fixed an issue where the output vector ``flood_risk_service.shp`` would
      only be created when the built infrastructure vector was provided.  Now,
      the ``flood_risk_service.shp`` vector is always created, but the fields
      created differ depending on whether the built infrastructure input is
      present during the model run.
    * Fixed an issue where the model would crash if an infrastructure geometry
      were invalid or absent.  Such features are now skipped.

3.8.4 (2020-06-05)
------------------
* General:
    * Advanced the ``Taskgraph`` version requirement to fix a bug where workspace
      directories created by InVEST versions <=3.8.0 could not be re-used by more
      recent InVEST versions.
* NDR:
    * The Start Menu shortcut on Windows and launcher label on Mac now have
      consistent labels for NDR: "NDR: Nutrient Delivery Ratio".
* SDR:
    * The Start Menu shortcut on Windows and launcher label on Mac now have
      consistent labels for SDR: "SDR: Sediment Delivery Ratio".

3.8.3 (2020-05-29)
------------------
* SDR
    * SDR's compiled core now defines its own ``SQRT2`` instead of relying on an
      available standard C library definition. This new definition helps to avoid
      some compiler issues on Windows.

3.8.2 (2020-05-15)
------------------
* InVEST's CSV encoding requirements are now described in the validation
  error message displayed when a CSV cannot be opened.

3.8.1 (2020-05-08)
------------------
* Fixed a compilation issue on Mac OS X Catalina.
* Fixed an issue with NDR's raster normalization function so that Float64
  nodata values are now correctly cast to Float32.  This issue was affecting
  the summary vector, where the ``surf_n``, ``sub_n`` and ``n_export_tot``
  columns would contain values of ``-inf``.
* Fixed minor bug in Coastal Vulnerability shore point creation. Also added a
  check to fail fast when zero shore points are found within the AOI.
* The Finfish Aquaculture model no longer generates histograms for
  uncertainty analysis due to issues with matplotlib that make InVEST
  unstable. See https://github.com/natcap/invest/issues/87 for more.
* Corrected the Urban Cooling Model's help text for the "Cooling Capacity
  Calculation Method" in the User Interface.
* Fixing an issue with SDR's ``LS`` calculations.  The ``x`` term is now
  the weighted mean of proportional flow from the current pixel into its
  neighbors.  Note that for ease of debugging, this has been implemented as a
  separate raster and is now included in ``RKLS`` calculations instead of in
  the ``LS`` calculations.
* Fixed a bug in validation where checking for spatial overlap would be skipped
  entirely in cases where optional model arguments were not used.
* Bumping the ``psutil`` dependency requirement to ``psutil>=5.6.6`` to address
  a double-free vulnerability documented in CVE-2019-18874.
* Adding a GitHub Actions workflow for building python wheels for Mac and Windows
  as well as a source distribution.
* Updating links in ``setup.py``, ``README.rst`` and ``README_PYTHON.rst`` to
  refer to the repository's new home on github.
* Binary builds for Windows and Mac OS X have been moved to GitHub Actions from
  AppVeyor.  All AppVeyor-specific configuration has been removed.
* Fixing an issue with the InVEST Makefile where ``make deploy`` was
  attempting to synchronize nonexistent sample data zipfiles with a storage
  bucket on GCP.  Sample data zipfiles are only built on Windows, and so
  ``make deploy`` will only attempt to upload them when running on Windows.
* Fixed a bug in CLI logging where logfiles created by the CLI were
  incompatible with the ``natcap.invest.datastack`` operation that
  allows the UI to load model arguments from logfiles.
* Added error-handling in Urban Flood Risk Mitigation to tell users to
  "Check that the Soil Group raster does not contain values other than
  (1, 2, 3, 4)" when a ``ValueError`` is raised from ``_lu_to_cn_op``.
* Updated the ``Makefile`` to use the new git location of the InVEST User's
  Guide repository at https://github.com/natcap/invest.users-guide
* Automated tests are now configured to use Github Actions for 32- and 64-bit
  build targets for Python 3.6 and 3.7 on Windows.  We are still using
  AppVeyor for our binary builds for the time being.
* Makefile has been updated to fetch the version string from ``git`` rather
  than ``hg``.  A mercurial client is still needed in order to clone the
  InVEST User's Guide.
* Removing Python 2 compatibility code such as ``future``, ``pyqt4``,
  ``basestring``, ``unicode``, ``six``, unicode casting, etc...
* Update api-docs conf file to mock sdr.sdr_core and to use updated unittest
  mock

3.8.0 (2020-02-07)
------------------
* Created a sub-directory for the sample data in the installation directory.
* Fixed minor bug in HRA that was duplicating the ``results_suffix`` in some
  output filenames.
* Updated the DelineateIt UI to improve the language around what the model
  should do when it encounters invalid geometry.  The default is now
  that it should skip invalid geometry.
* Updating how threat rasters are handled in Habitat Quality to address a few
  related and common usability issues for the model.  First, threat
  rasters are now aligned to the LULC instead of the intersection of the whole
  stack.  This means that the model now handles threat inputs that do not all
  completely overlap the LULC (they must all still be in the same projection).
  Second, nodata values in threat rasters are converted to a threat value of 0.
  Any threat pixel values other than 0 or nodata are interpreted as a threat
  value of 1.
* Updating the ``psutil`` requirement to avoid a possible import issue when
  building binaries under WINE.  Any version of ``psutil`` should work
  except for ``5.6.0``.
* InVEST sample data was re-organized to simply have one folder per model.
  New datastacks were added for SDR, NDR, Seasonal Water Yield,
  Annual Water Yield, DelineateIt, and Coastal Vulnerability.
* Fixed an issue with NDR where the model was not properly checking for the
  bounds of the raster, which could in some cases lead to exceptions being
  printed to the command-line.  The model now correctly checks for these
  raster boundaries.
* Habitat Risk Assessment model supports points and lines -- in addition to
  previously supported polygons and rasters -- for habitats or stressors.
* Updated raster percentile algorithms in Scenic Quality and Wave Energy
  models to use a more efficient and reliable raster percentile function
  from pygeoprocessing.
* InVEST is now compatible with pygeoprocessing 1.9.1.
* All InVEST models now have an ``ARGS_SPEC`` object that contains metadata
  about the model and describes the model's arguments.  Validation has been
  reimplemented across all models to use these ``ARGS_SPEC`` objects.
* The results suffix key for the Wave Energy and Wind Energy models has been
  renamed ``results_suffix`` (was previously ``suffix``).  This is for
  consistency across InVEST models.
* Speed and memory optimization of raster processing in the Recreation model.
* Removed a constraint in Coastal Vulnerability so the AOI polygon no longer
  needs to intersect the continental shelf contour line. So the AOI can now be
  used exclusively to delineate the coastal area of interest.
* Improved how Coastal Vulnerability calculates local wind-driven waves.
  This requires a new bathymetry raster input and implements equation 10
  of the User Guide. Also minor updates to fields in intermediate outputs,
  notably a 'shore_id' field is now the unique ID for joining tables and
  FIDs are no longer used.
* Added a status message to the UI if a datastack file fails to load,
  instead of staying silent.
* Correcting an issue with repository fetching in the InVEST ``Makefile``.
  Managed repositories will now be fetched and updated to the expected revision
  even if the repository already exists.
* Fixed the duplicate ``results_suffix`` input in Wave Energy UI.
* Added a human-friendly message on NDR model ``KeyError``.
* Adding a check to Annual Water Yield to ensure that the ``LULC_veg`` column
  has correct values.
* Improved how Seasonal Water Yield handles nodata values when processing
  floating-point precipitation and quickflow rasters.
* Add SDR feature to model sediment deposition across the landscape.
* Fixed an issue that would cause an exception if SDR landcover map was masked
  out if the original landcover map had no-nodata value defined.
* Fixed an issue in the SDR model that could cause reported result vector
  values to not correspond with known input vectors if the input watershed
  vector was not an ESRI Shapefile.
* Fixed issue in Seasonal Water Yield model that would cause an unhandled
  exception when input rasters had areas of a valid DEM but nodata in other
  input layers that overlap that dem.
* Fixed an issue in the NDR model that would cause an exception if the critical
  length of a landcover field was set to 0.
* Implemented PEP518-compatible build system definition in the file
  ``pyproject.toml``.  This should make it easier to install ``natcap.invest``
  from a source distribution.
* Fixed a ``TypeError`` issue in Seasonal Water Yield that would occur when
  the Land-Use/Land-Cover raster did not have a defined nodata value.  This
  case is now handled correctly.
* The binary build process for InVEST on Windows (which includes binaries
  based on PyInstaller and an NSIS Installer package) has been migrated
  to 32-bit Python 3.7.  The build itself is taking place on AppVeyor, and
  the configuration for this is contained within ``appveyor.yml``.
  Various python scripts involved in the distribution and release processes
  have been updated for compatibility with python 3.7 as a part of this
  migration.
* Fixed an ``IndexError`` issue in Wave Energy encountered in runs using
  the global wave energy dataset.  This error was the result of an incorrect
  spatial query of points and resulted in some wave energy points being
  double-counted.
* Fixed taskgraph-related issues with Habitat Risk Assessment where
  1) asynchronous mode was failing due to missing task dependencies and
  2) avoided recomputation was confounded by two tasks modifying the same files.
* Fixed an issue with Habitat Quality where the model was incorrectly
  expecting the sensitivity table to have a landcover code of 0.
* The InVEST CLI has been completely rebuilt to divide
  functionality into various topic-specific subcommands.  The various internal
  consumers of this API have been updated accordingly.  ``invest --help`` will
  contain details of the new interface.
* Updated the InVEST Launcher to list the human-readable model names rather
  than the internal model identifiers.
* Updated Coastal Vulnerability Model with significant speedups including
  ~40x speedup for geomorphology process and ~3x speedup for wind exposure process.
  Also saving an intermediate vector with wave energy values and a geomorphology
  vector with points that were assigned the ``geomorphology_fill_value``.
* Updated trove classifiers to indicate support for python versions 2.7, 3.6
  and 3.7.
* Updated all InVEST models to be compatible with a Python 2.7 or a Python 3.6
  environment. Also tested all models against GDAL versions 2.2.4 and 2.4.1.
* Fixed an issue with Habitat Quality where convolutions over threat rasters
  were not excluding nodata values, leading to incorrect outputs.  Nodata values
  are now handled correctly and excluded from the convolution entirely.
* Updated the subpackage ``natcap.invest.ui`` to work with python 3.6 and later
  and also to support the PySide2 bindings to Qt5.
* InVEST Coastal Blue Carbon model now writes out a net present value
  raster for the year of the current landcover, each transition year,
  and the final analysis year (if provided).
* Correcting an issue with InVEST Coastal Blue Carbon where incorrect
  configuration of a nodata value would result in ``-inf`` values in
  output rasters.  Now, any values without a defined reclassification
  rule that make it past validation will be written out as nodata.
* DelineateIt has been reimplemented using the latest version of
  pygeoprocessing (and the watershed delineation routine it provides) and now
  uses ``taskgraph`` for avoiding unnecessary recomputation.
* Fixed a bug in Recreation Model that was causing server-side code
  to execute twice for every client-side call.
* Fixed a bug in Recreation model that did not apply ``results_suffix`` to
  the monthly_table.csv output.
* Various fixes in Coastal Vulnerability Model. CSV output files now
  have FID column for joining to vector outputs. ``results_suffix`` can be
  used without triggering task re-execution. Raster processing maintains original
  resolution of the input raster so long as it is projected. Otherwise resamples
  to ``model_resolution``.
* Fixed a bug in Coastal Vulnerability model's task graph that sometimes
  caused an early task to re-execute when it should be deemed pre-calculated.
* Fixed a bug in the pollination model that would cause outputs to be all 0
  rasters if all the ``relative_abundance`` fields in the guild table were
  integers.
* Fixed a file cache flushing issue observed on Debian in
  ``utils.exponential_decay_kernel_raster`` that would cause an exponential
  kernel raster to contain random values rather than expected value.
* Added a new InVEST model: Urban Flood Risk Mitigation.
* Fixed an issue in the SDR model that would cause an unhandled exception
  if either the erosivity or erodibility raster had an undefined nodata value.
* Added a new InVEST model: Urban Cooling Model.

3.7.0 (2019-05-09)
------------------
* Refactoring Coastal Vulnerability (CV) model. CV now uses TaskGraph and
  Pygeoprocessing >=1.6.1. The model is now largely vector-based instead of
  raster-based. Fewer input datasets are required for the same functionality.
  Runtime in sycnhronous mode is similar to previous versions, but runtime can
  be reduced with multiprocessing. CV also supports avoided recomputation for
  successive runs in the same workspace, even if a different file suffix is
  used. Output vector files are in CSV and geopackage formats.
* Model User Interface 'Report an Issue' link points to our new
  community.naturalcapitalproject.org
* Correcting an issue with the Coastal Blue Carbon preprocessor where
  using misaligned landcover rasters would cause an exception to be raised.
* Correcting an issue with RouteDEM where runs of the tool with Flow Direction
  enabled would cause the tool to crash if ``n_workers > 0``.
* Correcting an issue with Habitat Quality's error checking where nodata values
  in landcover rasters were not being taken into account.
* Valuation is now an optional component of the InVEST Scenic Quality model.
* Fixing a bug in the percentiles algorithm used by Scenic Quality that
  would result in incorrect visual quality outputs.
* Carbon Model and Crop Production models no longer crash if user-input
  rasters do not have a nodata value defined. In this case these models
  treat all pixel values as valid data.
* Adding bitbucket pipelines and AppVeyor build configurations.
* Refactoring Recreation Model client to use taskgraph and the latest
  pygeoprocessing. Avoided re-computation from taskgraph means that
  successive model runs with the same AOI and gridding option can re-use PUD
  results and avoid server communication entirely. Successive runs with the
  same predictor data will re-use intermediate geoprocessing results.
  Multiprocessing offered by taskgraph means server-side PUD calculations
  and client-side predictor data processing can happen in parallel. Some
  output filenames have changed.
* Upgrading to SDR to use new PyGeoprocessing multiflow routing, DEM pit
  filling, contiguous stream extraction, and TaskGraph integration. This
  also includes a new TaskGraph feature that avoids recomputation by copying
  results from previous runs so long as the expected result would be
  identical. To use this feature, users must execute successive runs of SDR
  in the same workspace but use a different file suffix. This is useful when
  users need to do a parameter study or run scenarios with otherwise minor
  changes to inputs.
* Refactoring Habitat Risk Assessment (HRA) Model to use TaskGraph >= 0.8.2 and
  Pygeoprocessing >= 1.6.1. The HRA Proprocessor is removed and its previous
  functionality was simplified and merged into the HRA model itself.
  The model will no longer generate HTML plots and tables.
* Adding a software update notification button, dialog, and a link to the
  download page on the User Interface when a new InVEST version is available.
* Migrating the subversion sample and test data repositories to Git LFS
  repositories on BitBucket. Update the repository URL and fetch commands on
  Makefile accordingly.
* Fixing a bug in Habitat Quality UI where the absence of the required
  half_saturation_constant variable did not raise an exception.
* Adding encoding='utf-8-sig' to pandas.read_csv() to support
  utils.build_lookup_from_csv() to read CSV files encoded with UTF-8 BOM
  (byte-order mark) properly.

3.6.0 (2019-01-30)
------------------
* Correcting an issue with the InVEST Carbon Storage and Sequestration model
  where filepaths containing non-ASCII characters would cause the model's
  report generation to crash.  The output report is now a UTF-8 document.
* Refactoring RouteDEM to use taskgraph and the latest pygeoprocessing
  (``>=1.5.0``).  RouteDEM now fills hydrological sinks and users have the
  option to use either of the D8 or Multiple Flow Direction (MFD) routing
  algorithms.
* Adding a new input to the InVEST Settings window to allow users to customize
  the value that should be used for the ``n_workers`` parameter in
  taskgraph-enabled models.  This change involves removing the "Number of
  Parallel Workers" input from the model inputs pane for some models in
  favor of this new location.  The default value for this setting is ``-1``,
  indicating synchronous (non-threaded, non-multiprocessing) execution of
  tasks.
* Removing Scenario Generator: Rule-based model.
* Fixing a bug in Hydropower model where watershed aggregations would be incorrect
  if a watershed is partially covering nodata raster values. Nodata values are now
  ignored in zonal statistics. Numerical results change very slightly in the
  case where a watershed only includes a few nodata pixels.
* Adding TaskGraph functionality to GLOBIO model.
* Adding some TaskGraph functionality to Scenario Generator: Proximity.
* Fixing an issue with the InVEST Fisheries model that would prevent the model
  from batch-processing a directory of population tables.  The model will now
  process these files as expected.
* Reimplementing Crop Production models using taskgraph.
* Fixing an issue with Crop Production Regression's result_table.csv where the
  'production_modeled' and '<nutrient>_modeled' values calculated for each crop
  were done so using the same crop raster (e.g. wheat, soybean, and barley values
  were all based on soybean data).
* Hydropower subwatershed results now include all the same metrics as the
  watershed results, with the exception of economic valuation metrics.
* Reimplementing the Hydropower model using taskgraph.
* Reimplementing the Carbon model using taskgraph.
* Fixing an issue with Coastal Blue Carbon validation to allow column names to
  ignore case.
* Updating core carbon forest edge regression data coefficient to drop
  impossible negative coefficients.
* Fixing an issue with the Scenario Generator: Proximity model that would
  raise an exception if no AOI were passed in even though the AOI is optional.
* Removing Overlap Analysis and Overlap Analysis: Management Zones.
* Removing Habitat Suitability.
* Added comprehensive error checking to hydropower model to test for the VERY
  common errors of missing biophysical, demand, and valuation coefficients in
  their respective tables.
* Fixing an issue with Hydropower Water Yield ("Annual Water Yield") where
  valuation would never be triggered when running the model through the User
  Interface. And a related issue where the model would crash if a valuation table
  was provided but a demand table was not. The UI no longer validates that config.
* Fixing an issue with how logging is captured when a model is run through the
  InVEST User Interface.  Now, logging from any thread started by the executor
  thread will be written to the log file, which we expect to aid in debugging.
* Fixing an issue with Scenic Quality where viewpoints outside of the AOI
  were not being properly excluded.  Viewpoints are now excluded correctly.
* The crop production model has been refactored to drop the "aggregate ID"
  concept when summarizing results across an aggregate polygon. The model now
  uses the polygon FIDs internally and externally when producing the result
  summary table.
* Correcting the rating instructions in the criteria rating instructions on how
  the data quality (DQ) and weight should be rated in the HRA Preprocessor.
  A DQ score of 1 should represent better data quality whereas the score of 3 is
  worse data quality. A weight score of 1 is more important, whereas that of 3
  is less important.
* Fixing a case where a zero discount rate and rate of change in the carbon
  model would cause a divide by zero error.

3.5.0 (2018-08-14)
------------------
* Bumped pygeoprocessing requirement to ``pygeoprocessing>=1.2.3``.
* Bumped taskgraph requirement to ``taskgraph>=0.6.1``.
* Reimplemented the InVEST Scenic Quality model.  This new version removes the
  'population' and 'overlap' postprocessing steps, updates the available
  valuation functions and greatly improves the runtime and memory-efficiency of
  the model.  See the InVEST User's Guide chapter for more information.
* Updated Recreation server's database to include metadata from photos taken
  from 2005-2017 (previous range was 2005-2014). The new range is reflected
  in the UI.
* Fixed an issue with the InVEST binary build where binaries on Windows would
  crash with an error saying Python27.dll could not be loaded.
* Fixed an issue in the Rule-Based Scenario Generator UI where vector column
  names from override and constraint layers were not being loaded.  This bug
  caused the field 'UNKNOWN' to be passed to the model, causing an error.
* Fixed an issue with the InVEST UI (all models), where attempting to
  drag-and-drop a directory onto a model input would cause the application to
  crash.
* Coastal Vulnerability UI now specifies a number of reasonable defaults for
  some numeric inputs.
* Fixed an issue with the Fisheries UI where alpha and beta parameter inputs
  were incorrectly disabled for the Ricker recruitment function.
* InVEST now uses a Makefile to automate the build processes.  GNU Make is
  required to use the Makefile.  See ``README.rst`` for instructions on
  building InVEST.  This replaces the old ``pavement.py`` build entrypoint,
  which has been removed.
* Fixed an issue with the InVEST UI (all models), where attempting to
  drag-and-drop a directory onto a model input would cause the application to
  crash.
* Fixed an issue with Forest Carbon Edge Effect where the UI layer was always
  causing the model to run with only the aboveground carbon pool
* Added functionality to the InVEST UI so that ``Dropdown`` inputs can now map
  dropdown values to different output values.
* Fixed an issue in the Crop Production Percentile model that would treat the
  optional AOI vector field as a filename and crash on a run if it were empty.
* Fixing an issue in the Pollination Model that would cause occasional crashes
  due to a missing dependent task; it had previously been patched by setting
  taskgraph to operate in single thread mode. This restores multithreading
  in the pollination model.
* Fixed an issue in the water yield / hydropower model that would skip
  calculation of water demand tables when "water scarcity" was enabled.
* Fixed an issue in the model data of the crop production model where some
  crops were using incorrect climate bin rasters. Since the error was in the
  data and not the code, users will need to download the most recent version
  of InVEST's crop model data during the installation step to get the fix.

3.4.4 (2018-03-26)
------------------
* InVEST now requires GDAL 2.0.0 and has been tested up to GDAL 2.2.3. Any API users of InVEST will need to use GDAL version >= 2.0. When upgrading GDAL we noticed slight numerical differences in our test suite in both numerical raster differences, geometry transforms, and occasionally a single pixel difference when using `gdal.RasterizeLayer`. Each of these differences in the InVEST test suite is within a reasonable numerical tolerance and we have updated our regression test suite appropriately. Users comparing runs between previous versions of InVEST may also notice reasonable numerical differences between runs.
* Added a UI keyboard shortcut for showing documentation. On Mac OSX, this will be Command-?. On Windows, GNOME and KDE, this will be F1.
* Patching an issue in NDR that was using the nitrogen subsurface retention efficiency for both nitrogen and phosphorous.
* Fixed an issue with the Seasonal Water Yield model that incorrectly required a rain events table when the climate zone mode was in use.
* Fixed a broken link to local and online user documentation from the Seasonal Water Yield model from the model's user interface.

3.4.3 (2018-03-26)
------------------
* Fixed a critical issue in the carbon model UI that would incorrectly state the user needed a "REDD Priority Raster" when none was required.
* Fixed an issue in annual water yield model that required subwatersheds even though it is an optional field.
* Fixed an issue in wind energy UI that was incorrectly validating most of the inputs.

3.4.2 (2017-12-15)
------------------
* Fixed a cross-platform issue with the UI where logfiles could not be dropped onto UI windows.
* Model arguments loaded from logfiles are now cast to their correct literal value.  This addresses an issue where some models containing boolean inputs could not have their parameters loaded from logfiles.
* Fixed an issue where the Pollination Model's UI required a farm polygon. It should have been optional and now it is.
* Fixing an issue with the documentation and forums links on the InVEST model windows.  The links now correctly link to the documentation page or forums as needed.
* Fixing an issue with the ``FileSystemRunDialog`` where pressing the 'X' button in the corner of the window would close the window, but not reset its state.  The window's state is now reset whenever the window is closed (and the window cannot be closed when the model is running)

3.4.1 (2017-12-11)
------------------
* In the Coastal Blue Carbon model, the ``interest_rate`` parameter has been renamed to ``inflation_rate``.
* Fixed issues with sample parameter sets for InVEST Habitat Quality, Habitat Risk Assessment, Coastal Blue Carbon, and Coastal Blue Carbon Preprocessors.  All sample parameter sets now have the correct paths to the model's input files, and correctly note the name of the model that they apply to.
* Added better error checking to the SDR model for missing `ws_id` and invalid `ws_id` values such as `None` or some non-integer value. Also added tests for the `SDR` validation module.

3.4.0 (2017-12-03)
------------------
* Fixed an issue with most InVEST models where the suffix was not being reflected in the output filenames.  This was due to a bug in the InVEST UI, where the suffix args key was assumed to be ``'suffix'``.  Instances of ``InVESTModel`` now accept a keyword argument to defined the suffix args key.
* Fixed an issue/bug in Seasonal Water Yield that would occur when a user provided a datastack that had nodata values overlapping with valid DEM locations. Previously this would generate an NaN for various biophysical values at that pixel and cascade it downslope. Now any question of nodata on a valid DEM pixel is treated as "0". This will make serious visual artifacts on the output, but should help users pinpoint the source of bad data rather than crash.
* Refactored all but routing components of SDR to use PyGeoprocessing 0.5.0 and laid a consistent raster floating point type of 'float32'. This will cause numerically insignificant differences between older versions of SDR and this one. But differences are well within the tolerance of the overall error of the model and expected error rate of data. Advantages are smaller disk footprint per run, cleaner and more maintainable design, and a slight performance increase.
* Bug fixed in SDR that would align the output raster stack to match with the landcover pixel stack even though the rest of the rasters are scaled and clipped to the DEM.
* When loading parameters from a datastack, parameter set or logfile, the UI will check that the model that created the file being loaded matches the name of the model that is currently running.  If there is a mismatch, a dialog is presented for the user to confirm or cancel the loading of parameters. Logfiles from IUI (which do not have clearly-recorded modelname or InVEST version information) can still have their arguments parsed, but the resulting model name and InVEST version will be set to ``"UNKNOWN"``.
* Data Stack files (``*.invest.json``, ``*.invest.tar.gz``) can now be dragged and dropped on an InVEST model window, which will prompt the UI to load that parameter set.
* Spatial inputs to Coastal Blue Carbon are now aligned as part of the model. This resolves a longstanding issue with the model where inputs would need to perfectly overlap (even down to pixel indices), or else the model would yield strange results.
* The InVEST UI now contains a submenu for opening a recently-opened datastack.  This submenu is automatically populated with the 10 most recently-opened datastacks for the current model.
* Removed vendored ``natcap.invest.dbfpy`` subpackage.
* Removed deprecated ``natcap.invest.fileio`` module.
* Removed ``natcap.invest.iui`` UI subpackage in favor of a new UI framework found at ``natcap.invest.ui``. This new UI features a greatly improved API, good test coverage, support for Qt4 and Qt5, and includes updates to all InVEST models to support validation of model arguments from a python script, independent of the UI.
* Updated core model of seasonal water yield to allow for negative `L_avail`.
* Updated RouteDEM to allow for file suffixes, finer control over what DEM routing algorithms to run, and removal of the multiple stepped stream threshold classification.
* Redesign/refactor of pollination model. Long term bugs in the model are resolved, managed pollinators added, and many simplifications to the end user's experience.  The updated user's guide chapter is available here: http://data.naturalcapitalproject.org/nightly-build/invest-users-guide/html/croppollination.html
* Scenario Generator - Rule Based now has an optional input to define a seed.
  This input is used to seed the random shuffling of parcels that have equal
  priorities.
* InVEST on mac is now distributed as a single application bundle, allowing InVEST to run as expected on mac OSX Sierra.  Individual models are selected and launched from a new launcher window.
* The InVEST CLI now has a GUI model launcher:  ``$ invest launcher``
* Updated the Coastal Blue Carbon model to improve handling of blank lines in input CSV tables and improve memory efficiency of the current implementation.
* Improved the readability of a cryptic error message in Coastal Vulnerability that is normally raised when the depth threshold is too high or the exposure proportion is too low to detect any shoreline segments.
* Adding InVEST HTML documentation to the Mac disk image distribution.
* Upgrading dependency of PyGeoprocessing to 0.3.3.  This fixes a memory leak associated with any model that aggregates rasters over complicated overlapping polygons.
* Adding sample data to Blue Carbon model that were missing.
* Deprecating the InVEST Marine Water Quality model.  This also removes InVEST's dependancy on the pyamg package which has been removed from REQUIREMENTS.TXT.
* Deprecating the ArcGIS-based Coastal Protection model and ArcGIS-based data-preprocessing scripts.  The toolbox and scripts may still be found at https://bitbucket.org/natcap/invest.arcgis.
* Fixing an issue in the carbon edge effect model that caused output values in the shapefile to be rounded to the nearest integer.
* Fixing issue in SDR model that would occasionally cause users to see errors about field widths in the output shapefile generation.
* Updated the erodibility sample raster that ships with InVEST for the SDR model.  The old version was in US units, in this version we convert to SI units as the model requires, and clipped the raster to the extents of the other stack to save disk space.

3.3.3 (2017-02-06)
------------------
* Fixed an issue in the UI where the carbon model wouldn't accept negative numbers in the price increase of carbon.
* RouteDEM no longer produces a "tiled_dem.tif" file since that functionality is being deprecated in PyGeoprocessing.
* Fixing an issue in SDR where the optional drainage layer would not be used in most of the SDR biophysical calculations.
* Refactoring so water yield pixels with Kc and et0 equal to be 0 now yields a 0.0 value of water yield on that pixel rather than nodata.
* Light optimization refactor of wind energy model that improves runtimes in some cases by a factor of 2-3.
* Performance optimizations to HRA that improve runtimes by approximately 30%.
* Fixed a broken UI link to Seasonal Water Yield's user's guide.
* Fixed an issue with DelineateIT that caused ArcGIS users to see both the watershed and inverse watershed polygons when viewing the output of the tool.
* Upgrading dependency to PyGeoprocessing 0.3.2.
* Fixed an issue with SDR that caused the LS factor to be an order of magnitue too high in areas where the slope was greater than 9%.  In our sample case this caused sediment export estimates to be about 6% too high, but in cases where analyses are run over steep slopes the error would have been greater.
* ``paver check`` now warns if the ``PYTHONHOME`` environment variable is set.
* API docs now correctly reflect installation steps needed for python development headers on linux.
* Fixed a side effect in the InVEST user interface that would cause ``tempfile.tempdir`` to be set and then not be reset after a model run is finished.
* The InVEST user interface will now record GDAL/OGR log messages in the log messages window and in the logfile written to the workspace.
* Updated branding and usability of the InVEST installer for Windows, and the Mac Disk Image (.dmg).


3.3.2 (2016-10-17)
------------------
* Partial test coverage for HRA model.
* Full test coverage for Overlap Analysis model.
* Full test coverage for Finfish Aquaculture.
* Full test coverage for DelineateIT.
* Full test coverage for RouteDEM.
* Fixed an issue in Habitat Quality where an error in the sample table or malformed threat raster names would display a confusing message to the user.
* Full test coverage for scenario generator proximity model.
* Patching an issue in seasonal water yield that causes an int overflow error if the user provides a floating point landcover map and the nodata value is outside of the range of an int64.
* Full test coverage for the fisheries model.
* Patched an issue that would cause the Seasonal Water Edge model to crash when the curve number was 100.
* Patching a critical issue with forest carbon edge that would give incorrect results for edge distance effects.
* Patching a minor issue with forest carbon edge that would cause the model to crash if only one  interpolation point were selected.
* Full test coverage for pollination model.
* Removed "farms aggregation" functionality from the InVEST pollination model.
* Full test coverage for the marine water quality model.
* Full test coverage for GLOBIO model.
* Full test coverage for carbon forest edge model.
* Upgraded SciPy dependancy to 0.16.1.
* Patched bug in NDR that would cause a phosphorus density to be reported per pixel rather than total amount of phosporous in a pixel.
* Corrected an issue with the uses of buffers in the euclidean risk function of Habitat Risk Assessment.  (issue #3564)
* Complete code coverage tests for Habitat Quality model.
* Corrected an issue with the ``Fisheries_Inputs.csv`` sample table used by Overlap Analysis.  (issue #3548)
* Major modifications to Terrestrial Carbon model to include removing the harvested wood product pool, uncertainty analysis, and updated efficient raster calculations for performance.
* Fixed an issue in GLOBIO that would cause model runs to crash if the AOI marked as optional was not present.
* Removed the deprecated and incomplete Nearshore Wave and Erosion model (``natcap.invest.nearshore_wave_and_erosion``).
* Removed the deprecated Timber model (``natcap.invest.timber``).
* Fixed an issue where seasonal water yield would raise a divide by zero error if a watershed polygon didn't cover a valid data region.  Now sets aggregation quantity to zero and reports a warning in the log.
* ``natcap.invest.utils.build_file_registry`` now raises a ``ValueError`` if a path is not a string or list of strings.
* Fixed issues in NDR that would indicate invalid values were being processed during runtimes by skipping the invalid calculations in the first place rather than calculating them and discarding after the fact.
* Complete code coverage tests for NDR model.
* Minor (~10% speedup) performance improvements to NDR.
* Added functionality to recreation model so that the `monthly_table.csv` file now receives a file suffix if one is provided by the user.
* Fixed an issue in SDR where the m exponent was calculated incorrectly in many situations resulting in an error of about 1% in total export.
* Fixed an issue in SDR that reported runtime overflow errors during normal processing even though the model completed without other errors.

3.3.1 (2016-06-13)
------------------
* Refactored API documentation for readability, organization by relevant topics, and to allow docs to build on `invest.readthedocs.io <http://invest.readthedocs.io>`_,
* Installation of ``natcap.invest`` now requires ``natcap.versioner``.  If this is not available on the system at runtime, setuptools will make it available at runtime.
* InVEST Windows installer now includes HISTORY.rst as the changelog instead of the old ``InVEST_Updates_<version>`` files.
* Habitat suitability model is generalized and released as an API only accessible model.  It can be found at ``natcap.invest.habitat_suitability.execute``.  This model replaces the oyster habitat suitability model.
    * The refactor of this model requires an upgrade to ``numpy >= 1.11.0``.
* Fixed a crash in the InVEST CLI where calling ``invest`` without a parameter would raise an exception on linux-based systems.  (Issue `#3528 <https://bitbucket.org/natcap/invest/issues/3515>`_)
* Patched an issue in Seasonal Water Yield model where a nodata value in the landcover map that was equal to ``MAX_INT`` would cause an overflow error/crash.
* InVEST NSIS installer will now optionally install the Microsoft Visual C++ 2008 redistributable on Windows 7 or earlier.  This addresses a known issue on Windows 7 systems when importing GDAL binaries (Issue `#3515 <https://bitbucket.org/natcap/invest/issues/3515>`_).  Users opting to install this redistributable agree to abide by the terms and conditions therein.
* Removed the deprecated subpackage ``natcap.invest.optimization``.
* Updated the InVEST license to legally define the Natural Capital Project.
* Corrected an issue in Coastal Vulnerability where an output shapefile was being recreated for each row, and where field values were not being stored correctly.
* Updated Scenario Generator model to add basic testing, file registry support, PEP8 and PEP257 compliance, and to fix several bugs.
* Updated Crop Production model to add a simplified UI, faster runtime, and more testing.

3.3.0 (2016-03-14)
------------------
* Refactored Wind Energy model to use a CSV input for wind data instead of a Binary file.
* Redesigned InVEST recreation model for a single input streamlined interface, advanced analytics, and refactored outputs.  While the model is still based on "photo user days" old model runs are not backward compatable with the new model or interface. See the Recreation Model user's guide chapter for details.
    * The refactor of this model requires an upgrade to ``GDAL >=1.11.0 <2.0`` and ``numpy >= 1.10.2``.
* Removed nutrient retention (water purification) model from InVEST suite and replaced it with the nutrient delivery ratio (NDR) model.  NDR has been available in development relseases, but has now officially been added to the set of Windows Start Menu models and the "under development" tag in its users guide has been removed.  See the InVEST user's guide for details between the differences and advantages of NDR over the old nutrient model.
* Modified NDR by adding a required "Runoff Proxy" raster to the inputs.  This allows the model to vary the relative intensity of nutrient runoff based on varying precipitation variability.
* Fixed a bug in the Area Change rule of the Rule-Based Scenario Generator, where units were being converted incorrectly. (Issue `#3472 <https://bitbucket.org/natcap/invest/issues/3472>`_) Thanks to Fosco Vesely for this fix.
* InVEST Seasonal Water Yield model released.
* InVEST Forest Carbon Edge Effect model released.
* InVEST Scenario Generator: Proximity Based model released and renamed the previous "Scenario Generator" to "Scenario Generator: Rule Based".
* Implemented a blockwise exponential decay kernel generation function, which is now used in the Pollination and Habitat Quality models.
* GLOBIO now uses an intensification parameter and not a map to average all agriculture across the GLOBIO 8 and 9 classes.
* GLOBIO outputs modified so core outputs are in workspace and intermediate outputs are in a subdirectory called 'intermediate_outputs'.
* Fixed a crash with the NDR model that could occur if the DEM and landcover maps were different resolutions.
* Refactored all the InVEST model user interfaces so that Workspace defaults to the user's home "Documents" directory.
* Fixed an HRA bug where stessors with a buffer of zero were being buffered by 1 pixel
* HRA enhancement which creates a common raster to burn all input shapefiles onto, ensuring consistent alignment.
* Fixed an issue in SDR model where a landcover map that was smaller than the DEM would create extraneous "0" valued cells.
* New HRA feature which allows for "NA" values to be entered into the "Ratings" column for a habitat / stressor pair in the Criteria Ratings CSV. If ALL ratings are set to NA, the habitat / stressor will be treated as having no interaction. This means in the model, that there will be no overlap between the two sources. All rows parameters with an NA rating will not be used in calculating results.
* Refactored Coastal Blue Carbon model for greater speed, maintainability and clearer documentation.
* Habitat Quality bug fix when given land cover rasters with different pixel sizes than threat rasters. Model would use the wrong pixel distance for the convolution kernel.
* Light refactor of Timber model. Now using CSV input attribute file instead of DBF file.
* Fixed clipping bug in Wave Energy model that was not properly clipping polygons correctly. Found when using global data.
* Made the following changes / updates to the coastal vulnerability model:
    * Fixed a bug in the model where the geomorphology ranks were not always being used correctly.
    * Removed the HTML summary results output and replaced with a link to a dashboard that helps visualize and interpret CV results.
    * Added a point shapefile output: 'outputs/coastal_exposure.shp' that is a shapefile representation of the corresponding CSV table.
    * The model UI now requires the 'Relief' input. No longer optional.
    * CSV outputs and Shapefile outputs based on rasters now have x, y coorinates of the center of the pixel instead of top left of the pixel.
* Turning setuptools' zip_safe to False for consistency across the Natcap Namespace.
* GLOBIO no longer requires user to specify a keyfield in the AOI.
* New feature to GLOBIO to summarize MSA by AOI.
* New feature to GLOBIO to use a user defined MSA parameter table to do the MSA thresholds for infrastructure, connectivity, and landuse type
* Documentation to the GLOBIO code base including the large docstring for 'execute'.

3.2.0 (2015-05-31)
------------------
InVEST 3.2.0 is a major release with the addition of several experimental models and tools as well as an upgrade to the PyGeoprocessing core:

* Upgrade to PyGeoprocessing v0.3.0a1 for miscelaneous performance improvements to InVEST's core geoprocessing routines.
* An alpha unstable build of the InVEST crop production model is released with partial documentation and sample data.
* A beta build of the InVEST fisheries model is released with documentation and sample data.
* An alpha unstable build of the nutrient delivery ratio (NDR) model is available directly under InVEST's instalation directory at  ``invest-x86/invest_ndr.exe``; eventually this model will replace InVEST's current "Nutrient" model.  It is currently undocumented and unsupported but inputs are similar to that of InVEST's SDR model.
* An alpha unstable build of InVEST's implementation of GLOBIO is available directly under InVEST's instalation directory at ``invest-x86/invest_globio.exe``.  It is currently undocumented but sample data are provided.
* DelinateIT, a watershed delination tool based on PyGeoprocessing's d-infinity flow algorithm is released as a standalone tool in the InVEST repository with documentation and sample data.
* Miscelaneous performance patches and bug fixes.

3.1.3 (2015-04-23)
------------------
InVEST 3.1.3 is a hotfix release patching a memory blocking issue resolved in PyGeoprocessing version 0.2.1.  Users might have experienced slow runtimes on SDR or other routed models.

3.1.2 (2015-04-15)
------------------
InVEST 3.1.2 is a minor release patching issues mostly related to the freshwater routing models and signed GDAL Byte datasets.

* Patching an issue where some projections were not regognized and InVEST reported an UnprojectedError.
* Updates to logging that make it easier to capture logging messages when scripting InVEST.
* Shortened water yield user interface height so it doesn't waste whitespace.
* Update PyGeoprocessing dependency to version 0.2.0.
* Fixed an InVEST wide issue related to bugs stemming from the use of signed byte raster inputs that resulted in nonsensical outputs or KeyErrors.
* Minor performance updates to carbon model.
* Fixed an issue where DEMS with 32 bit ints and INT_MAX as the nodata value nodata value incorrectly treated the nodata value in the raster as a very large DEM value ultimately resulting in rasters that did not drain correctly and empty flow accumulation rasters.
* Fixed an issue where some reservoirs whose edges were clipped to the edge of the watershed created large plateaus with no drain except off the edge of the defined raster.  Added a second pass in the plateau drainage algorithm to test for these cases and drains them to an adjacent nodata area if they occur.
* Fixed an issue in the Fisheries model where the Results Suffix input was invariably initializing to an empty string.
* Fixed an issue in the Blue Carbon model that prevented the report from being generated in the outputs file.

3.1.1 (2015-03-13)
------------------
InVEST 3.1.1 is a major performance and memory bug patch to the InVEST toolsuite.  We recommend all users upgrade to this version.

* Fixed an issue surrounding reports of SDR or Nutrient model outputs of zero values, nodata holes, excessive runtimes, or out of memory errors.  Some of those problems happened to be related to interesting DEMs that would break the flat drainage algorithm we have inside RouteDEM that adjusted the heights of those regions to drain away from higher edges and toward lower edges, and then pass the height adjusted dem to the InVEST model to do all its model specific calculations.  Unfortunately this solution was not amenable to some degenerate DEM cases and we have now adjusted the algorithm to treat each plateau in the DEM as its own separate region that is processed independently from the other regions. This decreases memory use so we never effectively run out of memory at a minor hit to overall runtime.  We also now adjust the flow direction directly instead of adjust the dem itself.  This saves us from having to modify the DEM and potentially get it into a state where a drained plateau would be higher than its original pixel neighbors that used to drain into it.

There are side effects that result in sometimes large changes to un calibrated runs of SDR or nutrient.  These are related to slightly different flow directions across the landscape and a bug fix on the distance to stream calculation.

* InVEST geoprocessing now uses the PyGeoprocessing package (v0.1.4) rather than the built in functionality that used to be in InVEST.  This will not affect end users of InVEST but may be of interest to users who script InVEST calls who want a standalone Python processing package for raster stack math and hydrological routing.  The project is hosted at https://bitbucket.org/richpsharp/pygeoprocessing.

* Fixed an marine water quality issue where users could input AOIs that were unprojected, but output pixel sizes were specified in meters.  Really the output pixel size should be in the units of the polygon and are now specified as such.  Additionally an exception is raised if the pixel size is too small to generate a numerical solution that is no longer a deep scipy error.

* Added a suffix parameter to the timber and marine water quality models that append a user defined string to the output files; consistent with most of the other InVEST models.

* Fixed a user interface issue where sometimes the InVEST model run would not open a windows explorer to the user's workspace.  Instead it would open to C:\User[..]\My Documents.  This would often happen if there were spaces in the the workspace name or "/" characters in the path.

* Fixed an error across all InVEST models where a specific combination of rasters of different cell sizes and alignments and unsigned data types could create errors in internal interpolation of the raster stacks.  Often these would appear as 'KeyError: 0' across a variety of contexts.  Usually the '0' was an erroneous value introduced by a faulty interpolation scheme.

* Fixed a MemoryError that could occur in the pollination and habitat quality models when the the base landcover map was large and the biophysical properties table allowed the effect to be on the order of that map.  Now can use any raster or range values with only a minor hit to runtime performance.

* Fixed a serious bug in the plateau resolution algorithm that occurred on DEMs with large plateau areas greater than 10x10 in size.  The underlying 32 bit floating point value used to record small height offsets did not have a large enough precision to differentiate between some offsets thus creating an undefined flow direction and holes in the flow accumulation algorithm.

* Minor performance improvements in the routing core, in some cases decreasing runtimes by 30%.

* Fixed a minor issue in DEM resolution that occurred when a perfect plateau was encountered.  Rather that offset the height so the plateau would drain, it kept the plateau at the original height.  This occurred because the uphill offset was nonexistent so the algorithm assumed no plateau resolution was needed.  Perfect plateaus now drain correctly.  In practice this kind of DEM was encountered in areas with large bodies of water where the remote sensing algorithm would classify the center of a lake 1 meter higher than the rest of the lake.

* Fixed a serious routing issue where divergent flow directions were not getting accumulated 50% of the time. Related to a division speed optimization that fell back on C-style modulus which differs from Python.

* InVEST SDR model thresholded slopes in terms of radians, not percent thus clipping the slope tightly between 0.001 and 1%.  The model now only has a lower threshold of 0.00005% for the IC_0 factor, and no other thresholds.  We believe this was an artifact left over from an earlier design of the model.


* Fixed a potential memory inefficiency in Wave Energy Model when computing the percentile rasters. Implemented a new memory efficient percentile algorithm and updated the outputs to reflect the new open source framework of the model. Now outputting csv files that describe the ranges and meaning of the percentile raster outputs.

* Fixed a bug in Habitat Quality where the future output "quality_out_f.tif" was not reflecting the habitat value given in the sensitivity table for the specified landcover types.


3.1.0 (2014-11-19)
------------------
InVEST 3.1.0 (http://www.naturalcapitalproject.org/download.html) is a major software and science milestone that includes an overhauled sedimentation model, long awaited fixes to exponential decay routines in habitat quality and pollination, and a massive update to the underlying hydrological routing routines.  The updated sediment model, called SDR (sediment delivery ratio), is part of our continuing effort to improve the science and capabilities of the InVEST tool suite.  The SDR model inputs are backwards comparable with the InVEST 3.0.1 sediment model with two additional global calibration parameters and removed the need for the retention efficiency parameter in the biophysical table; most users can run SDR directly with the data they have prepared for previous versions.  The biophysical differences between the models are described in a section within the SDR user's guide and represent a superior representation of the hydrological connectivity of the watershed, biophysical parameters that are independent of cell size, and a more accurate representation of sediment retention on the landscape.  Other InVEST improvements to include standard bug fixes, performance improvements, and usability features which in part are described below:

* InVEST Sediment Model has been replaced with the InVEST Sediment Delivery Ratio model.  See the SDR user's guide chapter for the difference between the two.
* Fixed an issue in the pollination model where the exponential decay function decreased too quickly.
* Fixed an issue in the habitat quality model where the exponential decay function decreased too quickly and added back linear decay as an option.
* Fixed an InVEST wide issue where some input rasters that were signed bytes did not correctly map to their negative nodata values.
* Hydropower input rasters have been normalized to the LULC size so sampling error is the same for all the input watersheds.
* Adding a check to make sure that input biophysical parameters to the water yield model do not exceed invalid scientific ranges.
* Added a check on nutrient retention in case the upstream water yield was less than 1 so that the log value did not go negative.  In that case we clamp upstream water yield to 0.
* A KeyError issue in hydropower was resolved that occurred when the input rasters were at such a coarse resolution that at least one pixel was completely contained in each watershed.  Now a value of -9999 will be reported for watersheds that don't contain any valid data.
* An early version of the monthly water yield model that was erroneously included in was in the installer; it was removed in this version.
* Python scripts necessary for running the ArcGIS version of Coastal Protection were missing.  They've since been added back to the distribution.
* Raster calculations are now processed by raster block sizes.  Improvements in raster reads and writes.
* Fixed an issue in the routing core where some wide DEMs would cause out of memory errors.
* Scenario generator marked as stable.
* Fixed bug in HRA where raster extents of shapefiles were not properly encapsulating the whole AOI.
* Fixed bug in HRA where any number of habitats over 4 would compress the output plots. Now extends the figure so that all plots are correctly scaled.
* Fixed a bug in HRA where the AOI attribute 'name' could not be an int. Should now accept any type.
* Fixed bug in HRA which re-wrote the labels if it was run immediately without closing the UI.
* Fixed nodata masking bug in Water Yield when raster extents were less than that covered by the watershed.
* Removed hydropower calibration parameter form water yield model.
* Models that had suffixes used to only allow alphanumeric characters.  Now all suffix types are allowed.
* A bug in the core platform that would occasionally cause routing errors on irregularly pixel sized rasters was fixed.  This often had the effect that the user would see broken streams and/or nodata values scattered through sediment or nutrient results.
* Wind Energy:
        * Added new framework for valuation component. Can now input a yearly price table that spans the lifetime of the wind farm. Also if no price table is made, can specify a price for energy and an annual rate of change.
        * Added new memory efficient distance transform functionality
        * Added ability to leave out 'landing points' in 'grid connection points' input. If not landing points are found, it will calculate wind farm directly to grid point distances
* Error message added in Wave Energy if clip shape has no intersection
* Fixed an issue where the data type of the nodata value in a raster might be different than the values in the raster.  This was common in the case of 64 bit floating point values as nodata when the underlying raster was 32 bit.  Now nodata values are cast to the underlying types which improves the reliability of many of the InVEST models.


3.0.1 (2014-05-19)
------------------
* Blue Carbon model released.

* HRA UI now properly reflects that the Resolution of Analysis is in meters, not meters squared, and thus will be applied as a side length for a raster pixel.

* HRA now accepts CSVs for ratings scoring that are semicolon separated as well as comma separated.

* Fixed a minor bug in InVEST's geoprocessing aggregate core that now consistently outputs correct zonal stats from the underlying pixel level hydro outputs which affects the water yield, sediment, and nutrient models.

* Added compression to InVEST output geotiff files.  In most cases this reduces output disk usage by a factor of 5.

* Fixed an issue where CSVs in the sediment model weren't open in universal line read mode.

* Fixed an issue where approximating whether pixel edges were the same size was not doing an approximately equal function.

* Fixed an issue that made the CV model crash when the coastline computed from the landmass didn't align perfectly with that defined in the geomorphology layer.

* Fixed an issue in the CV model where the intensity of local wave exposure was very low, and yielded zero local wave power for the majority of coastal segments.

* Fixed an issue where the CV model crashes if a coastal segment is at the edge of the shore exposure raster.

* Fixed the exposure of segments surrounded by land that appeared as exposed when their depth was zero.

* Fixed an issue in the CV model where the natural habitat values less than 5 were one unit too low, leading to negative habitat values in some cases.

* Fixed an exponent issue in the CV model where the coastal vulnerability index was raised to a power that was too high.

* Fixed a bug in the Scenic Quality model that prevented it from starting, as well as a number of other issues.

* Updated the pollination model to conform with the latest InVEST geoprocessing standards, resulting in an approximately 33% speedup.

* Improved the UI's ability to remember the last folder visited, and to have all file and folder selection dialogs have access to this information.

* Fixed an issue in Marine Water Quality where the UV points were supposed to be optional, but instead raised an exception when not passed in.

3.0.0 (2014-03-23)
------------------
The 3.0.0 release of InVEST represents a shift away from the ArcGIS to the InVEST standalone computational platform.  The only exception to this shift is the marine coastal protection tier 1 model which is still supported in an ArcGIS toolbox and has no InVEST 3.0 standalone at the moment.  Specific changes are detailed below

* A standalone version of the aesthetic quality model has been developed and packaged along with this release.  The standalone outperforms the ArcGIS equivalent and includes a valuation component.  See the user's guide for details.

* The core water routing algorithms for the sediment and nutrient models have been overhauled.  The routing algorithms now correctly adjust flow in plateau regions, address a bug that would sometimes not route large sections of a DEM, and has been optimized for both run time and memory performance.  In most cases the core d-infinity flow accumulation algorithm out performs TauDEM.  We have also packaged a simple interface to these algorithms in a standalone tool called RouteDEM; the functions can also be referenced from the scripting API in the invest_natcap.routing package.

* The sediment and nutrient models are now at a production level release.  We no longer support the ArcGIS equivalent of these models.

* The sediment model has had its outputs simplified with major changes including the removal of the 'pixel mean' outputs, a direct output of the pixel level export and retention maps, and a single output shapefile whose attribute table contains aggregations of sediment output values.  Additionally all inputs to the sediment biophysical table including p, c, and retention coefficients are now expressed as a proportion between 0 and 1; the ArcGIS model had previously required those inputs were integer values between 0 and 1000.  See the "Interpreting Results" section of sediment model for full details on the outputs.

* The nutrient model has had a similar overhaul to the sediment model including a simplified output structure with many key outputs contained in the attribute table of the shapefile.  Retention coefficients are also expressed in proportions between 0 and 1.  See the "Interpreting Results" section of nutrient model for full details on the outputs.

* Fixed a bug in Habitat Risk Assessment where the HRA module would incorrectly error if a criteria with a 0 score (meant to be removed from the assessment) had a 0 data quality or weight.

* Fixed a bug in Habitat Risk Assessment where the average E/C/Risk values across the given subregion were evaluating to negative numbers.

* Fixed a bug in Overlap Analysis where Human Use Hubs would error if run without inter-activity weighting, and Intra-Activity weighting would error if run without Human Use Hubs.

* The runtime performance of the hydropower water yield model has been improved.

* Released InVEST's implementation of the D-infinity flow algorithm in a tool called RouteDEM available from the start menu.

* Unstable version of blue carbon available.

* Unstable version of scenario generator available.

* Numerous other minor bug fixes and performance enhacnements.



2.6.0 (2013-12-16)
------------------
The 2.6.0 release of InVEST removes most of the old InVEST models from the Arc toolbox in favor of the new InVEST standalone models.  While we have been developing standalone equivalents for the InVEST Arc models since version 2.3.0, this is the first release in which we removed support for the deprecated ArcGIS versions after an internal review of correctness, performance, and stability on the standalones.  Additionally, this is one of the last milestones before the InVEST 3.0.0 release later next year which will transition InVEST models away from strict ArcGIS dependence to a standalone form.

Specifically, support for the following models have been moved from the ArcGIS toolbox to their Windows based standalones: (1) hydropower/water yield, (2) finfish aquaculture, (3) coastal protection tier 0/coastal vulnerability, (4) wave energy, (5) carbon, (6) habitat quality/biodiversity, (7) pollination, (8) timber, and (9) overlap analysis.  Additionally, documentation references to ArcGIS for those models have been replaced with instructions for launching standalone InVEST models from the Windows start menu.

This release also addresses minor bugs, documentation updates, performance tweaks, and new functionality to the toolset, including:

*  A Google doc to provide guidance for scripting the InVEST standalone models: https://docs.google.com/document/d/158WKiSHQ3dBX9C3Kc99HUBic0nzZ3MqW3CmwQgvAqGo/edit?usp=sharing

* Fixed a bug in the sample data that defined Kc as a number between 0 and 1000 instead of a number between 0 and 1.

* Link to report an issue now takes user to the online forums rather than an email address.

* Changed InVEST Sediment model standalone so that retention values are now between 0 and 1 instead of 0 and 100.

* Fixed a bug in Biodiversity where if no suffix were entered output filenames would have a trailing underscore (_) behind them.

* Added documentation to the water purification/nutrient retention model documentation about the standalone outputs since they differ from the ArcGIS version of the model.

* Fixed an issue where the model would try to move the logfile to the workspace after the model run was complete and Windows would erroneously report that the move failed.

* Removed the separation between marine and freshwater terrestrial models in the user's guide.  Now just a list of models.

* Changed the name of InVEST "Biodiversity" model to "Habitat Quality" in the module names, start menu, user's guide, and sample data folders.

* Minor bug fixes, performance enhancements, and better error reporting in the internal infrastructure.

* HRA risk in the unstable standalone is calculated differently from the last release. If there is no spatial overlap within a cell, there is automatically a risk of 0. This also applies to the E and C intermediate files for a given pairing. If there is no spatial overlap, E and C will be 0 where there is only habitat. However, we still create a recovery potential raster which has habitat- specific risk values, even without spatial overlap of a stressor. HRA shapefile outputs for high, medium, low risk areas are now calculated using a user-defined maximum number of overlapping stressors, rather than all potential stressors. In the HTML subregion averaged output, we now attribute what portion of risk to a habitat comes from each habitat-stressor pairing. Any pairings which don't overlap will have an automatic risk of 0.

* Major changes to Water Yield : Reservoir Hydropower Production. Changes include an alternative equation for calculating Actual Evapotranspiration (AET) for non-vegetated land cover types including wetlands. This allows for a more accurate representation of processes on land covers such as urban, water, wetlands, where root depth values aren't applicable. To differentiate between the two equations a column 'LULC_veg' has been added to the Biophysical table in Hydropower/input/biophysical_table.csv. In this column a 1 indicates vegetated and 0 indicates non-vegetated.

* The output structure and outputs have also change in Water Yield : Reservoir Hydropower Production. There is now a folder 'output' that contains all output files including a sub directory 'per_pixel' which has three pixel raster outputs. The subwatershed results are only calculated for the water yield portion and those results can be found as a shapefile, 'subwatershed_results.shp', and CSV file, 'subwatershed_results.csv'. The watershed results can be found in similar files: watershed_results.shp and watershed_results.csv. These two files for the watershed outputs will aggregate the Scarcity and Valuation results as well.

* The evapotranspiration coefficients for crops, Kc, has been changed to a decimal input value in the biophysical table. These values used to be multiplied by 1000 so that they were in integer format, that pre processing step is no longer necessary.

* Changing support from richsharp@stanford.edu to the user support forums at http://ncp-yamato.stanford.edu/natcapforums.

2.5.6 (2013-09-06)
------------------
The 2.5.6 release of InVEST that addresses minor bugs, performance
tweaks, and new functionality of the InVEST standalone models.
Including:

* Change the changed the Carbon biophysical table to use code field
  name from LULC to lucode so it is consistent with the InVEST water
  yield biophysical table.

* Added Monte Carlo uncertainty analysis and documentation to finfish
  aquaculture model.

* Replaced sample data in overlap analysis that was causing the model
  to crash.

* Updates to the overlap analysis user's guide.

* Added preprocessing toolkit available under
  C:\{InVEST install directory}\utils

* Biodiversity Model now exits gracefully if a threat raster is not
  found in the input folder.

* Wind Energy now uses linear (bilinear because its over 2D space?)
  interpolation.

* Wind Energy has been refactored to current API.

* Potential Evapotranspiration input has been properly named to
  Reference Evapotranspiration.

* PET_mn for Water Yield is now Ref Evapotranspiration times Kc
  (evapotranspiration coefficient).

* The soil depth field has been renamed 'depth to root restricting
  layer' in both the hydropower and nutrient retention models.

* ETK column in biophysical table for Water Yield is now Kc.

* Added help text to Timber model.

* Changed the behavior of nutrient retention to return nodata values
  when the mean runoff index is zero.

* Fixed an issue where the hydropower model didn't use the suffix
  inputs.

* Fixed a bug in Biodiversity that did not allow for numerals in the
  threat names and rasters.

* Updated routing algorithm to use a modern algorithm for plateau
  direction resolution.

* Fixed an issue in HRA where individual risk pixels weren't being
  calculated correctly.

* HRA will now properly detect in the preprocessed CSVs when criteria
  or entire habitat-stressor pairs are not desired within an
  assessment.

* Added an infrastructure feature so that temporary files are created
  in the user's workspace rather than at the system level
  folder.  This lets users work in a secondary workspace on a USB
  attached hard drive and use the space of that drive, rather than the
  primary operating system drive.

2.5.5 (2013-08-06)
------------------
The 2.5.5 release of InVEST that addresses minor bugs, performance
tweaks, and new functionality of the InVEST standalone models.  Including:

 * Production level release of the 3.0 Coastal Vulnerability model.
    - This upgrades the InVEST 2.5.4 version of the beta standalone CV
      to a full release with full users guide.  This version of the
      CV model should be used in all cases over its ArcGIS equivalent.

 * Production level release of the Habitat Risk Assessment model.
    - This release upgrades the InVEST 2.5.4 beta version of the
      standalone habitat risk assessment model. It should be used in
      all cases over its ArcGIS equivalent.

 * Uncertainty analysis in Carbon model (beta)
    - Added functionality to assess uncertainty in sequestration and
      emissions given known uncertainty in carbon pool stocks.  Users
      can now specify standard  deviations of carbon pools with
      normal distributions as well as desired uncertainty levels.
      New outputs include masks for regions which both sequester and
      emit carbon with a high probability of confidence.  Please see
      the "Uncertainty Analysis" section of the carbon user's guide
      chapter for more information.

 * REDD+ Scenario Analysis in Carbon model (beta)
    - Additional functionality to assist users evaluating REDD
      and REDD+ scenarios in the carbon model.  The uncertainty analysis
      functionality can also be used with these scenarios.
      Please see the "REDD Scenario Analysis" section of the
      carbon user's guide chapter for more information.

 * Uncertainty analysis in Finfish Aquaculture model (beta)
    - Additionally functionality to account for uncertainty in
      alpha and beta growth parameters as well as histogram
      plots showing the distribution of harvest weights and
      net present value.   Uncertainty analysis is performed
      through Monte Carlo runs that normally sample the
      growth parameters.

 * Streamlined Nutrient Retention model functionality
    - The nutrient retention module no longer requires users to explicitly
      run the water yield model.  The model now seamlessly runs water yield
      during execution.

 * Beta release of the recreation model
    - The recreation is available for beta use with limited documentation.

 * Full release of the wind energy model
    - Removing the 'beta' designation on the wind energy model.


Known Issues:

 * Flow routing in the standalone sediment and nutrient models has a
   bug that prevents routing in some (not all) landscapes.  This bug is
   related to resolving d-infinity flow directions across flat areas.
   We are implementing the solution in Garbrecht and Martx (1997).
   In the meanwhile the sediment and nutrient models are still marked
   as beta until this issue is resolved.

2.5.4 (2013-06-07)
------------------
This is a minor release of InVEST that addresses numerous minor bugs and performance tweaks in the InVEST 3.0 models.  Including:

 * Refactor of Wave Energy Model:
    - Combining the Biophysical and Valuation modules into one.
    - Adding new data for the North Sea and Australia
    - Fixed a bug where elevation values that were equal to or greater than zero
      were being used in calculations.
    - Fixed memory issues when dealing with large datasets.
    - Updated core functions to remove any use of depracated functions

 * Performance updates to the carbon model.

 * Nodata masking fix for rarity raster in Biodiversity Model.
    - When computing rarity from a base landuse raster and current or future
      landuse raster, the intersection of the two was not being properly taken.

 * Fixes to the flow routing algorithms in the sediment and nutrient
   retention models in cases where stream layers were burned in by ArcGIS
   hydro tools.  In those cases streams were at the same elevation and caused
   routing issues.

 * Fixed an issue that affected several InVEST models that occured
   when watershed polygons were too small to cover a pixel.  Excessively
   small watersheds are now handled correctly

 * Arc model deprecation.  We are deprecating the following ArcGIS versions
   of our InVEST models in the sense we recommend ALL users use the InVEST
   standalones over the ArcGIS versions, and the existing ArcGIS versions
   of these models will be removed entirely in the next release.

        * Timber
        * Carbon
        * Pollination
        * Biodiversity
        * Finfish Aquaculture

Known Issues:

 * Flow routing in the standalone sediment and nutrient models has a
   bug that prevents routing in several landscapes.  We're not
   certain of the nature of the bug at the moment, but we will fix by
   the next release.  Thus, sediment and nutrient models are marked
   as (beta) since in some cases the DEM routes correctly.

2.5.3 (2013-03-21)
------------------
This is a minor release of InVEST that fixes an issue with the HRA model that caused ArcGIS versions of the model to fail when calculating habitat maps for risk hotspots. This upgrade is strongly recommended for users of InVEST 2.5.1 or 2.5.2.

2.5.2 (2013-03-17)
------------------
This is a minor release of InVEST that fixes an issue with the HRA sample data that caused ArcGIS versions of the model to fail on the training data.  There is no need to upgrade for most users unless you are doing InVEST training.

2.5.1 (2013-03-12)
------------------
This is a minor release of InVEST that does not add any new models, but
does add additional functionality, stability, and increased performance to
one of the InVEST 3.0 standalones:

  - Pollination 3.0 Beta:
        - Fixed a bug where Windows users of InVEST could run the model, but
          most raster outputs were filled with nodata values.

Additionally, this minor release fixes a bug in the InVEST user interface where
collapsible containers became entirely non-interactive.

2.5.0 (2013-03-08)
------------------
This a major release of InVEST that includes new standalone versions (ArcGIS
is not required) our models as well as additional functionality, stability,
and increased performance to many of the existing models.  This release is
timed to support our group's annual training event at Stanford University.
We expect to release InVEST 2.5.1 a couple of weeks after to address any
software issues that arise during the training.  See the release notes
below for details of the release, and please contact richsharp@stanford.edu
for any issues relating to software:

  - *new* Sediment 3.0 Beta:
      - This is a standalone model that executes an order of magnitude faster
        than the original ArcGIS model, but may have memory issues with
	larger datasets. This fix is scheduled for the 2.5.1 release of InVEST.
      - Uses a d-infinity flow algorithm (ArcGIS version uses D8).
      - Includes a more accurate LS factor.
      - Outputs are now summarized by polygon rather than rasterized polygons.
        Users can view results directly as a table rather than sampling a
        GIS raster.
  - *new* Nutrient 3.0 Beta:
      - This is a standalone model that executes an order of magnitude faster
        than the original ArcGIS model, but may have memory issues with
	larger datasets. This fix is scheduled for the 2.5.1 release of InVEST.
      - Uses a d-infinity flow algorithm (ArcGIS version uses D8).
      - Includes a more accurate LS factor.
      - Outputs are now summarized by polygon rather than rasterized polygons.
        Users can view results directly as a table rather than sampling a
        GIS raster.
  - *new* Wind Energy:
      - A new offshore wind energy model.  This is a standalone-only model
        available under the windows start menu.
  - *new* Recreation Alpha:
      - This is a working demo of our soon to be released future land and near
        shore recreation model.  The model itself is incomplete and should only
        be used as a demo or by NatCap partners that know what they're doing.
  - *new* Habitat Risk Assessment 3.0 Alpha:
      - This is a working demo of our soon to be released 3.0 version of habitat
        risk assessment.  The model itself is incomplete and should only
    	be used as a demo or by NatCap partners that know what they're doing.
    	Users that need to use the habitat risk assessment should use the
        ArcGIS version of this model.

  - Improvements to the InVEST 2.x ArcGIS-based toolset:
      - Bug fixes to the ArcGIS based Coastal Protection toolset.

  - Removed support for the ArcGIS invest_VERSION.mxd map.  We expect to
    transition the InVEST toolset exclusive standalone tools in a few months.  In
    preparation of this we are starting to deprecate parts of our old ArcGIS
    toolset including this ArcMap document.  The InVEST ArcToolbox is still
    available in C:\InVEST_2_5_0\invest_250.tbx.

  - Known issues:

    - The InVEST 3.0 standalones generate open source GeoTiffs as
      outputs rather than the proprietary ESRI Grid format.  ArcGIS 9.3.1
      occasionally displays these rasters incorrectly.  We have found
      that these layers can be visualized in ArcGIS 9.3.1 by following
      convoluted steps: Right Click on the layer and select Properties; click on
      the Symbology tab; select Stretch, agree to calculate a histogram (this will
      create an .aux file that Arc can use for visualization), click "Ok", remove
      the raster from the layer list, then add it back. As an alternative, we
      suggest using an open source GIS Desktop Tool like Quantum GIS or ArcGIS
      version 10.0 or greater.

   - The InVEST 3.0 carbon model will generate inaccurate sequestration results
     if the extents of the current and future maps don't align.  This will be
     fixed in InVEST 2.5.1; in the meanwhile a workaround is to clip both LULCs
     so they have identical overlaps.

   - A user reported an unstable run of InVEST 3.0 water yield.  We are not
     certain what is causing the issue, but we do have a fix that will go out
     in InVEST 2.5.1.

   - At the moment the InVEST standalones do not run on Windows XP.  This appears
     to be related to an incompatibility between Windows XP and GDAL, the an open
     source gis library we use to create and read GIS data.  At the moment we are
     uncertain if we will be able to fix this bug in future releases, but will
     pass along more information in the future.

2.4.5 (2013-02-01)
------------------
This is a minor release of InVEST that does not add any new models, but
does add additional functionality, stability, and increased performance to
many of the InVEST 3.0 standalones:

  - Pollination 3.0 Beta:
      - Greatly improved memory efficiency over previous versions of this model.
      - 3.0 Beta Pollination Biophysical and Valuation have been merged into a
        single tool, run through a unified user interface.
      - Slightly improved runtime through the use of newer core InVEST GIS libraries.
      - Optional ability to weight different species individually.  This feature
        adds a column to the Guilds table that allows the user to specify a
        relative weight for each species, which will be used before combining all
        species supply rasters.
      - Optional ability to aggregate pollinator abundances at specific points
        provided by an optional points shapefile input.
      - Bugfix: non-agricultural pixels are set to a value of 0.0 to indicate no
        value on the farm value output raster.
      - Bugfix: sup_val_<beename>_<scenario>.tif rasters are now saved to the
        intermediate folder inside the user's workspace instead of the output
        folder.
  - Carbon Biophysical 3.0 Beta:
        * Tweaked the user interface to require the user to
          provide a future LULC raster when the 'Calculate Sequestration' checkbox
          is checked.
        * Fixed a bug that restricted naming of harvest layers.  Harvest layers are
          now selected simply by taking the first available layer.
  - Better memory efficiency in hydropower model.
  - Better support for unicode filepaths in all 3.0 Beta user interfaces.
  - Improved state saving and retrieval when loading up previous-run parameters
    in all 3.0 Beta user interfaces.
  - All 3.0 Beta tools now report elapsed time on completion of a model.
  - All 3.0 Beta tools now provide disk space usage reports on completion of a
    model.
  - All 3.0 Beta tools now report arguments at the top of each logfile.
  - Biodiversity 3.0 Beta: The half-saturation constant is now allowed to be a
    positive floating-point number.
  - Timber 3.0 Beta: Validation has been added to the user interface for this
    tool for all tabular and shapefile inputs.
  - Fixed some typos in Equation 1 in the Finfish Aquaculture user's guide.
  - Fixed a bug where start menu items were not getting deleted during an InVEST
    uninstall.
  - Added a feature so that if the user selects to download datasets but the
    datasets don't successfully download the installation alerts the user and
    continues normally.
  - Fixed a typo with tau in aquaculture guide, originally said 0.8, really 0.08.

  - Improvements to the InVEST 2.x ArcGIS-based toolset:
      - Minor bugfix to Coastal Vulnerability, where an internal unit of
        measurements was off by a couple digits in the Fetch Calculator.
      - Minor fixes to various helper tools used in InVEST 2.x models.
      - Outputs for Hargreaves are now saved as geoTIFFs.
      - Thornwaite allows more flexible entering of hours of sunlight.

2.4.4 (2012-10-24)
------------------
- Fixes memory errors experienced by some users in the Carbon Valuation 3.0 Beta model.
- Minor improvements to logging in the InVEST User Interface
- Fixes an issue importing packages for some officially-unreleased InVEST models.

2.4.3 (2012-10-19)
------------------
- Fixed a minor issue with hydropower output vaulation rasters whose statistics were not pre-calculated.  This would cause the range in ArcGIS to show ther rasters at -3e38 to 3e38.
- The InVEST installer now saves a log of the installation process to InVEST_<version>\install_log.txt
- Fixed an issue with Carbon 3.0 where carbon output values were incorrectly calculated.
- Added a feature to Carbon 3.0 were total carbon stored and sequestered is output as part of the running log.
- Fixed an issue in Carbon 3.0 that would occur when users had text representations of floating point numbers in the carbon pool dbf input file.
- Added a feature to all InVEST 3.0 models to list disk usage before and after each run and in most cases report a low free space error if relevant.

2.4.2 (2012-10-15)
------------------
- Fixed an issue with the ArcMap document where the paths to default data were not saved as relative paths.  This caused the default data in the document to not be found by ArcGIS.
- Introduced some more memory-efficient processing for Biodiversity 3.0 Beta.  This fixes an out-of-memory issue encountered by some users when using very large raster datasets as inputs.

2.4.1 (2012-10-08)
------------------
- Fixed a compatibility issue with ArcGIS 9.3 where the ArcMap and ArcToolbox were unable to be opened by Arc 9.3.

2.4.0 (2012-10-05)
------------------
Changes in InVEST 2.4.0

General:

This is a major release which releases two additional beta versions of the
InVEST models in the InVEST 3.0 framework.  Additionally, this release
introduces start menu shortcuts for all available InVEST 3.0 beta models.
Existing InVEST 2.x models can still be found in the included Arc toolbox.

Existing InVEST models migrated to the 3.0 framework in this release
include:

- Biodiversity 3.0 Beta
    - Minor bug fixes and usability enhancements
    - Runtime decreased by a factor of 210
- Overlap Analysis 3.0 Beta
    - In most cases runtime decreased by at least a factor of 15
    - Minor bug fixes and usability enhancements
    - Split into two separate tools:
        * Overlap Analysis outputs rasters with individually-weighted pixels
        * Overlap Analysis: Management Zones produces a shapefile output.
    - Updated table format for input activity CSVs
    - Removed the "grid the seascape" step

Updates to ArcGIS models:

- Coastal vulnerability
    - Removed the "structures" option
    - Minor bug fixes and usability enhancements
- Coastal protection (erosion protection)
    - Incorporated economic valuation option
    - Minor bug fixes and usability enhancements

Additionally there are a handful of minor fixes and feature
enhancements:

- InVEST 3.0 Beta standalones (identified by a new InVEST icon) may be run
  from the Start Menu (on windows navigate to
  Start Menu -> All Programs -> InVEST 2.4.0
- Bug fixes for the calculation of raster statistics.
- InVEST 3.0 wave energy no longer requires an AOI for global runs, but
  encounters memory issues on machines with less than 4GB of RAM.  This
  is a known issue that will be fixed in a minor release.
- Minor fixes to several chapters in the user's guide.
- Minor bug fix to the 3.0 Carbon model: harvest maps are no longer required
  inputs.
- Other minor bug fixes and runtime performance tweaks in the 3.0 framework.
- Improved installer allows users to remove InVEST from the Windows Add/Remove
  programs menu.
- Fixed a visualization bug with wave energy where output rasters did not have the min/max/stdev calculations on them.  This made the default visualization in arc be a gray blob.

2.3.0 (2012-08-02)
------------------
Changes in InVEST 2.3.0

General:

This is a major release which releases several beta versions of the
InVEST models in the InVEST 3.0 framework.  These models run as
standalones, but a GIS platform is needed to edit and view the data
inputs and outputs.  Until InVEST 3.0 is released the original ArcGIS
based versions of these tools will remain the release.

Existing InVEST models migrated to the 3.0 framework in this release
include:

- Reservoir Hydropower Production 3.0 beta
    - Minor bug fixes.
- Finfish Aquaculture
    - Minor bug fixes and usability enhancements.
- Wave Energy 3.0 beta
    - Runtimes for non-global runs decreased by a factor of 7
    - Minor bugs in interpolation that exist in the 2.x model is fixed in
      3.0 beta.
- Crop Pollination 3.0 beta
    - Runtimes decreased by a factor of over 10,000

This release also includes the new models which only exist in the 3.0
framework:

- Marine Water Quality 3.0 alpha with a preliminary  user's guide.

InVEST models in the 3.0 framework from previous releases that now
have a standalone executable include:

- Managed Timber Production Model
- Carbon Storage and Sequestration

Additionally there are a handful of other minor fixes and feature
enhancements since the previous release:

- Minor bug fix to 2.x sedimentation model that now correctly
  calculates slope exponentials.
- Minor fixes to several chapters in the user's guide.
- The 3.0 version of the Carbon model now can value the price of carbon
  in metric tons of C or CO2.
- Other minor bug fixes and runtime performance tweaks in the 3.0 framework.

2.2.2 (2012-03-03)
------------------
Changes in InVEST 2.2.2

General:

This is a minor release which fixes the following defects:

-Fixed an issue with sediment retention model where large watersheds
 allowed loading per cell was incorrectly rounded to integer values.

-Fixed bug where changing the threshold didn't affect the retention output
 because function was incorrectly rounded to integer values.

-Added total water yield in meters cubed to to output table by watershed.

-Fixed bug where smaller than default (2000) resolutions threw an error about
 not being able to find the field in "unitynew".  With non-default resolution,
 "unitynew" was created without an attribute table, so one was created by
 force.

-Removed mention of beta state and ecoinformatics from header of software
 license.

-Modified overlap analysis toolbox so it reports an error directly in the
 toolbox if the workspace name is too long.

2.2.1 (2012-01-26)
------------------
Changes in InVEST 2.2.1

General:

This is a minor release which fixes the following defects:

-A variety of miscellaneous bugs were fixed that were causing crashes of the Coastal Protection model in Arc 9.3.
-Fixed an issue in the Pollination model that was looking for an InVEST1005 directory.
-The InVEST "models only" release had an entry for the InVEST 3.0 Beta tools, but was missing the underlying runtime.  This has been added to the models only 2.2.1 release at the cost of a larger installer.
-The default InVEST ArcMap document wouldn't open in ArcGIS 9.3.  It can now be opened by Arc 9.3 and above.
-Minor updates to the Coastal Protection user's guide.

2.2.0 (2011-12-22)
------------------
In this release we include updates to the habitat risk assessment
model, updates to Coastal Vulnerability Tier 0 (previously named
Coastal Protection), and a new tier 1 Coastal Vulnerability tool.
Additionally, we are releasing a beta version of our 3.0 platform that
includes the terrestrial timber and carbon models.

See the "Marine Models" and "InVEST 3.0 Beta" sections below for more details.

**Marine Models**

1. Marine Python Extension Check

   This tool has been updated to include extension requirements for the new
   Coastal Protection T1 model.  It also reflects changes to the Habitat Risk
   Assessment and Coastal Protection T0 models, as they no longer require the
   PythonWin extension.

2. Habitat Risk Assessment (HRA)

   This model has been updated and is now part of three-step toolset.  The
   first step is a new Ratings Survey Tool which eliminates the need for
   Microsoft Excel when users are providing habitat-stressor ratings.  This
   Survey Tool now allows users to up- and down-weight the importance of
   various criteria.  For step 2, a copy of the Grid the Seascape tool has been
   placed in the HRA toolset.  In the last step, users will run the HRA model
   which includes the following updates:

   - New habitat outputs classifying risk as low, medium, and high
   - Model run status updates (% complete) in the message window
   - Improved habitat risk plots embedded in the output HTML

3. Coastal Protection

   This module is now split into sub-models, each with two parts.  The first
   sub-model is Coastal Vulnerability (Tier 0) and the new addition is Coastal
   Protection (Tier 1).

   Coastal Vulnerability (T0)
   Step 1) Fetch Calculator - there are no updates to this tool.
   Step 2) Vulnerability Index

   - Wave Exposure: In this version of the model, we define wave exposure for
     sites facing the open ocean as the maximum of the weighted average of
     wave's power coming from the ocean or generated by local winds.  We
     weight wave power coming from each of the 16 equiangular sector by the
     percent of time that waves occur in that sector, and based on whether or
     not fetch in that sector exceeds 20km.  For sites that are sheltered, wave
     exposure is the average of wave power generated by the local storm winds
     weighted by the percent occurrence of those winds in each sector.  This
     new method takes into account the seasonality of wind and wave patterns
     (storm waves generally come from a preferential direction), and helps
     identify regions that are not exposed to powerful waves although they are
     open to the ocean (e.g. the leeside of islands).

   - Natural Habitats: The ranking is now computed using the rank of all
     natural habitats present in front of a segment, and we weight the lowest
     ranking habitat 50% more than all other habitats.  Also, rankings and
     protective distance information are to be provided by CSV file instead of
     Excel.  With this new method, shoreline segments that have more habitats
     than others will have a lower risk of inundation and/or erosion during
     storms.

   - Structures: The model has been updated to now incorporate the presence of
     structures by decreasing the ranking of shoreline segments that adjoin
     structures.

   Coastal Protection (T1) - This is a new model which plots the amount of
   sandy beach erosion or consolidated bed scour that backshore regions
   experience in the presence or absence of natural habitats.  It is composed
   of two steps: a Profile Generator and Nearshore Waves and Erosion.  It is
   recommended to run the Profile Generator before the Nearshore Waves and
   Erosion model.

   Step 1) Profile Generator:  This tool helps the user generate a 1-dimensional
   bathymetric and topographic profile perpendicular to the shoreline at the
   user-defined location.  This model provides plenty of guidance for building
   backshore profiles for beaches, marshes and mangroves.  It will help users
   modify bathymetry profiles that they already have, or can generate profiles
   for sandy beaches if the user has not bathymetric data.  Also, the model
   estimates and maps the location of natural habitats present in front of the
   region of interest.  Finally, it provides sample wave and wind data that
   can be later used in the Nearshore Waves and Erosion model, based on
   computed fetch values and default Wave Watch III data.

   Step 2) Nearshore Waves and Erosion: This model estimates profiles of beach
   erosion or values of rates of consolidated bed scour at a site as a function
   of the type of habitats present in the area of interest.  The model takes
   into account the protective effects of vegetation, coral and oyster reefs,
   and sand dunes.  It also shows the difference of protection provided when
   those habitats are present, degraded, or gone.

4. Aesthetic Quality

   This model no longer requires users to provide a projection for Overlap
   Analysis.  Instead, it uses the projection from the user-specified Area of
   Interest (AOI) polygon.  Additionally, the population estimates for this
   model have been fixed.

**InVEST 3.0 Beta**

The 2.2.0 release includes a preliminary version of our InVEST 3.0 beta
platform.  It is included as a toolset named "InVEST 3.0 Beta" in the
InVEST220.tbx.  It is currently only supported with ArcGIS 10.  To launch
an InVEST 3.0 beta tool, double click on the desired tool in the InVEST 3.0
toolset then click "Ok" on the Arc toolbox screen that opens. The InVEST 3.0
tool panel has inputs very similar to the InVEST 2.2.0 versions of the tools
with the following modifications:

InVEST 3.0 Carbon:
  * Fixes a minor bug in the 2.2 version that ignored floating point values
    in carbon pool inputs.
  * Separation of carbon model into a biophysical and valuation model.
  * Calculates carbon storage and sequestration at the minimum resolution of
    the input maps.
  * Runtime efficiency improved by an order of magnitude.
  * User interface streamlined including dynamic activation of inputs based
    on user preference, direct link to documentation, and recall of inputs
    based on user's previous run.

InVEST 3.0 Timber:
  * User interface streamlined including dynamic activation of inputs based
    on user preference, direct link to documentation, and recall of inputs
    based on user's previous run.


2.1.1 (2011-10-17)
------------------
Changes in InVEST 2.1.1

General:

This is a minor release which fixes the following defects:

-A truncation error was fixed on nutrient retention and sedimentation model that involved division by the number of cells in a watershed.  Now correctly calculates floating point division.
-Minor typos were fixed across the user's guide.

2.1 Beta (2011-05-11)
---------------------
Updates to InVEST Beta

InVEST 2.1 . Beta

Changes in InVEST 2.1

General:

1.	InVEST versioning
We have altered our versioning scheme.  Integer changes will reflect major changes (e.g. the addition of marine models warranted moving from 1.x to 2.0).  An increment in the digit after the primary decimal indicates major new features (e.g the addition of a new model) or major revisions.  For example, this release is numbered InVEST 2.1 because two new models are included).  We will add another decimal to reflect minor feature revisions or bug fixes.  For example, InVEST 2.1.1 will likely be out soon as we are continually working to improve our tool.
2.	HTML guide
With this release, we have migrated the entire InVEST users. guide to an HTML format.  The HTML version will output a pdf version for use off-line, printing, etc.


**MARINE MODELS**

1.Marine Python Extension Check

-This tool has been updated to allow users to select the marine models they intend to run.  Based on this selection, it will provide a summary of which Python and ArcGIS extensions are necessary and if the Python extensions have been successfully installed on the user.s machine.

2.Grid the Seascape (GS)

-This tool has been created to allow marine model users to generate an seascape analysis grid within a specified area of interest (AOI).

-It only requires an AOI and cell size (in meters) as inputs, and produces a polygon grid which can be used as inputs for the Habitat Risk Assessment and Overlap Analysis models.

3. Coastal Protection

- This is now a two-part model for assessing Coastal Vulnerability.  The first part is a tool for calculating fetch and the second maps the value of a Vulnerability Index, which differentiates areas with relatively high or low exposure to erosion and inundation during storms.

- The model has been updated to now incorporate coastal relief and the protective influence of up to eight natural habitat input layers.

- A global Wave Watch 3 dataset is also provided to allow users to quickly generate rankings for wind and wave exposure worldwide.

4. Habitat Risk Assessment (HRA)

This new model allows users to assess the risk posed to coastal and marine habitats by human activities and the potential consequences of exposure for the delivery of ecosystem services and biodiversity.  The HRA model is suited to screening the risk of current and future human activities in order to prioritize management strategies that best mitigate risk.

5. Overlap Analysis

This new model maps current human uses in and around the seascape and summarizes the relative importance of various regions for particular activities.  The model was designed to produce maps that can be used to identify marine and coastal areas that are most important for human use, in particular recreation and fisheries, but also other activities.

**FRESHWATER MODELS**

All Freshwater models now support ArcMap 10.


Sample data:

1. Bug fix for error in Water_Tables.mdb Biophysical table where many field values were shifted over one column relative to the correct field name.

2. Bug fix for incorrect units in erosivity layer.


Hydropower:

1.In Water Yield, new output tables have been added containing mean biophysical outputs (precipitation, actual and potential evapotranspiration, water yield)  for each watershed and sub-watershed.


Water Purification:

1. The Water Purification Threshold table now allows users to specify separate thresholds for nitrogen and phosphorus.   Field names thresh_n and thresh_p replace the old ann_load.

2. The Nutrient Retention output tables nutrient_watershed.dbf and nutrient_subwatershed.dbf now include a column for nutrient retention per watershed/sub-watershed.

3. In Nutrient Retention, some output file names have changed.

4. The user's guide has been updated to explain more accurately the inclusion of thresholds in the biophysical service estimates.


Sedimentation:

1. The Soil Loss output tables sediment_watershed.dbf and sediment_subwatershed.dbf now include a column for sediment retention per watershed/sub-watershed.

2. In Soil Loss, some output file names have changed.

3. The default input value for Slope Threshold is now 75.

4. The user's guide has been updated to explain more accurately the inclusion of thresholds in the biophysical service estimates.

5. Valuation: Bug fix where the present value was not being applied correctly.





2.0 Beta (2011-02-14)
---------------------
Changes in InVEST 2.0

InVEST 1.005 is a minor release with the following modification:

1. Aesthetic Quality

    This new model allows users to determine the locations from which new nearshore or offshore features can be seen.  It generates viewshed maps that can be used to identify the visual footprint of new offshore development.


2. Coastal Vulnerability

    This new model produces maps of coastal human populations and a coastal exposure to erosion and inundation index map.  These outputs can be used to understand the relative contributions of different variables to coastal exposure and to highlight the protective services offered by natural habitats.


3. Aquaculture

    This new model is used to evaluate how human activities (e.g., addition or removal of farms, changes in harvest management practices) and climate change (e.g., change in sea surface temperature) may affect the production and economic value of aquacultured Atlantic salmon.


4. Wave Energy

    This new model provides spatially explicit information, showing potential areas for siting Wave Energy conversion (WEC) facilities with the greatest energy production and value.  This site- and device-specific information for the WEC facilities can then be used to identify and quantify potential trade-offs that may arise when siting WEC facilities.


5. Avoided Reservoir Sedimentation

    - The name of this model has been changed to the Sediment Retention model.

    - We have added a water quality valuation model for sediment retention. The user now has the option to select avoided dredge cost analysis, avoided water treatment cost analysis or both.  The water quality valuation approach is the same as that used in the Water Purification: Nutrient Retention model.

    - The threshold information for allowed sediment loads (TMDL, dead volume, etc.) are now input in a stand alone table instead of being included in the valuation table. This adjusts the biophysical service output for any social allowance of pollution. Previously, the adjustment was only done in the valuation model.

    - The watersheds and sub-watershed layers are now input as shapefiles instead of rasters.

    - Final outputs are now aggregated to the sub-basin scale. The user must input a sub-basin shapefile. We provide the Hydro 1K dataset as a starting option. See users guide for changes to many file output names.

    - Users are strongly advised not to interpret pixel-scale outputs for hydrological understanding or decision-making of any kind. Pixel outputs should only be used for calibration/validation or model checking.


6. Hydropower Production

    - The watersheds and sub-watershed layers are now input as shapefiles instead of rasters.

    - Final outputs are now aggregated to the sub-basin scale. The user must input a sub-basin shapefile. We provide the Hydro 1K dataset as a starting option. See users guide for changes to many file output names.

    - Users are strongly advised not to interpret pixel-scale outputs for hydrological understanding or decision-making of any kind. Pixel outputs should only be used for calibration/validation or model checking.

    - The calibration constant for each watershed is now input in a stand-alone table instead of being included in the valuation table. This makes running the water scarcity model simpler.


7. Water Purification: Nutrient Retention

    - The threshold information for allowed pollutant levels (TMDL, etc.) are now input in a stand alone table instead of being included in the valuation table. This adjusts the biophysical service output for any social allowance of pollution. Previously, the adjustment was only done in the valuation model.

    - The watersheds and sub-watershed layers are now input as shapefiles instead of rasters.

    - Final outputs are now aggregated to the sub-basin scale. The user must input a sub-basin shapefile. We provide the Hydro 1K dataset as a starting option. See users guide for changes to many file output names.

    - Users are strongly advised not to interpret pixel-scale outputs for hydrological understanding or decision-making of any kind. Pixel outputs should only be used for calibration/validation or model checking.


8. Carbon Storage and Sequestration

    The model now outputs an aggregate sum of the carbon storage.


9. Habitat Quality and Rarity

    This model had an error while running ReclassByACII if the land cover codes were not sorted alphabetically.  This has now been corrected and it sorts the reclass file before running the reclassification

    The model now outputs an aggregate sum of the habitat quality.

10. Pollination

    In this version, the pollination model accepts an additional parameter which indicated the proportion of a crops yield that is attributed to wild pollinators.<|MERGE_RESOLUTION|>--- conflicted
+++ resolved
@@ -37,11 +37,9 @@
 Unreleased Changes
 ------------------
 * General:
-<<<<<<< HEAD
     * Improving our binary build by including a data file needed for the
       ``charset-normalizer`` python package.  This eliminates a warning that
       was printed to stdout on Windows.
-=======
     * The Annual Water Yield model name is now standardized throughout InVEST. 
       This model has been known in different contexts as Hydropower, Hydropower 
       Water Yield, or Annual Water Yield. This name was chosen to emphasize 
@@ -51,7 +49,6 @@
       module, formerly ``natcap.invest.hydropower.hydropower_water_yield`, is 
       now ``natcap.invest.annual_water_yield``.
     * Minor changes to some other models' display names.
->>>>>>> 01968369
     * Update and expand on the instructions in the API docs for installing
       the ``natcap.invest`` package.
 * Seasonal Water Yield
