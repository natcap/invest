.. :changelog:

Unreleased Changes
------------------
* Fixed a bug in Coastal Vulnerability model's task graph that sometimes 
  caused an early task to re-execute when it should be deemed pre-calculated.
* Fixed a bug in the pollination model that would cause outputs to be all 0
  rasters if all the ``relative_abundance`` fields in the guild table were
  integers.
* Fixed a file cache flushing issue observed on Debian in
  ``utils.exponential_decay_kernel_raster`` that would cause an exponential
  kernel raster to contain random values rather than expected value.
<<<<<<< HEAD
* Added a new InVEST model: Urban Flood Risk Mitigation.
=======
* Fixed an issue in the SDR model that would cause an unhandled exception
  if either the erosivity or erodibility raster had an undefined nodata value.
>>>>>>> f57c82e4

3.7.0 (2019-05-09)
------------------
* Refactoring Coastal Vulnerability (CV) model. CV now uses TaskGraph and
  Pygeoprocessing >=1.6.1. The model is now largely vector-based instead of
  raster-based. Fewer input datasets are required for the same functionality.
  Runtime in sycnhronous mode is similar to previous versions, but runtime can
  be reduced with multiprocessing. CV also supports avoided recomputation for
  successive runs in the same workspace, even if a different file suffix is used.
  Output vector files are in CSV and geopackage formats.
* Model User Interface 'Report an Issue' link points to our new
  community.naturalcapitalproject.org
* Correcting an issue with the Coastal Blue Carbon preprocessor where
  using misaligned landcover rasters would cause an exception to be raised.
* Correcting an issue with RouteDEM where runs of the tool with Flow Direction
  enabled would cause the tool to crash if ``n_workers > 0``.
* Correcting an issue with Habitat Quality's error checking where nodata values
  in landcover rasters were not being taken into account.
* Valuation is now an optional component of the InVEST Scenic Quality model.
* Fixing a bug in the percentiles algorithm used by Scenic Quality that
  would result in incorrect visual quality outputs.
* Carbon Model and Crop Production models no longer crash if user-input
  rasters do not have a nodata value defined. In this case these models
  treat all pixel values as valid data.
* Adding bitbucket pipelines and AppVeyor build configurations.
* Refactoring Recreation Model client to use taskgraph and the latest
  pygeoprocessing. Avoided re-computation from taskgraph means that
  successive model runs with the same AOI and gridding option can re-use PUD
  results and avoid server communication entirely. Successive runs with the
  same predictor data will re-use intermediate geoprocessing results.
  Multiprocessing offered by taskgraph means server-side PUD calculations
  and client-side predictor data processing can happen in parallel. Some
  output filenames have changed.
* Upgrading to SDR to use new PyGeoprocessing multiflow routing, DEM pit
  filling, contiguous stream extraction, and TaskGraph integration. This
  also includes a new TaskGraph feature that avoids recomputation by copying
  results from previous runs so long as the expected result would be
  identical. To use this feature, users must execute successive runs of SDR
  in the same workspace but use a different file suffix. This is useful when
  users need to do a parameter study or run scenarios with otherwise minor
  changes to inputs.
* Refactoring Habitat Risk Assessment (HRA) Model to use TaskGraph >= 0.8.2 and
  Pygeoprocessing >= 1.6.1. The HRA Proprocessor is removed and its previous
  functionality was simplified and merged into the HRA model itself.
  The model will no longer generate HTML plots and tables.
* Adding a software update notification button, dialog, and a link to the
  download page on the User Interface when a new InVEST version is available.
* Migrating the subversion sample and test data repositories to Git LFS
  repositories on BitBucket. Update the repository URL and fetch commands on
  Makefile accordingly.
* Fixing a bug in Habitat Quality UI where the absence of the required
  half_saturation_constant variable did not raise an exception.
* Adding encoding='utf-8-sig' to pandas.read_csv() to support
  utils.build_lookup_from_csv() to read CSV files encoded with UTF-8 BOM
  (byte-order mark) properly.

3.6.0 (2019-01-30)
------------------
* Correcting an issue with the InVEST Carbon Storage and Sequestration model
  where filepaths containing non-ASCII characters would cause the model's
  report generation to crash.  The output report is now a UTF-8 document.
* Refactoring RouteDEM to use taskgraph and the latest pygeoprocessing
  (``>=1.5.0``).  RouteDEM now fills hydrological sinks and users have the
  option to use either of the D8 or Multiple Flow Direction (MFD) routing
  algorithms.
* Adding a new input to the InVEST Settings window to allow users to customize
  the value that should be used for the ``n_workers`` parameter in
  taskgraph-enabled models.  This change involves removing the "Number of
  Parallel Workers" input from the model inputs pane for some models in
  favor of this new location.  The default value for this setting is ``-1``,
  indicating synchronous (non-threaded, non-multiprocessing) execution of
  tasks.
* Removing Scenario Generator: Rule-based model.
* Fixing a bug in Hydropower model where watershed aggregations would be incorrect
  if a watershed is partially covering nodata raster values. Nodata values are now
  ignored in zonal statistics. Numerical results change very slightly in the
  case where a watershed only includes a few nodata pixels.
* Adding TaskGraph functionality to GLOBIO model.
* Adding some TaskGraph functionality to Scenario Generator: Proximity.
* Fixing an issue with the InVEST Fisheries model that would prevent the model
  from batch-processing a directory of population tables.  The model will now
  process these files as expected.
* Reimplementing Crop Production models using taskgraph.
* Fixing an issue with Crop Production Regression's result_table.csv where the
  'production_modeled' and '<nutrient>_modeled' values calculated for each crop
  were done so using the same crop raster (e.g. wheat, soybean, and barley values
  were all based on soybean data).
* Hydropower subwatershed results now include all the same metrics as the
  watershed results, with the exception of economic valuation metrics.
* Reimplementing the Hydropower model using taskgraph.
* Reimplementing the Carbon model using taskgraph.
* Fixing an issue with Coastal Blue Carbon validation to allow column names to
  ignore case.
* Updating core carbon forest edge regression data coefficient to drop
  impossible negative coefficients.
* Fixing an issue with the Scenario Generator: Proximity model that would
  raise an exception if no AOI were passed in even though the AOI is optional.
* Removing Overlap Analysis and Overlap Analysis: Management Zones.
* Removing Habitat Suitability.
* Added comprehensive error checking to hydropower model to test for the VERY
  common errors of missing biophysical, demand, and valuation coefficients in
  their respective tables.
* Fixing an issue with Hydropower Water Yield ("Annual Water Yield") where
  valuation would never be triggered when running the model through the User
  Interface. And a related issue where the model would crash if a valuation table
  was provided but a demand table was not. The UI no longer validates that config.
* Fixing an issue with how logging is captured when a model is run through the
  InVEST User Interface.  Now, logging from any thread started by the executor
  thread will be written to the log file, which we expect to aid in debugging.
* Fixing an issue with Scenic Quality where viewpoints outside of the AOI
  were not being properly excluded.  Viewpoints are now excluded correctly.
* The crop production model has been refactored to drop the "aggregate ID"
  concept when summarizing results across an aggregate polygon. The model now
  uses the polygon FIDs internally and externally when producing the result
  summary table.
* Correcting the rating instructions in the criteria rating instructions on how
  the data quality (DQ) and weight should be rated in the HRA Preprocessor.
  A DQ score of 1 should represent better data quality whereas the score of 3 is
  worse data quality. A weight score of 1 is more important, whereas that of 3
  is less important.
* Fixing a case where a zero discount rate and rate of change in the carbon
  model would cause a divide by zero error.

3.5.0 (2018-08-14)
------------------
* Bumped pygeoprocessing requirement to ``pygeoprocessing>=1.2.3``.
* Bumped taskgraph requirement to ``taskgraph>=0.6.1``.
* Reimplemented the InVEST Scenic Quality model.  This new version removes the
  'population' and 'overlap' postprocessing steps, updates the available
  valuation functions and greatly improves the runtime and memory-efficiency of
  the model.  See the InVEST User's Guide chapter for more information.
* Updated Recreation server's database to include metadata from photos taken
  from 2005-2017 (previous range was 2005-2014). The new range is reflected
  in the UI.
* Fixed an issue with the InVEST binary build where binaries on Windows would
  crash with an error saying Python27.dll could not be loaded.
* Fixed an issue in the Rule-Based Scenario Generator UI where vector column
  names from override and constraint layers were not being loaded.  This bug
  caused the field 'UNKNOWN' to be passed to the model, causing an error.
* Fixed an issue with the InVEST UI (all models), where attempting to
  drag-and-drop a directory onto a model input would cause the application to
  crash.
* Coastal Vulnerability UI now specifies a number of reasonable defaults for
  some numeric inputs.
* Fixed an issue with the Fisheries UI where alpha and beta parameter inputs
  were incorrectly disabled for the Ricker recruitment function.
* InVEST now uses a Makefile to automate the build processes.  GNU Make is
  required to use the Makefile.  See ``README.rst`` for instructions on
  building InVEST.  This replaces the old ``pavement.py`` build entrypoint,
  which has been removed.
* Fixed an issue with the InVEST UI (all models), where attempting to
  drag-and-drop a directory onto a model input would cause the application to
  crash.
* Fixed an issue with Forest Carbon Edge Effect where the UI layer was always
  causing the model to run with only the aboveground carbon pool
* Added functionality to the InVEST UI so that ``Dropdown`` inputs can now map
  dropdown values to different output values.
* Fixed an issue in the Crop Production Percentile model that would treat the
  optional AOI vector field as a filename and crash on a run if it were empty.
* Fixing an issue in the Pollination Model that would cause occasional crashes
  due to a missing dependent task; it had previously been patched by setting
  taskgraph to operate in single thread mode. This restores multithreading
  in the pollination model.
* Fixed an issue in the water yield / hydropower model that would skip
  calculation of water demand tables when "water scarcity" was enabled.
* Fixed an issue in the model data of the crop production model where some
  crops were using incorrect climate bin rasters. Since the error was in the
  data and not the code, users will need to download the most recent version
  of InVEST's crop model data during the installation step to get the fix.

3.4.4 (2018-03-26)
------------------
* InVEST now requires GDAL 2.0.0 and has been tested up to GDAL 2.2.3. Any API users of InVEST will need to use GDAL version >= 2.0. When upgrading GDAL we noticed slight numerical differences in our test suite in both numerical raster differences, geometry transforms, and occasionally a single pixel difference when using `gdal.RasterizeLayer`. Each of these differences in the InVEST test suite is within a reasonable numerical tolerance and we have updated our regression test suite appropriately. Users comparing runs between previous versions of InVEST may also notice reasonable numerical differences between runs.
* Added a UI keyboard shortcut for showing documentation. On Mac OSX, this will be Command-?. On Windows, GNOME and KDE, this will be F1.
* Patching an issue in NDR that was using the nitrogen subsurface retention efficiency for both nitrogen and phosphorous.
* Fixed an issue with the Seasonal Water Yield model that incorrectly required a rain events table when the climate zone mode was in use.
* Fixed a broken link to local and online user documentation from the Seasonal Water Yield model from the model's user interface.

3.4.3 (2018-03-26)
------------------
* Fixed a critical issue in the carbon model UI that would incorrectly state the user needed a "REDD Priority Raster" when none was required.
* Fixed an issue in annual water yield model that required subwatersheds even though it is an optional field.
* Fixed an issue in wind energy UI that was incorrectly validating most of the inputs.

3.4.2 (2017-12-15)
------------------
* Fixed a cross-platform issue with the UI where logfiles could not be dropped onto UI windows.
* Model arguments loaded from logfiles are now cast to their correct literal value.  This addresses an issue where some models containing boolean inputs could not have their parameters loaded from logfiles.
* Fixed an issue where the Pollination Model's UI required a farm polygon. It should have been optional and now it is.
* Fixing an issue with the documentation and forums links on the InVEST model windows.  The links now correctly link to the documentation page or forums as needed.
* Fixing an issue with the ``FileSystemRunDialog`` where pressing the 'X' button in the corner of the window would close the window, but not reset its state.  The window's state is now reset whenever the window is closed (and the window cannot be closed when the model is running)

3.4.1 (2017-12-11)
------------------
* In the Coastal Blue Carbon model, the ``interest_rate`` parameter has been renamed to ``inflation_rate``.
* Fixed issues with sample parameter sets for InVEST Habitat Quality, Habitat Risk Assessment, Coastal Blue Carbon, and Coastal Blue Carbon Preprocessors.  All sample parameter sets now have the correct paths to the model's input files, and correctly note the name of the model that they apply to.
* Added better error checking to the SDR model for missing `ws_id` and invalid `ws_id` values such as `None` or some non-integer value. Also added tests for the `SDR` validation module.

3.4.0 (2017-12-03)
------------------
* Fixed an issue with most InVEST models where the suffix was not being reflected in the output filenames.  This was due to a bug in the InVEST UI, where the suffix args key was assumed to be ``'suffix'``.  Instances of ``InVESTModel`` now accept a keyword argument to defined the suffix args key.
* Fixed an issue/bug in Seasonal Water Yield that would occur when a user provided a datastack that had nodata values overlapping with valid DEM locations. Previously this would generate an NaN for various biophysical values at that pixel and cascade it downslope. Now any question of nodata on a valid DEM pixel is treated as "0". This will make serious visual artifacts on the output, but should help users pinpoint the source of bad data rather than crash.
* Refactored all but routing components of SDR to use PyGeoprocessing 0.5.0 and laid a consistent raster floating point type of 'float32'. This will cause numerically insignificant differences between older versions of SDR and this one. But differences are well within the tolerance of the overall error of the model and expected error rate of data. Advantages are smaller disk footprint per run, cleaner and more maintainable design, and a slight performance increase.
* Bug fixed in SDR that would align the output raster stack to match with the landcover pixel stack even though the rest of the rasters are scaled and clipped to the DEM.
* When loading parameters from a datastack, parameter set or logfile, the UI will check that the model that created the file being loaded matches the name of the model that is currently running.  If there is a mismatch, a dialog is presented for the user to confirm or cancel the loading of parameters. Logfiles from IUI (which do not have clearly-recorded modelname or InVEST version information) can still have their arguments parsed, but the resulting model name and InVEST version will be set to ``"UNKNOWN"``.
* Data Stack files (``*.invest.json``, ``*.invest.tar.gz``) can now be dragged and dropped on an InVEST model window, which will prompt the UI to load that parameter set.
* Spatial inputs to Coastal Blue Carbon are now aligned as part of the model. This resolves a longstanding issue with the model where inputs would need to perfectly overlap (even down to pixel indices), or else the model would yield strange results.
* The InVEST UI now contains a submenu for opening a recently-opened datastack.  This submenu is automatically populated with the 10 most recently-opened datastacks for the current model.
* Removed vendored ``natcap.invest.dbfpy`` subpackage.
* Removed deprecated ``natcap.invest.fileio`` module.
* Removed ``natcap.invest.iui`` UI subpackage in favor of a new UI framework found at ``natcap.invest.ui``. This new UI features a greatly improved API, good test coverage, support for Qt4 and Qt5, and includes updates to all InVEST models to support validation of model arguments from a python script, independent of the UI.
* Updated core model of seasonal water yield to allow for negative `L_avail`.
* Updated RouteDEM to allow for file suffixes, finer control over what DEM routing algorithms to run, and removal of the multiple stepped stream threshold classification.
* Redesign/refactor of pollination model. Long term bugs in the model are resolved, managed pollinators added, and many simplifications to the end user's experience.  The updated user's guide chapter is available here: http://data.naturalcapitalproject.org/nightly-build/invest-users-guide/html/croppollination.html
* Scenario Generator - Rule Based now has an optional input to define a seed.
  This input is used to seed the random shuffling of parcels that have equal
  priorities.
* InVEST on mac is now distributed as a single application bundle, allowing InVEST to run as expected on mac OSX Sierra.  Individual models are selected and launched from a new launcher window.
* The InVEST CLI now has a GUI model launcher:  ``$ invest launcher``
* Updated the Coastal Blue Carbon model to improve handling of blank lines in input CSV tables and improve memory efficiency of the current implementation.
* Improved the readability of a cryptic error message in Coastal Vulnerability that is normally raised when the depth threshold is too high or the exposure proportion is too low to detect any shoreline segments.
* Adding InVEST HTML documentation to the Mac disk image distribution.
* Upgrading dependency of PyGeoprocessing to 0.3.3.  This fixes a memory leak associated with any model that aggregates rasters over complicated overlapping polygons.
* Adding sample data to Blue Carbon model that were missing.
* Deprecating the InVEST Marine Water Quality model.  This also removes InVEST's dependancy on the pyamg package which has been removed from REQUIREMENTS.TXT.
* Deprecating the ArcGIS-based Coastal Protection model and ArcGIS-based data-preprocessing scripts.  The toolbox and scripts may still be found at https://bitbucket.org/natcap/invest.arcgis.
* Fixing an issue in the carbon edge effect model that caused output values in the shapefile to be rounded to the nearest integer.
* Fixing issue in SDR model that would occasionally cause users to see errors about field widths in the output shapefile generation.
* Updated the erodibility sample raster that ships with InVEST for the SDR model.  The old version was in US units, in this version we convert to SI units as the model requires, and clipped the raster to the extents of the other stack to save disk space.

3.3.3 (2017-02-06)
------------------
* Fixed an issue in the UI where the carbon model wouldn't accept negative numbers in the price increase of carbon.
* RouteDEM no longer produces a "tiled_dem.tif" file since that functionality is being deprecated in PyGeoprocessing.
* Fixing an issue in SDR where the optional drainage layer would not be used in most of the SDR biophysical calculations.
* Refactoring so water yield pixels with Kc and et0 equal to be 0 now yields a 0.0 value of water yield on that pixel rather than nodata.
* Light optimization refactor of wind energy model that improves runtimes in some cases by a factor of 2-3.
* Performance optimizations to HRA that improve runtimes by approximately 30%.
* Fixed a broken UI link to Seasonal Water Yield's user's guide.
* Fixed an issue with DelineateIT that caused ArcGIS users to see both the watershed and inverse watershed polygons when viewing the output of the tool.
* Upgrading dependency to PyGeoprocessing 0.3.2.
* Fixed an issue with SDR that caused the LS factor to be an order of magnitue too high in areas where the slope was greater than 9%.  In our sample case this caused sediment export estimates to be about 6% too high, but in cases where analyses are run over steep slopes the error would have been greater.
* ``paver check`` now warns if the ``PYTHONHOME`` environment variable is set.
* API docs now correctly reflect installation steps needed for python development headers on linux.
* Fixed a side effect in the InVEST user interface that would cause ``tempfile.tempdir`` to be set and then not be reset after a model run is finished.
* The InVEST user interface will now record GDAL/OGR log messages in the log messages window and in the logfile written to the workspace.
* Updated branding and usability of the InVEST installer for Windows, and the Mac Disk Image (.dmg).


3.3.2 (2016-10-17)
------------------
* Partial test coverage for HRA model.
* Full test coverage for Overlap Analysis model.
* Full test coverage for Finfish Aquaculture.
* Full test coverage for DelineateIT.
* Full test coverage for RouteDEM.
* Fixed an issue in Habitat Quality where an error in the sample table or malformed threat raster names would display a confusing message to the user.
* Full test coverage for scenario generator proximity model.
* Patching an issue in seasonal water yield that causes an int overflow error if the user provides a floating point landcover map and the nodata value is outside of the range of an int64.
* Full test coverage for the fisheries model.
* Patched an issue that would cause the Seasonal Water Edge model to crash when the curve number was 100.
* Patching a critical issue with forest carbon edge that would give incorrect results for edge distance effects.
* Patching a minor issue with forest carbon edge that would cause the model to crash if only one  interpolation point were selected.
* Full test coverage for pollination model.
* Removed "farms aggregation" functionality from the InVEST pollination model.
* Full test coverage for the marine water quality model.
* Full test coverage for GLOBIO model.
* Full test coverage for carbon forest edge model.
* Upgraded SciPy dependancy to 0.16.1.
* Patched bug in NDR that would cause a phosphorus density to be reported per pixel rather than total amount of phosporous in a pixel.
* Corrected an issue with the uses of buffers in the euclidean risk function of Habitat Risk Assessment.  (issue #3564)
* Complete code coverage tests for Habitat Quality model.
* Corrected an issue with the ``Fisheries_Inputs.csv`` sample table used by Overlap Analysis.  (issue #3548)
* Major modifications to Terrestrial Carbon model to include removing the harvested wood product pool, uncertainty analysis, and updated efficient raster calculations for performance.
* Fixed an issue in GLOBIO that would cause model runs to crash if the AOI marked as optional was not present.
* Removed the deprecated and incomplete Nearshore Wave and Erosion model (``natcap.invest.nearshore_wave_and_erosion``).
* Removed the deprecated Timber model (``natcap.invest.timber``).
* Fixed an issue where seasonal water yield would raise a divide by zero error if a watershed polygon didn't cover a valid data region.  Now sets aggregation quantity to zero and reports a warning in the log.
* ``natcap.invest.utils.build_file_registry`` now raises a ``ValueError`` if a path is not a string or list of strings.
* Fixed issues in NDR that would indicate invalid values were being processed during runtimes by skipping the invalid calculations in the first place rather than calculating them and discarding after the fact.
* Complete code coverage tests for NDR model.
* Minor (~10% speedup) performance improvements to NDR.
* Added functionality to recreation model so that the `monthly_table.csv` file now receives a file suffix if one is provided by the user.
* Fixed an issue in SDR where the m exponent was calculated incorrectly in many situations resulting in an error of about 1% in total export.
* Fixed an issue in SDR that reported runtime overflow errors during normal processing even though the model completed without other errors.

3.3.1 (2016-06-13)
------------------
* Refactored API documentation for readability, organization by relevant topics, and to allow docs to build on `invest.readthedocs.io <http://invest.readthedocs.io>`_,
* Installation of ``natcap.invest`` now requires ``natcap.versioner``.  If this is not available on the system at runtime, setuptools will make it available at runtime.
* InVEST Windows installer now includes HISTORY.rst as the changelog instead of the old ``InVEST_Updates_<version>`` files.
* Habitat suitability model is generalized and released as an API only accessible model.  It can be found at ``natcap.invest.habitat_suitability.execute``.  This model replaces the oyster habitat suitability model.
    * The refactor of this model requires an upgrade to ``numpy >= 1.11.0``.
* Fixed a crash in the InVEST CLI where calling ``invest`` without a parameter would raise an exception on linux-based systems.  (Issue `#3528 <https://bitbucket.org/natcap/invest/issues/3515>`_)
* Patched an issue in Seasonal Water Yield model where a nodata value in the landcover map that was equal to ``MAX_INT`` would cause an overflow error/crash.
* InVEST NSIS installer will now optionally install the Microsoft Visual C++ 2008 redistributable on Windows 7 or earlier.  This addresses a known issue on Windows 7 systems when importing GDAL binaries (Issue `#3515 <https://bitbucket.org/natcap/invest/issues/3515>`_).  Users opting to install this redistributable agree to abide by the terms and conditions therein.
* Removed the deprecated subpackage ``natcap.invest.optimization``.
* Updated the InVEST license to legally define the Natural Capital Project.
* Corrected an issue in Coastal Vulnerability where an output shapefile was being recreated for each row, and where field values were not being stored correctly.
* Updated Scenario Generator model to add basic testing, file registry support, PEP8 and PEP257 compliance, and to fix several bugs.
* Updated Crop Production model to add a simplified UI, faster runtime, and more testing.

3.3.0 (2016-03-14)
------------------
* Refactored Wind Energy model to use a CSV input for wind data instead of a Binary file.
* Redesigned InVEST recreation model for a single input streamlined interface, advanced analytics, and refactored outputs.  While the model is still based on "photo user days" old model runs are not backward compatable with the new model or interface. See the Recreation Model user's guide chapter for details.
    * The refactor of this model requires an upgrade to ``GDAL >=1.11.0 <2.0`` and ``numpy >= 1.10.2``.
* Removed nutrient retention (water purification) model from InVEST suite and replaced it with the nutrient delivery ratio (NDR) model.  NDR has been available in development relseases, but has now officially been added to the set of Windows Start Menu models and the "under development" tag in its users guide has been removed.  See the InVEST user's guide for details between the differences and advantages of NDR over the old nutrient model.
* Modified NDR by adding a required "Runoff Proxy" raster to the inputs.  This allows the model to vary the relative intensity of nutrient runoff based on varying precipitation variability.
* Fixed a bug in the Area Change rule of the Rule-Based Scenario Generator, where units were being converted incorrectly. (Issue `#3472 <https://bitbucket.org/natcap/invest/issues/3472>`_) Thanks to Fosco Vesely for this fix.
* InVEST Seasonal Water Yield model released.
* InVEST Forest Carbon Edge Effect model released.
* InVEST Scenario Generator: Proximity Based model released and renamed the previous "Scenario Generator" to "Scenario Generator: Rule Based".
* Implemented a blockwise exponential decay kernel generation function, which is now used in the Pollination and Habitat Quality models.
* GLOBIO now uses an intensification parameter and not a map to average all agriculture across the GLOBIO 8 and 9 classes.
* GLOBIO outputs modified so core outputs are in workspace and intermediate outputs are in a subdirectory called 'intermediate_outputs'.
* Fixed a crash with the NDR model that could occur if the DEM and landcover maps were different resolutions.
* Refactored all the InVEST model user interfaces so that Workspace defaults to the user's home "Documents" directory.
* Fixed an HRA bug where stessors with a buffer of zero were being buffered by 1 pixel
* HRA enhancement which creates a common raster to burn all input shapefiles onto, ensuring consistent alignment.
* Fixed an issue in SDR model where a landcover map that was smaller than the DEM would create extraneous "0" valued cells.
* New HRA feature which allows for "NA" values to be entered into the "Ratings" column for a habitat / stressor pair in the Criteria Ratings CSV. If ALL ratings are set to NA, the habitat / stressor will be treated as having no interaction. This means in the model, that there will be no overlap between the two sources. All rows parameters with an NA rating will not be used in calculating results.
* Refactored Coastal Blue Carbon model for greater speed, maintainability and clearer documentation.
* Habitat Quality bug fix when given land cover rasters with different pixel sizes than threat rasters. Model would use the wrong pixel distance for the convolution kernel.
* Light refactor of Timber model. Now using CSV input attribute file instead of DBF file.
* Fixed clipping bug in Wave Energy model that was not properly clipping polygons correctly. Found when using global data.
* Made the following changes / updates to the coastal vulnerability model:
    * Fixed a bug in the model where the geomorphology ranks were not always being used correctly.
    * Removed the HTML summary results output and replaced with a link to a dashboard that helps visualize and interpret CV results.
    * Added a point shapefile output: 'outputs/coastal_exposure.shp' that is a shapefile representation of the corresponding CSV table.
    * The model UI now requires the 'Relief' input. No longer optional.
    * CSV outputs and Shapefile outputs based on rasters now have x, y coorinates of the center of the pixel instead of top left of the pixel.
* Turning setuptools' zip_safe to False for consistency across the Natcap Namespace.
* GLOBIO no longer requires user to specify a keyfield in the AOI.
* New feature to GLOBIO to summarize MSA by AOI.
* New feature to GLOBIO to use a user defined MSA parameter table to do the MSA thresholds for infrastructure, connectivity, and landuse type
* Documentation to the GLOBIO code base including the large docstring for 'execute'.

3.2.0 (2015-05-31)
------------------
InVEST 3.2.0 is a major release with the addition of several experimental models and tools as well as an upgrade to the PyGeoprocessing core:

* Upgrade to PyGeoprocessing v0.3.0a1 for miscelaneous performance improvements to InVEST's core geoprocessing routines.
* An alpha unstable build of the InVEST crop production model is released with partial documentation and sample data.
* A beta build of the InVEST fisheries model is released with documentation and sample data.
* An alpha unstable build of the nutrient delivery ratio (NDR) model is available directly under InVEST's instalation directory at  ``invest-x86/invest_ndr.exe``; eventually this model will replace InVEST's current "Nutrient" model.  It is currently undocumented and unsupported but inputs are similar to that of InVEST's SDR model.
* An alpha unstable build of InVEST's implementation of GLOBIO is available directly under InVEST's instalation directory at ``invest-x86/invest_globio.exe``.  It is currently undocumented but sample data are provided.
* DelinateIT, a watershed delination tool based on PyGeoprocessing's d-infinity flow algorithm is released as a standalone tool in the InVEST repository with documentation and sample data.
* Miscelaneous performance patches and bug fixes.

3.1.3 (2015-04-23)
------------------
InVEST 3.1.3 is a hotfix release patching a memory blocking issue resolved in PyGeoprocessing version 0.2.1.  Users might have experienced slow runtimes on SDR or other routed models.

3.1.2 (2015-04-15)
------------------
InVEST 3.1.2 is a minor release patching issues mostly related to the freshwater routing models and signed GDAL Byte datasets.

* Patching an issue where some projections were not regognized and InVEST reported an UnprojectedError.
* Updates to logging that make it easier to capture logging messages when scripting InVEST.
* Shortened water yield user interface height so it doesn't waste whitespace.
* Update PyGeoprocessing dependency to version 0.2.0.
* Fixed an InVEST wide issue related to bugs stemming from the use of signed byte raster inputs that resulted in nonsensical outputs or KeyErrors.
* Minor performance updates to carbon model.
* Fixed an issue where DEMS with 32 bit ints and INT_MAX as the nodata value nodata value incorrectly treated the nodata value in the raster as a very large DEM value ultimately resulting in rasters that did not drain correctly and empty flow accumulation rasters.
* Fixed an issue where some reservoirs whose edges were clipped to the edge of the watershed created large plateaus with no drain except off the edge of the defined raster.  Added a second pass in the plateau drainage algorithm to test for these cases and drains them to an adjacent nodata area if they occur.
* Fixed an issue in the Fisheries model where the Results Suffix input was invariably initializing to an empty string.
* Fixed an issue in the Blue Carbon model that prevented the report from being generated in the outputs file.

3.1.1 (2015-03-13)
------------------
InVEST 3.1.1 is a major performance and memory bug patch to the InVEST toolsuite.  We recommend all users upgrade to this version.

* Fixed an issue surrounding reports of SDR or Nutrient model outputs of zero values, nodata holes, excessive runtimes, or out of memory errors.  Some of those problems happened to be related to interesting DEMs that would break the flat drainage algorithm we have inside RouteDEM that adjusted the heights of those regions to drain away from higher edges and toward lower edges, and then pass the height adjusted dem to the InVEST model to do all its model specific calculations.  Unfortunately this solution was not amenable to some degenerate DEM cases and we have now adjusted the algorithm to treat each plateau in the DEM as its own separate region that is processed independently from the other regions. This decreases memory use so we never effectively run out of memory at a minor hit to overall runtime.  We also now adjust the flow direction directly instead of adjust the dem itself.  This saves us from having to modify the DEM and potentially get it into a state where a drained plateau would be higher than its original pixel neighbors that used to drain into it.

There are side effects that result in sometimes large changes to un calibrated runs of SDR or nutrient.  These are related to slightly different flow directions across the landscape and a bug fix on the distance to stream calculation.

* InVEST geoprocessing now uses the PyGeoprocessing package (v0.1.4) rather than the built in functionality that used to be in InVEST.  This will not affect end users of InVEST but may be of interest to users who script InVEST calls who want a standalone Python processing package for raster stack math and hydrological routing.  The project is hosted at https://bitbucket.org/richpsharp/pygeoprocessing.

* Fixed an marine water quality issue where users could input AOIs that were unprojected, but output pixel sizes were specified in meters.  Really the output pixel size should be in the units of the polygon and are now specified as such.  Additionally an exception is raised if the pixel size is too small to generate a numerical solution that is no longer a deep scipy error.

* Added a suffix parameter to the timber and marine water quality models that append a user defined string to the output files; consistent with most of the other InVEST models.

* Fixed a user interface issue where sometimes the InVEST model run would not open a windows explorer to the user's workspace.  Instead it would open to C:\User[..]\My Documents.  This would often happen if there were spaces in the the workspace name or "/" characters in the path.

* Fixed an error across all InVEST models where a specific combination of rasters of different cell sizes and alignments and unsigned data types could create errors in internal interpolation of the raster stacks.  Often these would appear as 'KeyError: 0' across a variety of contexts.  Usually the '0' was an erroneous value introduced by a faulty interpolation scheme.

* Fixed a MemoryError that could occur in the pollination and habitat quality models when the the base landcover map was large and the biophysical properties table allowed the effect to be on the order of that map.  Now can use any raster or range values with only a minor hit to runtime performance.

* Fixed a serious bug in the plateau resolution algorithm that occurred on DEMs with large plateau areas greater than 10x10 in size.  The underlying 32 bit floating point value used to record small height offsets did not have a large enough precision to differentiate between some offsets thus creating an undefined flow direction and holes in the flow accumulation algorithm.

* Minor performance improvements in the routing core, in some cases decreasing runtimes by 30%.

* Fixed a minor issue in DEM resolution that occurred when a perfect plateau was encountered.  Rather that offset the height so the plateau would drain, it kept the plateau at the original height.  This occurred because the uphill offset was nonexistent so the algorithm assumed no plateau resolution was needed.  Perfect plateaus now drain correctly.  In practice this kind of DEM was encountered in areas with large bodies of water where the remote sensing algorithm would classify the center of a lake 1 meter higher than the rest of the lake.

* Fixed a serious routing issue where divergent flow directions were not getting accumulated 50% of the time. Related to a division speed optimization that fell back on C-style modulus which differs from Python.

* InVEST SDR model thresholded slopes in terms of radians, not percent thus clipping the slope tightly between 0.001 and 1%.  The model now only has a lower threshold of 0.00005% for the IC_0 factor, and no other thresholds.  We believe this was an artifact left over from an earlier design of the model.


* Fixed a potential memory inefficiency in Wave Energy Model when computing the percentile rasters. Implemented a new memory efficient percentile algorithm and updated the outputs to reflect the new open source framework of the model. Now outputting csv files that describe the ranges and meaning of the percentile raster outputs.

* Fixed a bug in Habitat Quality where the future output "quality_out_f.tif" was not reflecting the habitat value given in the sensitivity table for the specified landcover types.


3.1.0 (2014-11-19)
------------------
InVEST 3.1.0 (http://www.naturalcapitalproject.org/download.html) is a major software and science milestone that includes an overhauled sedimentation model, long awaited fixes to exponential decay routines in habitat quality and pollination, and a massive update to the underlying hydrological routing routines.  The updated sediment model, called SDR (sediment delivery ratio), is part of our continuing effort to improve the science and capabilities of the InVEST tool suite.  The SDR model inputs are backwards comparable with the InVEST 3.0.1 sediment model with two additional global calibration parameters and removed the need for the retention efficiency parameter in the biophysical table; most users can run SDR directly with the data they have prepared for previous versions.  The biophysical differences between the models are described in a section within the SDR user's guide and represent a superior representation of the hydrological connectivity of the watershed, biophysical parameters that are independent of cell size, and a more accurate representation of sediment retention on the landscape.  Other InVEST improvements to include standard bug fixes, performance improvements, and usability features which in part are described below:

* InVEST Sediment Model has been replaced with the InVEST Sediment Delivery Ratio model.  See the SDR user's guide chapter for the difference between the two.
* Fixed an issue in the pollination model where the exponential decay function decreased too quickly.
* Fixed an issue in the habitat quality model where the exponential decay function decreased too quickly and added back linear decay as an option.
* Fixed an InVEST wide issue where some input rasters that were signed bytes did not correctly map to their negative nodata values.
* Hydropower input rasters have been normalized to the LULC size so sampling error is the same for all the input watersheds.
* Adding a check to make sure that input biophysical parameters to the water yield model do not exceed invalid scientific ranges.
* Added a check on nutrient retention in case the upstream water yield was less than 1 so that the log value did not go negative.  In that case we clamp upstream water yield to 0.
* A KeyError issue in hydropower was resolved that occurred when the input rasters were at such a coarse resolution that at least one pixel was completely contained in each watershed.  Now a value of -9999 will be reported for watersheds that don't contain any valid data.
* An early version of the monthly water yield model that was erroneously included in was in the installer; it was removed in this version.
* Python scripts necessary for running the ArcGIS version of Coastal Protection were missing.  They've since been added back to the distribution.
* Raster calculations are now processed by raster block sizes.  Improvements in raster reads and writes.
* Fixed an issue in the routing core where some wide DEMs would cause out of memory errors.
* Scenario generator marked as stable.
* Fixed bug in HRA where raster extents of shapefiles were not properly encapsulating the whole AOI.
* Fixed bug in HRA where any number of habitats over 4 would compress the output plots. Now extends the figure so that all plots are correctly scaled.
* Fixed a bug in HRA where the AOI attribute 'name' could not be an int. Should now accept any type.
* Fixed bug in HRA which re-wrote the labels if it was run immediately without closing the UI.
* Fixed nodata masking bug in Water Yield when raster extents were less than that covered by the watershed.
* Removed hydropower calibration parameter form water yield model.
* Models that had suffixes used to only allow alphanumeric characters.  Now all suffix types are allowed.
* A bug in the core platform that would occasionally cause routing errors on irregularly pixel sized rasters was fixed.  This often had the effect that the user would see broken streams and/or nodata values scattered through sediment or nutrient results.
* Wind Energy:
        * Added new framework for valuation component. Can now input a yearly price table that spans the lifetime of the wind farm. Also if no price table is made, can specify a price for energy and an annual rate of change.
        * Added new memory efficient distance transform functionality
        * Added ability to leave out 'landing points' in 'grid connection points' input. If not landing points are found, it will calculate wind farm directly to grid point distances
* Error message added in Wave Energy if clip shape has no intersection
* Fixed an issue where the data type of the nodata value in a raster might be different than the values in the raster.  This was common in the case of 64 bit floating point values as nodata when the underlying raster was 32 bit.  Now nodata values are cast to the underlying types which improves the reliability of many of the InVEST models.


3.0.1 (2014-05-19)
------------------
* Blue Carbon model released.

* HRA UI now properly reflects that the Resolution of Analysis is in meters, not meters squared, and thus will be applied as a side length for a raster pixel.

* HRA now accepts CSVs for ratings scoring that are semicolon separated as well as comma separated.

* Fixed a minor bug in InVEST's geoprocessing aggregate core that now consistently outputs correct zonal stats from the underlying pixel level hydro outputs which affects the water yield, sediment, and nutrient models.

* Added compression to InVEST output geotiff files.  In most cases this reduces output disk usage by a factor of 5.

* Fixed an issue where CSVs in the sediment model weren't open in universal line read mode.

* Fixed an issue where approximating whether pixel edges were the same size was not doing an approximately equal function.

* Fixed an issue that made the CV model crash when the coastline computed from the landmass didn't align perfectly with that defined in the geomorphology layer.

* Fixed an issue in the CV model where the intensity of local wave exposure was very low, and yielded zero local wave power for the majority of coastal segments.

* Fixed an issue where the CV model crashes if a coastal segment is at the edge of the shore exposure raster.

* Fixed the exposure of segments surrounded by land that appeared as exposed when their depth was zero.

* Fixed an issue in the CV model where the natural habitat values less than 5 were one unit too low, leading to negative habitat values in some cases.

* Fixed an exponent issue in the CV model where the coastal vulnerability index was raised to a power that was too high.

* Fixed a bug in the Scenic Quality model that prevented it from starting, as well as a number of other issues.

* Updated the pollination model to conform with the latest InVEST geoprocessing standards, resulting in an approximately 33% speedup.

* Improved the UI's ability to remember the last folder visited, and to have all file and folder selection dialogs have access to this information.

* Fixed an issue in Marine Water Quality where the UV points were supposed to be optional, but instead raised an exception when not passed in.

3.0.0 (2014-03-23)
------------------
The 3.0.0 release of InVEST represents a shift away from the ArcGIS to the InVEST standalone computational platform.  The only exception to this shift is the marine coastal protection tier 1 model which is still supported in an ArcGIS toolbox and has no InVEST 3.0 standalone at the moment.  Specific changes are detailed below

* A standalone version of the aesthetic quality model has been developed and packaged along with this release.  The standalone outperforms the ArcGIS equivalent and includes a valuation component.  See the user's guide for details.

* The core water routing algorithms for the sediment and nutrient models have been overhauled.  The routing algorithms now correctly adjust flow in plateau regions, address a bug that would sometimes not route large sections of a DEM, and has been optimized for both run time and memory performance.  In most cases the core d-infinity flow accumulation algorithm out performs TauDEM.  We have also packaged a simple interface to these algorithms in a standalone tool called RouteDEM; the functions can also be referenced from the scripting API in the invest_natcap.routing package.

* The sediment and nutrient models are now at a production level release.  We no longer support the ArcGIS equivalent of these models.

* The sediment model has had its outputs simplified with major changes including the removal of the 'pixel mean' outputs, a direct output of the pixel level export and retention maps, and a single output shapefile whose attribute table contains aggregations of sediment output values.  Additionally all inputs to the sediment biophysical table including p, c, and retention coefficients are now expressed as a proportion between 0 and 1; the ArcGIS model had previously required those inputs were integer values between 0 and 1000.  See the "Interpreting Results" section of sediment model for full details on the outputs.

* The nutrient model has had a similar overhaul to the sediment model including a simplified output structure with many key outputs contained in the attribute table of the shapefile.  Retention coefficients are also expressed in proportions between 0 and 1.  See the "Interpreting Results" section of nutrient model for full details on the outputs.

* Fixed a bug in Habitat Risk Assessment where the HRA module would incorrectly error if a criteria with a 0 score (meant to be removed from the assessment) had a 0 data quality or weight.

* Fixed a bug in Habitat Risk Assessment where the average E/C/Risk values across the given subregion were evaluating to negative numbers.

* Fixed a bug in Overlap Analysis where Human Use Hubs would error if run without inter-activity weighting, and Intra-Activity weighting would error if run without Human Use Hubs.

* The runtime performance of the hydropower water yield model has been improved.

* Released InVEST's implementation of the D-infinity flow algorithm in a tool called RouteDEM available from the start menu.

* Unstable version of blue carbon available.

* Unstable version of scenario generator available.

* Numerous other minor bug fixes and performance enhacnements.



2.6.0 (2013-12-16)
------------------
The 2.6.0 release of InVEST removes most of the old InVEST models from the Arc toolbox in favor of the new InVEST standalone models.  While we have been developing standalone equivalents for the InVEST Arc models since version 2.3.0, this is the first release in which we removed support for the deprecated ArcGIS versions after an internal review of correctness, performance, and stability on the standalones.  Additionally, this is one of the last milestones before the InVEST 3.0.0 release later next year which will transition InVEST models away from strict ArcGIS dependence to a standalone form.

Specifically, support for the following models have been moved from the ArcGIS toolbox to their Windows based standalones: (1) hydropower/water yield, (2) finfish aquaculture, (3) coastal protection tier 0/coastal vulnerability, (4) wave energy, (5) carbon, (6) habitat quality/biodiversity, (7) pollination, (8) timber, and (9) overlap analysis.  Additionally, documentation references to ArcGIS for those models have been replaced with instructions for launching standalone InVEST models from the Windows start menu.

This release also addresses minor bugs, documentation updates, performance tweaks, and new functionality to the toolset, including:

*  A Google doc to provide guidance for scripting the InVEST standalone models: https://docs.google.com/document/d/158WKiSHQ3dBX9C3Kc99HUBic0nzZ3MqW3CmwQgvAqGo/edit?usp=sharing

* Fixed a bug in the sample data that defined Kc as a number between 0 and 1000 instead of a number between 0 and 1.

* Link to report an issue now takes user to the online forums rather than an email address.

* Changed InVEST Sediment model standalone so that retention values are now between 0 and 1 instead of 0 and 100.

* Fixed a bug in Biodiversity where if no suffix were entered output filenames would have a trailing underscore (_) behind them.

* Added documentation to the water purification/nutrient retention model documentation about the standalone outputs since they differ from the ArcGIS version of the model.

* Fixed an issue where the model would try to move the logfile to the workspace after the model run was complete and Windows would erroneously report that the move failed.

* Removed the separation between marine and freshwater terrestrial models in the user's guide.  Now just a list of models.

* Changed the name of InVEST "Biodiversity" model to "Habitat Quality" in the module names, start menu, user's guide, and sample data folders.

* Minor bug fixes, performance enhancements, and better error reporting in the internal infrastructure.

* HRA risk in the unstable standalone is calculated differently from the last release. If there is no spatial overlap within a cell, there is automatically a risk of 0. This also applies to the E and C intermediate files for a given pairing. If there is no spatial overlap, E and C will be 0 where there is only habitat. However, we still create a recovery potential raster which has habitat- specific risk values, even without spatial overlap of a stressor. HRA shapefile outputs for high, medium, low risk areas are now calculated using a user-defined maximum number of overlapping stressors, rather than all potential stressors. In the HTML subregion averaged output, we now attribute what portion of risk to a habitat comes from each habitat-stressor pairing. Any pairings which don't overlap will have an automatic risk of 0.

* Major changes to Water Yield : Reservoir Hydropower Production. Changes include an alternative equation for calculating Actual Evapotranspiration (AET) for non-vegetated land cover types including wetlands. This allows for a more accurate representation of processes on land covers such as urban, water, wetlands, where root depth values aren't applicable. To differentiate between the two equations a column 'LULC_veg' has been added to the Biophysical table in Hydropower/input/biophysical_table.csv. In this column a 1 indicates vegetated and 0 indicates non-vegetated.

* The output structure and outputs have also change in Water Yield : Reservoir Hydropower Production. There is now a folder 'output' that contains all output files including a sub directory 'per_pixel' which has three pixel raster outputs. The subwatershed results are only calculated for the water yield portion and those results can be found as a shapefile, 'subwatershed_results.shp', and CSV file, 'subwatershed_results.csv'. The watershed results can be found in similar files: watershed_results.shp and watershed_results.csv. These two files for the watershed outputs will aggregate the Scarcity and Valuation results as well.

* The evapotranspiration coefficients for crops, Kc, has been changed to a decimal input value in the biophysical table. These values used to be multiplied by 1000 so that they were in integer format, that pre processing step is no longer necessary.

* Changing support from richsharp@stanford.edu to the user support forums at http://ncp-yamato.stanford.edu/natcapforums.

2.5.6 (2013-09-06)
------------------
The 2.5.6 release of InVEST that addresses minor bugs, performance
tweaks, and new functionality of the InVEST standalone models.
Including:

* Change the changed the Carbon biophysical table to use code field
  name from LULC to lucode so it is consistent with the InVEST water
  yield biophysical table.

* Added Monte Carlo uncertainty analysis and documentation to finfish
  aquaculture model.

* Replaced sample data in overlap analysis that was causing the model
  to crash.

* Updates to the overlap analysis user's guide.

* Added preprocessing toolkit available under
  C:\{InVEST install directory}\utils

* Biodiversity Model now exits gracefully if a threat raster is not
  found in the input folder.

* Wind Energy now uses linear (bilinear because its over 2D space?)
  interpolation.

* Wind Energy has been refactored to current API.

* Potential Evapotranspiration input has been properly named to
  Reference Evapotranspiration.

* PET_mn for Water Yield is now Ref Evapotranspiration times Kc
  (evapotranspiration coefficient).

* The soil depth field has been renamed 'depth to root restricting
  layer' in both the hydropower and nutrient retention models.

* ETK column in biophysical table for Water Yield is now Kc.

* Added help text to Timber model.

* Changed the behavior of nutrient retention to return nodata values
  when the mean runoff index is zero.

* Fixed an issue where the hydropower model didn't use the suffix
  inputs.

* Fixed a bug in Biodiversity that did not allow for numerals in the
  threat names and rasters.

* Updated routing algorithm to use a modern algorithm for plateau
  direction resolution.

* Fixed an issue in HRA where individual risk pixels weren't being
  calculated correctly.

* HRA will now properly detect in the preprocessed CSVs when criteria
  or entire habitat-stressor pairs are not desired within an
  assessment.

* Added an infrastructure feature so that temporary files are created
  in the user's workspace rather than at the system level
  folder.  This lets users work in a secondary workspace on a USB
  attached hard drive and use the space of that drive, rather than the
  primary operating system drive.

2.5.5 (2013-08-06)
------------------
The 2.5.5 release of InVEST that addresses minor bugs, performance
tweaks, and new functionality of the InVEST standalone models.  Including:

 * Production level release of the 3.0 Coastal Vulnerability model.
    - This upgrades the InVEST 2.5.4 version of the beta standalone CV
      to a full release with full users guide.  This version of the
      CV model should be used in all cases over its ArcGIS equivalent.

 * Production level release of the Habitat Risk Assessment model.
    - This release upgrades the InVEST 2.5.4 beta version of the
      standalone habitat risk assessment model. It should be used in
      all cases over its ArcGIS equivalent.

 * Uncertainty analysis in Carbon model (beta)
    - Added functionality to assess uncertainty in sequestration and
      emissions given known uncertainty in carbon pool stocks.  Users
      can now specify standard  deviations of carbon pools with
      normal distributions as well as desired uncertainty levels.
      New outputs include masks for regions which both sequester and
      emit carbon with a high probability of confidence.  Please see
      the "Uncertainty Analysis" section of the carbon user's guide
      chapter for more information.

 * REDD+ Scenario Analysis in Carbon model (beta)
    - Additional functionality to assist users evaluating REDD
      and REDD+ scenarios in the carbon model.  The uncertainty analysis
      functionality can also be used with these scenarios.
      Please see the "REDD Scenario Analysis" section of the
      carbon user's guide chapter for more information.

 * Uncertainty analysis in Finfish Aquaculture model (beta)
    - Additionally functionality to account for uncertainty in
      alpha and beta growth parameters as well as histogram
      plots showing the distribution of harvest weights and
      net present value.   Uncertainty analysis is performed
      through Monte Carlo runs that normally sample the
      growth parameters.

 * Streamlined Nutrient Retention model functionality
    - The nutrient retention module no longer requires users to explicitly
      run the water yield model.  The model now seamlessly runs water yield
      during execution.

 * Beta release of the recreation model
    - The recreation is available for beta use with limited documentation.

 * Full release of the wind energy model
    - Removing the 'beta' designation on the wind energy model.


Known Issues:

 * Flow routing in the standalone sediment and nutrient models has a
   bug that prevents routing in some (not all) landscapes.  This bug is
   related to resolving d-infinity flow directions across flat areas.
   We are implementing the solution in Garbrecht and Martx (1997).
   In the meanwhile the sediment and nutrient models are still marked
   as beta until this issue is resolved.

2.5.4 (2013-06-07)
------------------
This is a minor release of InVEST that addresses numerous minor bugs and performance tweaks in the InVEST 3.0 models.  Including:

 * Refactor of Wave Energy Model:
    - Combining the Biophysical and Valuation modules into one.
    - Adding new data for the North Sea and Australia
    - Fixed a bug where elevation values that were equal to or greater than zero
      were being used in calculations.
    - Fixed memory issues when dealing with large datasets.
    - Updated core functions to remove any use of depracated functions

 * Performance updates to the carbon model.

 * Nodata masking fix for rarity raster in Biodiversity Model.
    - When computing rarity from a base landuse raster and current or future
      landuse raster, the intersection of the two was not being properly taken.

 * Fixes to the flow routing algorithms in the sediment and nutrient
   retention models in cases where stream layers were burned in by ArcGIS
   hydro tools.  In those cases streams were at the same elevation and caused
   routing issues.

 * Fixed an issue that affected several InVEST models that occured
   when watershed polygons were too small to cover a pixel.  Excessively
   small watersheds are now handled correctly

 * Arc model deprecation.  We are deprecating the following ArcGIS versions
   of our InVEST models in the sense we recommend ALL users use the InVEST
   standalones over the ArcGIS versions, and the existing ArcGIS versions
   of these models will be removed entirely in the next release.

        * Timber
        * Carbon
        * Pollination
        * Biodiversity
        * Finfish Aquaculture

Known Issues:

 * Flow routing in the standalone sediment and nutrient models has a
   bug that prevents routing in several landscapes.  We're not
   certain of the nature of the bug at the moment, but we will fix by
   the next release.  Thus, sediment and nutrient models are marked
   as (beta) since in some cases the DEM routes correctly.

2.5.3 (2013-03-21)
------------------
This is a minor release of InVEST that fixes an issue with the HRA model that caused ArcGIS versions of the model to fail when calculating habitat maps for risk hotspots. This upgrade is strongly recommended for users of InVEST 2.5.1 or 2.5.2.

2.5.2 (2013-03-17)
------------------
This is a minor release of InVEST that fixes an issue with the HRA sample data that caused ArcGIS versions of the model to fail on the training data.  There is no need to upgrade for most users unless you are doing InVEST training.

2.5.1 (2013-03-12)
------------------
This is a minor release of InVEST that does not add any new models, but
does add additional functionality, stability, and increased performance to
one of the InVEST 3.0 standalones:

  - Pollination 3.0 Beta:
        - Fixed a bug where Windows users of InVEST could run the model, but
          most raster outputs were filled with nodata values.

Additionally, this minor release fixes a bug in the InVEST user interface where
collapsible containers became entirely non-interactive.

2.5.0 (2013-03-08)
------------------
This a major release of InVEST that includes new standalone versions (ArcGIS
is not required) our models as well as additional functionality, stability,
and increased performance to many of the existing models.  This release is
timed to support our group's annual training event at Stanford University.
We expect to release InVEST 2.5.1 a couple of weeks after to address any
software issues that arise during the training.  See the release notes
below for details of the release, and please contact richsharp@stanford.edu
for any issues relating to software:

  - *new* Sediment 3.0 Beta:
      - This is a standalone model that executes an order of magnitude faster
        than the original ArcGIS model, but may have memory issues with
	larger datasets. This fix is scheduled for the 2.5.1 release of InVEST.
      - Uses a d-infinity flow algorithm (ArcGIS version uses D8).
      - Includes a more accurate LS factor.
      - Outputs are now summarized by polygon rather than rasterized polygons.
        Users can view results directly as a table rather than sampling a
        GIS raster.
  - *new* Nutrient 3.0 Beta:
      - This is a standalone model that executes an order of magnitude faster
        than the original ArcGIS model, but may have memory issues with
	larger datasets. This fix is scheduled for the 2.5.1 release of InVEST.
      - Uses a d-infinity flow algorithm (ArcGIS version uses D8).
      - Includes a more accurate LS factor.
      - Outputs are now summarized by polygon rather than rasterized polygons.
        Users can view results directly as a table rather than sampling a
        GIS raster.
  - *new* Wind Energy:
      - A new offshore wind energy model.  This is a standalone-only model
        available under the windows start menu.
  - *new* Recreation Alpha:
      - This is a working demo of our soon to be released future land and near
        shore recreation model.  The model itself is incomplete and should only
        be used as a demo or by NatCap partners that know what they're doing.
  - *new* Habitat Risk Assessment 3.0 Alpha:
      - This is a working demo of our soon to be released 3.0 version of habitat
        risk assessment.  The model itself is incomplete and should only
    	be used as a demo or by NatCap partners that know what they're doing.
    	Users that need to use the habitat risk assessment should use the
        ArcGIS version of this model.

  - Improvements to the InVEST 2.x ArcGIS-based toolset:
      - Bug fixes to the ArcGIS based Coastal Protection toolset.

  - Removed support for the ArcGIS invest_VERSION.mxd map.  We expect to
    transition the InVEST toolset exclusive standalone tools in a few months.  In
    preparation of this we are starting to deprecate parts of our old ArcGIS
    toolset including this ArcMap document.  The InVEST ArcToolbox is still
    available in C:\InVEST_2_5_0\invest_250.tbx.

  - Known issues:

    - The InVEST 3.0 standalones generate open source GeoTiffs as
      outputs rather than the proprietary ESRI Grid format.  ArcGIS 9.3.1
      occasionally displays these rasters incorrectly.  We have found
      that these layers can be visualized in ArcGIS 9.3.1 by following
      convoluted steps: Right Click on the layer and select Properties; click on
      the Symbology tab; select Stretch, agree to calculate a histogram (this will
      create an .aux file that Arc can use for visualization), click "Ok", remove
      the raster from the layer list, then add it back. As an alternative, we
      suggest using an open source GIS Desktop Tool like Quantum GIS or ArcGIS
      version 10.0 or greater.

   - The InVEST 3.0 carbon model will generate inaccurate sequestration results
     if the extents of the current and future maps don't align.  This will be
     fixed in InVEST 2.5.1; in the meanwhile a workaround is to clip both LULCs
     so they have identical overlaps.

   - A user reported an unstable run of InVEST 3.0 water yield.  We are not
     certain what is causing the issue, but we do have a fix that will go out
     in InVEST 2.5.1.

   - At the moment the InVEST standalones do not run on Windows XP.  This appears
     to be related to an incompatibility between Windows XP and GDAL, the an open
     source gis library we use to create and read GIS data.  At the moment we are
     uncertain if we will be able to fix this bug in future releases, but will
     pass along more information in the future.

2.4.5 (2013-02-01)
------------------
This is a minor release of InVEST that does not add any new models, but
does add additional functionality, stability, and increased performance to
many of the InVEST 3.0 standalones:

  - Pollination 3.0 Beta:
      - Greatly improved memory efficiency over previous versions of this model.
      - 3.0 Beta Pollination Biophysical and Valuation have been merged into a
        single tool, run through a unified user interface.
      - Slightly improved runtime through the use of newer core InVEST GIS libraries.
      - Optional ability to weight different species individually.  This feature
        adds a column to the Guilds table that allows the user to specify a
        relative weight for each species, which will be used before combining all
        species supply rasters.
      - Optional ability to aggregate pollinator abundances at specific points
        provided by an optional points shapefile input.
      - Bugfix: non-agricultural pixels are set to a value of 0.0 to indicate no
        value on the farm value output raster.
      - Bugfix: sup_val_<beename>_<scenario>.tif rasters are now saved to the
        intermediate folder inside the user's workspace instead of the output
        folder.
  - Carbon Biophysical 3.0 Beta:
        * Tweaked the user interface to require the user to
          provide a future LULC raster when the 'Calculate Sequestration' checkbox
          is checked.
        * Fixed a bug that restricted naming of harvest layers.  Harvest layers are
          now selected simply by taking the first available layer.
  - Better memory efficiency in hydropower model.
  - Better support for unicode filepaths in all 3.0 Beta user interfaces.
  - Improved state saving and retrieval when loading up previous-run parameters
    in all 3.0 Beta user interfaces.
  - All 3.0 Beta tools now report elapsed time on completion of a model.
  - All 3.0 Beta tools now provide disk space usage reports on completion of a
    model.
  - All 3.0 Beta tools now report arguments at the top of each logfile.
  - Biodiversity 3.0 Beta: The half-saturation constant is now allowed to be a
    positive floating-point number.
  - Timber 3.0 Beta: Validation has been added to the user interface for this
    tool for all tabular and shapefile inputs.
  - Fixed some typos in Equation 1 in the Finfish Aquaculture user's guide.
  - Fixed a bug where start menu items were not getting deleted during an InVEST
    uninstall.
  - Added a feature so that if the user selects to download datasets but the
    datasets don't successfully download the installation alerts the user and
    continues normally.
  - Fixed a typo with tau in aquaculture guide, originally said 0.8, really 0.08.

  - Improvements to the InVEST 2.x ArcGIS-based toolset:
      - Minor bugfix to Coastal Vulnerability, where an internal unit of
        measurements was off by a couple digits in the Fetch Calculator.
      - Minor fixes to various helper tools used in InVEST 2.x models.
      - Outputs for Hargreaves are now saved as geoTIFFs.
      - Thornwaite allows more flexible entering of hours of sunlight.

2.4.4 (2012-10-24)
------------------
- Fixes memory errors experienced by some users in the Carbon Valuation 3.0 Beta model.
- Minor improvements to logging in the InVEST User Interface
- Fixes an issue importing packages for some officially-unreleased InVEST models.

2.4.3 (2012-10-19)
------------------
- Fixed a minor issue with hydropower output vaulation rasters whose statistics were not pre-calculated.  This would cause the range in ArcGIS to show ther rasters at -3e38 to 3e38.
- The InVEST installer now saves a log of the installation process to InVEST_<version>\install_log.txt
- Fixed an issue with Carbon 3.0 where carbon output values were incorrectly calculated.
- Added a feature to Carbon 3.0 were total carbon stored and sequestered is output as part of the running log.
- Fixed an issue in Carbon 3.0 that would occur when users had text representations of floating point numbers in the carbon pool dbf input file.
- Added a feature to all InVEST 3.0 models to list disk usage before and after each run and in most cases report a low free space error if relevant.

2.4.2 (2012-10-15)
------------------
- Fixed an issue with the ArcMap document where the paths to default data were not saved as relative paths.  This caused the default data in the document to not be found by ArcGIS.
- Introduced some more memory-efficient processing for Biodiversity 3.0 Beta.  This fixes an out-of-memory issue encountered by some users when using very large raster datasets as inputs.

2.4.1 (2012-10-08)
------------------
- Fixed a compatibility issue with ArcGIS 9.3 where the ArcMap and ArcToolbox were unable to be opened by Arc 9.3.

2.4.0 (2012-10-05)
------------------
Changes in InVEST 2.4.0

General:

This is a major release which releases two additional beta versions of the
InVEST models in the InVEST 3.0 framework.  Additionally, this release
introduces start menu shortcuts for all available InVEST 3.0 beta models.
Existing InVEST 2.x models can still be found in the included Arc toolbox.

Existing InVEST models migrated to the 3.0 framework in this release
include:

- Biodiversity 3.0 Beta
    - Minor bug fixes and usability enhancements
    - Runtime decreased by a factor of 210
- Overlap Analysis 3.0 Beta
    - In most cases runtime decreased by at least a factor of 15
    - Minor bug fixes and usability enhancements
    - Split into two separate tools:
        * Overlap Analysis outputs rasters with individually-weighted pixels
        * Overlap Analysis: Management Zones produces a shapefile output.
    - Updated table format for input activity CSVs
    - Removed the "grid the seascape" step

Updates to ArcGIS models:

- Coastal vulnerability
    - Removed the "structures" option
    - Minor bug fixes and usability enhancements
- Coastal protection (erosion protection)
    - Incorporated economic valuation option
    - Minor bug fixes and usability enhancements

Additionally there are a handful of minor fixes and feature
enhancements:

- InVEST 3.0 Beta standalones (identified by a new InVEST icon) may be run
  from the Start Menu (on windows navigate to
  Start Menu -> All Programs -> InVEST 2.4.0
- Bug fixes for the calculation of raster statistics.
- InVEST 3.0 wave energy no longer requires an AOI for global runs, but
  encounters memory issues on machines with less than 4GB of RAM.  This
  is a known issue that will be fixed in a minor release.
- Minor fixes to several chapters in the user's guide.
- Minor bug fix to the 3.0 Carbon model: harvest maps are no longer required
  inputs.
- Other minor bug fixes and runtime performance tweaks in the 3.0 framework.
- Improved installer allows users to remove InVEST from the Windows Add/Remove
  programs menu.
- Fixed a visualization bug with wave energy where output rasters did not have the min/max/stdev calculations on them.  This made the default visualization in arc be a gray blob.

2.3.0 (2012-08-02)
------------------
Changes in InVEST 2.3.0

General:

This is a major release which releases several beta versions of the
InVEST models in the InVEST 3.0 framework.  These models run as
standalones, but a GIS platform is needed to edit and view the data
inputs and outputs.  Until InVEST 3.0 is released the original ArcGIS
based versions of these tools will remain the release.

Existing InVEST models migrated to the 3.0 framework in this release
include:

- Reservoir Hydropower Production 3.0 beta
    - Minor bug fixes.
- Finfish Aquaculture
    - Minor bug fixes and usability enhancements.
- Wave Energy 3.0 beta
    - Runtimes for non-global runs decreased by a factor of 7
    - Minor bugs in interpolation that exist in the 2.x model is fixed in
      3.0 beta.
- Crop Pollination 3.0 beta
    - Runtimes decreased by a factor of over 10,000

This release also includes the new models which only exist in the 3.0
framework:

- Marine Water Quality 3.0 alpha with a preliminary  user's guide.

InVEST models in the 3.0 framework from previous releases that now
have a standalone executable include:

- Managed Timber Production Model
- Carbon Storage and Sequestration

Additionally there are a handful of other minor fixes and feature
enhancements since the previous release:

- Minor bug fix to 2.x sedimentation model that now correctly
  calculates slope exponentials.
- Minor fixes to several chapters in the user's guide.
- The 3.0 version of the Carbon model now can value the price of carbon
  in metric tons of C or CO2.
- Other minor bug fixes and runtime performance tweaks in the 3.0 framework.

2.2.2 (2012-03-03)
------------------
Changes in InVEST 2.2.2

General:

This is a minor release which fixes the following defects:

-Fixed an issue with sediment retention model where large watersheds
 allowed loading per cell was incorrectly rounded to integer values.

-Fixed bug where changing the threshold didn't affect the retention output
 because function was incorrectly rounded to integer values.

-Added total water yield in meters cubed to to output table by watershed.

-Fixed bug where smaller than default (2000) resolutions threw an error about
 not being able to find the field in "unitynew".  With non-default resolution,
 "unitynew" was created without an attribute table, so one was created by
 force.

-Removed mention of beta state and ecoinformatics from header of software
 license.

-Modified overlap analysis toolbox so it reports an error directly in the
 toolbox if the workspace name is too long.

2.2.1 (2012-01-26)
------------------
Changes in InVEST 2.2.1

General:

This is a minor release which fixes the following defects:

-A variety of miscellaneous bugs were fixed that were causing crashes of the Coastal Protection model in Arc 9.3.
-Fixed an issue in the Pollination model that was looking for an InVEST1005 directory.
-The InVEST "models only" release had an entry for the InVEST 3.0 Beta tools, but was missing the underlying runtime.  This has been added to the models only 2.2.1 release at the cost of a larger installer.
-The default InVEST ArcMap document wouldn't open in ArcGIS 9.3.  It can now be opened by Arc 9.3 and above.
-Minor updates to the Coastal Protection user's guide.

2.2.0 (2011-12-22)
------------------
In this release we include updates to the habitat risk assessment
model, updates to Coastal Vulnerability Tier 0 (previously named
Coastal Protection), and a new tier 1 Coastal Vulnerability tool.
Additionally, we are releasing a beta version of our 3.0 platform that
includes the terrestrial timber and carbon models.

See the "Marine Models" and "InVEST 3.0 Beta" sections below for more details.

**Marine Models**

1. Marine Python Extension Check

   This tool has been updated to include extension requirements for the new
   Coastal Protection T1 model.  It also reflects changes to the Habitat Risk
   Assessment and Coastal Protection T0 models, as they no longer require the
   PythonWin extension.

2. Habitat Risk Assessment (HRA)

   This model has been updated and is now part of three-step toolset.  The
   first step is a new Ratings Survey Tool which eliminates the need for
   Microsoft Excel when users are providing habitat-stressor ratings.  This
   Survey Tool now allows users to up- and down-weight the importance of
   various criteria.  For step 2, a copy of the Grid the Seascape tool has been
   placed in the HRA toolset.  In the last step, users will run the HRA model
   which includes the following updates:

   - New habitat outputs classifying risk as low, medium, and high
   - Model run status updates (% complete) in the message window
   - Improved habitat risk plots embedded in the output HTML

3. Coastal Protection

   This module is now split into sub-models, each with two parts.  The first
   sub-model is Coastal Vulnerability (Tier 0) and the new addition is Coastal
   Protection (Tier 1).

   Coastal Vulnerability (T0)
   Step 1) Fetch Calculator - there are no updates to this tool.
   Step 2) Vulnerability Index

   - Wave Exposure: In this version of the model, we define wave exposure for
     sites facing the open ocean as the maximum of the weighted average of
     wave's power coming from the ocean or generated by local winds.  We
     weight wave power coming from each of the 16 equiangular sector by the
     percent of time that waves occur in that sector, and based on whether or
     not fetch in that sector exceeds 20km.  For sites that are sheltered, wave
     exposure is the average of wave power generated by the local storm winds
     weighted by the percent occurrence of those winds in each sector.  This
     new method takes into account the seasonality of wind and wave patterns
     (storm waves generally come from a preferential direction), and helps
     identify regions that are not exposed to powerful waves although they are
     open to the ocean (e.g. the leeside of islands).

   - Natural Habitats: The ranking is now computed using the rank of all
     natural habitats present in front of a segment, and we weight the lowest
     ranking habitat 50% more than all other habitats.  Also, rankings and
     protective distance information are to be provided by CSV file instead of
     Excel.  With this new method, shoreline segments that have more habitats
     than others will have a lower risk of inundation and/or erosion during
     storms.

   - Structures: The model has been updated to now incorporate the presence of
     structures by decreasing the ranking of shoreline segments that adjoin
     structures.

   Coastal Protection (T1) - This is a new model which plots the amount of
   sandy beach erosion or consolidated bed scour that backshore regions
   experience in the presence or absence of natural habitats.  It is composed
   of two steps: a Profile Generator and Nearshore Waves and Erosion.  It is
   recommended to run the Profile Generator before the Nearshore Waves and
   Erosion model.

   Step 1) Profile Generator:  This tool helps the user generate a 1-dimensional
   bathymetric and topographic profile perpendicular to the shoreline at the
   user-defined location.  This model provides plenty of guidance for building
   backshore profiles for beaches, marshes and mangroves.  It will help users
   modify bathymetry profiles that they already have, or can generate profiles
   for sandy beaches if the user has not bathymetric data.  Also, the model
   estimates and maps the location of natural habitats present in front of the
   region of interest.  Finally, it provides sample wave and wind data that
   can be later used in the Nearshore Waves and Erosion model, based on
   computed fetch values and default Wave Watch III data.

   Step 2) Nearshore Waves and Erosion: This model estimates profiles of beach
   erosion or values of rates of consolidated bed scour at a site as a function
   of the type of habitats present in the area of interest.  The model takes
   into account the protective effects of vegetation, coral and oyster reefs,
   and sand dunes.  It also shows the difference of protection provided when
   those habitats are present, degraded, or gone.

4. Aesthetic Quality

   This model no longer requires users to provide a projection for Overlap
   Analysis.  Instead, it uses the projection from the user-specified Area of
   Interest (AOI) polygon.  Additionally, the population estimates for this
   model have been fixed.

**InVEST 3.0 Beta**

The 2.2.0 release includes a preliminary version of our InVEST 3.0 beta
platform.  It is included as a toolset named "InVEST 3.0 Beta" in the
InVEST220.tbx.  It is currently only supported with ArcGIS 10.  To launch
an InVEST 3.0 beta tool, double click on the desired tool in the InVEST 3.0
toolset then click "Ok" on the Arc toolbox screen that opens. The InVEST 3.0
tool panel has inputs very similar to the InVEST 2.2.0 versions of the tools
with the following modifications:

InVEST 3.0 Carbon:
  * Fixes a minor bug in the 2.2 version that ignored floating point values
    in carbon pool inputs.
  * Separation of carbon model into a biophysical and valuation model.
  * Calculates carbon storage and sequestration at the minimum resolution of
    the input maps.
  * Runtime efficiency improved by an order of magnitude.
  * User interface streamlined including dynamic activation of inputs based
    on user preference, direct link to documentation, and recall of inputs
    based on user's previous run.

InVEST 3.0 Timber:
  * User interface streamlined including dynamic activation of inputs based
    on user preference, direct link to documentation, and recall of inputs
    based on user's previous run.


2.1.1 (2011-10-17)
------------------
Changes in InVEST 2.1.1

General:

This is a minor release which fixes the following defects:

-A truncation error was fixed on nutrient retention and sedimentation model that involved division by the number of cells in a watershed.  Now correctly calculates floating point division.
-Minor typos were fixed across the user's guide.

2.1 Beta (2011-05-11)
---------------------
Updates to InVEST Beta

InVEST 2.1 . Beta

Changes in InVEST 2.1

General:

1.	InVEST versioning
We have altered our versioning scheme.  Integer changes will reflect major changes (e.g. the addition of marine models warranted moving from 1.x to 2.0).  An increment in the digit after the primary decimal indicates major new features (e.g the addition of a new model) or major revisions.  For example, this release is numbered InVEST 2.1 because two new models are included).  We will add another decimal to reflect minor feature revisions or bug fixes.  For example, InVEST 2.1.1 will likely be out soon as we are continually working to improve our tool.
2.	HTML guide
With this release, we have migrated the entire InVEST users. guide to an HTML format.  The HTML version will output a pdf version for use off-line, printing, etc.


**MARINE MODELS**

1.Marine Python Extension Check

-This tool has been updated to allow users to select the marine models they intend to run.  Based on this selection, it will provide a summary of which Python and ArcGIS extensions are necessary and if the Python extensions have been successfully installed on the user.s machine.

2.Grid the Seascape (GS)

-This tool has been created to allow marine model users to generate an seascape analysis grid within a specified area of interest (AOI).

-It only requires an AOI and cell size (in meters) as inputs, and produces a polygon grid which can be used as inputs for the Habitat Risk Assessment and Overlap Analysis models.

3. Coastal Protection

- This is now a two-part model for assessing Coastal Vulnerability.  The first part is a tool for calculating fetch and the second maps the value of a Vulnerability Index, which differentiates areas with relatively high or low exposure to erosion and inundation during storms.

- The model has been updated to now incorporate coastal relief and the protective influence of up to eight natural habitat input layers.

- A global Wave Watch 3 dataset is also provided to allow users to quickly generate rankings for wind and wave exposure worldwide.

4. Habitat Risk Assessment (HRA)

This new model allows users to assess the risk posed to coastal and marine habitats by human activities and the potential consequences of exposure for the delivery of ecosystem services and biodiversity.  The HRA model is suited to screening the risk of current and future human activities in order to prioritize management strategies that best mitigate risk.

5. Overlap Analysis

This new model maps current human uses in and around the seascape and summarizes the relative importance of various regions for particular activities.  The model was designed to produce maps that can be used to identify marine and coastal areas that are most important for human use, in particular recreation and fisheries, but also other activities.

**FRESHWATER MODELS**

All Freshwater models now support ArcMap 10.


Sample data:

1. Bug fix for error in Water_Tables.mdb Biophysical table where many field values were shifted over one column relative to the correct field name.

2. Bug fix for incorrect units in erosivity layer.


Hydropower:

1.In Water Yield, new output tables have been added containing mean biophysical outputs (precipitation, actual and potential evapotranspiration, water yield)  for each watershed and sub-watershed.


Water Purification:

1. The Water Purification Threshold table now allows users to specify separate thresholds for nitrogen and phosphorus.   Field names thresh_n and thresh_p replace the old ann_load.

2. The Nutrient Retention output tables nutrient_watershed.dbf and nutrient_subwatershed.dbf now include a column for nutrient retention per watershed/sub-watershed.

3. In Nutrient Retention, some output file names have changed.

4. The user's guide has been updated to explain more accurately the inclusion of thresholds in the biophysical service estimates.


Sedimentation:

1. The Soil Loss output tables sediment_watershed.dbf and sediment_subwatershed.dbf now include a column for sediment retention per watershed/sub-watershed.

2. In Soil Loss, some output file names have changed.

3. The default input value for Slope Threshold is now 75.

4. The user's guide has been updated to explain more accurately the inclusion of thresholds in the biophysical service estimates.

5. Valuation: Bug fix where the present value was not being applied correctly.





2.0 Beta (2011-02-14)
---------------------
Changes in InVEST 2.0

InVEST 1.005 is a minor release with the following modification:

1. Aesthetic Quality

    This new model allows users to determine the locations from which new nearshore or offshore features can be seen.  It generates viewshed maps that can be used to identify the visual footprint of new offshore development.


2. Coastal Vulnerability

    This new model produces maps of coastal human populations and a coastal exposure to erosion and inundation index map.  These outputs can be used to understand the relative contributions of different variables to coastal exposure and to highlight the protective services offered by natural habitats.


3. Aquaculture

    This new model is used to evaluate how human activities (e.g., addition or removal of farms, changes in harvest management practices) and climate change (e.g., change in sea surface temperature) may affect the production and economic value of aquacultured Atlantic salmon.


4. Wave Energy

    This new model provides spatially explicit information, showing potential areas for siting Wave Energy conversion (WEC) facilities with the greatest energy production and value.  This site- and device-specific information for the WEC facilities can then be used to identify and quantify potential trade-offs that may arise when siting WEC facilities.


5. Avoided Reservoir Sedimentation

    - The name of this model has been changed to the Sediment Retention model.

    - We have added a water quality valuation model for sediment retention. The user now has the option to select avoided dredge cost analysis, avoided water treatment cost analysis or both.  The water quality valuation approach is the same as that used in the Water Purification: Nutrient Retention model.

    - The threshold information for allowed sediment loads (TMDL, dead volume, etc.) are now input in a stand alone table instead of being included in the valuation table. This adjusts the biophysical service output for any social allowance of pollution. Previously, the adjustment was only done in the valuation model.

    - The watersheds and sub-watershed layers are now input as shapefiles instead of rasters.

    - Final outputs are now aggregated to the sub-basin scale. The user must input a sub-basin shapefile. We provide the Hydro 1K dataset as a starting option. See users guide for changes to many file output names.

    - Users are strongly advised not to interpret pixel-scale outputs for hydrological understanding or decision-making of any kind. Pixel outputs should only be used for calibration/validation or model checking.


6. Hydropower Production

    - The watersheds and sub-watershed layers are now input as shapefiles instead of rasters.

    - Final outputs are now aggregated to the sub-basin scale. The user must input a sub-basin shapefile. We provide the Hydro 1K dataset as a starting option. See users guide for changes to many file output names.

    - Users are strongly advised not to interpret pixel-scale outputs for hydrological understanding or decision-making of any kind. Pixel outputs should only be used for calibration/validation or model checking.

    - The calibration constant for each watershed is now input in a stand-alone table instead of being included in the valuation table. This makes running the water scarcity model simpler.


7. Water Purification: Nutrient Retention

    - The threshold information for allowed pollutant levels (TMDL, etc.) are now input in a stand alone table instead of being included in the valuation table. This adjusts the biophysical service output for any social allowance of pollution. Previously, the adjustment was only done in the valuation model.

    - The watersheds and sub-watershed layers are now input as shapefiles instead of rasters.

    - Final outputs are now aggregated to the sub-basin scale. The user must input a sub-basin shapefile. We provide the Hydro 1K dataset as a starting option. See users guide for changes to many file output names.

    - Users are strongly advised not to interpret pixel-scale outputs for hydrological understanding or decision-making of any kind. Pixel outputs should only be used for calibration/validation or model checking.


8. Carbon Storage and Sequestration

    The model now outputs an aggregate sum of the carbon storage.


9. Habitat Quality and Rarity

    This model had an error while running ReclassByACII if the land cover codes were not sorted alphabetically.  This has now been corrected and it sorts the reclass file before running the reclassification

    The model now outputs an aggregate sum of the habitat quality.

10. Pollination

    In this version, the pollination model accepts an additional parameter which indicated the proportion of a crops yield that is attributed to wild pollinators.

<|MERGE_RESOLUTION|>--- conflicted
+++ resolved
@@ -2,7 +2,7 @@
 
 Unreleased Changes
 ------------------
-* Fixed a bug in Coastal Vulnerability model's task graph that sometimes 
+* Fixed a bug in Coastal Vulnerability model's task graph that sometimes
   caused an early task to re-execute when it should be deemed pre-calculated.
 * Fixed a bug in the pollination model that would cause outputs to be all 0
   rasters if all the ``relative_abundance`` fields in the guild table were
@@ -10,12 +10,9 @@
 * Fixed a file cache flushing issue observed on Debian in
   ``utils.exponential_decay_kernel_raster`` that would cause an exponential
   kernel raster to contain random values rather than expected value.
-<<<<<<< HEAD
 * Added a new InVEST model: Urban Flood Risk Mitigation.
-=======
 * Fixed an issue in the SDR model that would cause an unhandled exception
   if either the erosivity or erodibility raster had an undefined nodata value.
->>>>>>> f57c82e4
 
 3.7.0 (2019-05-09)
 ------------------
@@ -24,8 +21,8 @@
   raster-based. Fewer input datasets are required for the same functionality.
   Runtime in sycnhronous mode is similar to previous versions, but runtime can
   be reduced with multiprocessing. CV also supports avoided recomputation for
-  successive runs in the same workspace, even if a different file suffix is used.
-  Output vector files are in CSV and geopackage formats.
+  successive runs in the same workspace, even if a different file suffix is
+  used. Output vector files are in CSV and geopackage formats.
 * Model User Interface 'Report an Issue' link points to our new
   community.naturalcapitalproject.org
 * Correcting an issue with the Coastal Blue Carbon preprocessor where
