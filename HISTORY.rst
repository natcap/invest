--- conflicted
+++ resolved
@@ -2,11 +2,8 @@
 
 Unreleased Changes
 ------------------
-<<<<<<< HEAD
 * Full test coverage for Overlap Analysis model.
-=======
 * Full test coverage for Finfish Aquaculture.
->>>>>>> f2709d7a
 * Full test coverage for DelineateIT.
 * Full test coverage for RouteDEM.
 * Fixed an issue in Habitat Quality where an error in the sample table or malformed threat raster names would display a confusing message to the user.
