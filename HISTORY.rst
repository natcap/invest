--- conflicted
+++ resolved
@@ -38,7 +38,6 @@
 
 Unreleased Changes
 ------------------
-<<<<<<< HEAD
 * General
     * We have updated validation in several ways that will improve the
       developer experience of working with InVEST models, and we hope will also
@@ -61,11 +60,9 @@
         validation. Now, these parameters will be validated with their
         type-specific validation checks.
 
-=======
 * Annual Water Yield
     * Added the results_suffix to a few intermediate files where it was
       missing. https://github.com/natcap/invest/issues/1517
->>>>>>> 9a706487
 * Urban Nature Access
     * Fixed a ``NameError`` that occurred when running the model using
       search radii defined per population group with an exponential search
