--- conflicted
+++ resolved
@@ -1,15 +1,15 @@
 .. :changelog:
-
-Unreleased Changes
-------------------
-<<<<<<< HEAD
+Unreleased Changes (3.9)
+------------------------
 * Migrating over to GDAL 3 from GDAL 2.
 * Updating requirements to reflect GDAL version >= 3.
 * Updating crop production tests that varied slightly due to GDAL 3 
   differences in handling spatial references.
 * Adding function in utils.py to handle InVEST coordindate transformations.
 * Adding tests for new coordinate transformation function in utils.py.
-=======
+
+Unreleased Changes
+------------------
 * Fixed a compilation issue on Mac OS X Catalina.
 * Fixed an issue with NDR's raster normalization function so that Float64
   nodata values are now correctly cast to Float32.  This issue was affecting
@@ -44,7 +44,6 @@
 * Fixed a bug in CLI logging where logfiles created by the CLI were
   incompatible with the ``natcap.invest.datastack`` operation that
   allows the UI to load model arguments from logfiles.
->>>>>>> c2febc14
 * Added error-handling in Urban Flood Risk Mitigation to tell users to
   "Check that the Soil Group raster does not contain values other than
   (1, 2, 3, 4)" when a ``ValueError`` is raised from ``_lu_to_cn_op``.
