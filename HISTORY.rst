--- conflicted
+++ resolved
@@ -3,7 +3,16 @@
 
 Unreleased Changes
 ------------------
-<<<<<<< HEAD
+* General
+    * Fix bug in ``utils.build_lookup_from_csv`` that was allowing
+      ``key_field`` to be non unique and overwriting values.
+    * Fix bug in ``utils.build_lookup_from_csv`` where trailing commas caused
+      returned values to be malformed.
+    * Add optional argument ``column_list`` to ``utils.build_lookup_from_csv``
+      that takes a list of column names and only returns those in the
+      dictionary.
+    * Remove ``warn_if_missing`` argument from ``utils.build_lookup_from_csv``
+      and warning by default.
 * Urban Flood Risk Mitigation
     * Fixed an issue where the output vector ``flood_risk_service.shp`` would
       only be created when the built infrastructure vector was provided.  Now,
@@ -12,17 +21,6 @@
       present during the model run.
     * Fixed an issue where the model would crash if an infrastructure geometry
       were invalid or absent.  Such features are now skipped.
-=======
-* General
-    * Fix bug in ``utils.build_lookup_from_csv`` that was allowing 
-      ``key_field`` to be non unique and overwriting values.
-    * Fix bug in ``utils.build_lookup_from_csv`` where trailing commas caused
-      returned values to be malformed.
-    * Add optional argument ``column_list`` to ``utils.build_lookup_from_csv``
-      that takes a list of column names and only returns those in the 
-      dictionary.
-    * Remove ``warn_if_missing`` argument and warn by default. 
->>>>>>> 21d34c49
 * Scenic Quality
     * Fixing an issue in Scenic Quality where the creation of the weighted sum
       of visibility rasters could cause "Too Many Open Files" errors and/or
