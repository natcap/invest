..
  Changes should be grouped for readability.

  InVEST model names:
  - Carbon
  - Coastal Blue Carbon
  - Coastal Vulnerability
  - Crop Production
  - Delineateit
  - Finfish
  - Fisheries
  - Forest Carbon Edge Effects
  - Globio
  - Habitat Quality
  - HRA
  - Annual Water Yield
  - NDR
  - Pollination
  - Recreation
  - Routedem
  - Scenario Generator
  - Scenic Quality
  - SDR
  - Seasonal Water Yield
  - Urban Cooling
  - Urban Flood Risk
  - Wave Energy
  - Wind Energy

  Everything else:
  - General


.. :changelog:
3.9.1
-----
<<<<<<< HEAD
* Fisheries Habitat Scenario Tool
  * Fixed divide-by-zero bug that was causing a RuntimeWarning in the logs.
    This bug did not affect the output.
=======
* General:
    * Include logger name in the logging format. This is helpful for the cython
      modules, which can't log module, function, or line number info.
>>>>>>> 75a8c12e

3.9.0 (2020-12-11)
------------------
* General:
    * Deprecating GDAL 2 and adding support for GDAL 3.
    * Adding function in utils.py to handle InVEST coordindate transformations.
    * Making InVEST compatible with Pygeoprocessing 2.0 by updating:
        * ``convolve_2d()`` keyword ``ignore_nodata`` to
          ``ignore_nodata_and_edges``.
        * ``get_raster_info()`` / ``get_vector_info()`` keyword ``projection`` 
          to ``projection_wkt``.
    * Improve consistency and context for error messages related to raster
      reclassification across models by using ``utils.reclassify_raster``.
    * Fixed bug that was causing a TypeError when certain input rasters had an
      undefined nodata value. Undefined nodata values should now work
      everywhere.
    * Include logging in python script generated from
      "Save to python script..." in the "Development" menu. Now logging
      messages from the model execution will show up when you run the script.
    * InVEST is now a 64-bit binary built against Python 3.7.
    * Adding Python 3.8 support for InVEST testing.
    * Add warning message to installer for 32-bit computers about installing
      64-bit software.
    * Stop running validation extra times when model inputs autofill, saving
      a small but noticeable amount of time in launching a model.
    * The number of files included in the python source distribution has been
      reduced to just those needed to install the python package and run tests.
    * Code-sign the macOS distribution, and switch to a DMG distribution format.
    * No longer include the HTML docs or HISTORY.rst in the macOS distribution.
    * Bumped the ``shapely`` requirements to ``>=1.7.1`` to address a library
      import issue on Mac OS Big Sur.
    * Fixing model local documentation links for Windows and Mac binaries.
    * The InVEST binary builds now launch on Mac OS 11 "Big Sur".  This was
      addressed by defining the ``QT_MAC_WANTS_LAYER`` environment variable.
    * Fixed the alphabetical ordering of Windows Start Menu shortcuts.
* Annual Water Yield:
    * Fixing bug that limited ``rsupply`` result when ``wyield_mn`` or
      ``consump_mn`` was 0.
* Coastal Blue Carbon
    * Refactor of Coastal Blue Carbon that implements TaskGraph for task
      management across the model and fixes a wide range of issues with the model
      that were returning incorrect results in all cases.
    * Corrected an issue with the model where available memory would be exhausted
      on a large number of timesteps.
    * In addition to the ``execute`` entrypoint, another entrypoint,
      ``execute_transition_analysis`` has been added that allows access to the
      transition analysis timeseries loop at a lower level.  This will enable
      users comfortable with python to provide spatially-explicit maps of
      accumulation rates, half lives and other parameters that can only be
      provided via tables to ``execute``.
    * Snapshot years and rasters, including the baseline year/raster, are now all
      provided via a table mapping snapshot years to the path to a raster on
      disk.  The baseline year is the earliest year of these.
    * The model's "initial" and "lulc lookup" and "transient" tables have been
      combined into a single "biophysical" table, indexed by LULC code/LULC class
      name, that includes all of the columns from all of these former tables.
    * The "analysis year" is now a required input that must be >= the final
      snapshot year in the snapshots CSV.
    * Litter can now accumulate at an annual rate if desired.
    * The model now produces many more files, which allows for greater
      flexibility in post-processing of model outputs.
* Coastal Vulnerability
    * 'shore_points_missing_geomorphology.gpkg' output file name now includes
      the suffix if any, and its one layer now is renamed from
      'missing_geomorphology' to be the same as the file name
      (including suffix).
    * Fixed a memory bug that occurred during shore point interpolation when
      dealing with very large landmass vectors.
* Delineateit
    * The layer in the 'preprocessed_geometries.gpkg' output is renamed from
      'verified_geometries' to be the same as the file name (including suffix).
    * The layer in the 'snapped_outlets.gpkg' output is renamed from
      'snapped' to be the same as the file name (including suffix).
    * The layer in the 'watersheds.gpkg' output has been renamed from
      'watersheds' to match the name of the vector file (including the suffix).
    * Added pour point detection option as an alternative to providing an
      outlet features vector.
* Finfish
    * Fixed a bug where the suffix input was not being used for output paths.
* Forest Carbon Edge Effect
    * Fixed a broken link to the local User's Guide
    * Fixed bug that was causing overflow errors to appear in the logs when 
      running with the sample data.
    * Mask out nodata areas of the carbon map output. Now there should be no
      output data outside of the input LULC rasater area.
* GLOBIO
    * Fixing a bug with how the ``msa`` results were masked and operated on
      that could cause bad results in the ``msa`` outputs.
* Habitat Quality:
    * Refactor of Habitat Quality that implements TaskGraph
    * Threat files are now indicated in the Threat Table csv input under
      required columns: ``BASE_PATH``, ``CUR_PATH``, ``FUT_PATH``.
    * Threat and Sensitivity column names are now case-insensitive.
    * Sensitivity threat columns now match threat names from Threat Table
      exactly, without the need for "L_". "L_" prefix is deprecated.
    * Threat raster input folder has been removed.
    * Validation enhancements that check whether threat raster paths are valid.
    * HQ update to User's Guide.
    * Changing sample data to reflect Threat Table csv input changes and
      bumping revision.
    * More comprehensive testing for Habitat Quality and validation.
    * Checking if Threat raster values are between 0 and 1 range, raising
      ValueError if not. No longer snapping values less than 0 to 0 and greater
      than 1 to 1.
    * Fixing bug that was setting Threat raster values to 1 even if they were
      floats between 0 and 1.
    * Updating how threats are decayed across distance. Before, nodata edges
      were ignored causing values on the edges to maintain a higher threat
      value. Now, the decay does not ignore those nodata edges causing values
      on the edges to decay more quickly. The area of study should have
      adequate boundaries to account for these edge effects.
    * Update default half saturation value for sample data to 0.05 from 0.1.
* Seasonal Water Yield
    * Fixed a bug where precip or eto rasters of ``GDT_Float64`` with values
      greater than 32-bit would overflow to ``-inf``.
* SDR:
    * Fixing an issue where the LS factor should be capped to an upstream area
      of 333^2 m^2. In previous versions the LS factor was erroneously capped
      to "333" leading to high export spikes in some pixels.
    * Fixed an issue where sediment deposition progress logging was not
      progressing linearly.
    * Fixed a task dependency bug that in rare cases could cause failure.
* Urban Cooling
    * Split energy savings valuation and work productivity valuation into
      separate UI options.
* Urban Flood Risk
    * Changed output field names ``aff.bld`` and ``serv.blt`` to ``aff_bld``
      and ``serv_blt`` respectively to fix an issue where ArcGIS would not 
      display properly.

3.8.9 (2020-09-15)
------------------
* Hydropower
    * Fixed bug that prevented validation from ever passing for this model.
      Validation will allow extra keys in addition to those in the ARGS_SPEC.
* Urban Flood Mitigation
    * Fixed incorrect calculation of total quickflow volume.

3.8.8 (2020-09-04)
------------------
* Coastal Vulnerability
    * Improved handling of invalid AOI geometries to avoid crashing and instead
      fix the geometry when possible and skip it otherwise.
    * Added validation check that shows a warning if the SLR vector is not
      a point or multipoint geometry.
* Urban Cooling
    * Energy units are now (correctly) expressed in kWh.  They were previously
      (incorrectly) expressed in kW.
    * Energy savings calculations now require that consumption is in units of
      kWh/degree C/m^2 for each building class.
    * Fixing an issue where blank values of the Cooling Coefficient weights
      (shade, albedo, ETI) would raise an error.  Now, a default value for the
      coefficient is assumed if any single value is left blank.
* HRA
    * Raise ValueError if habitat or stressor inputs are not projected.
    * Make sample data rating filepaths work on Mac. If not on Windows and a rating
      filepath isn't found, try replacing all backslashes with forward slashes.
* Seasonal Water Yield
    * Updated output file name from aggregated_results.shp to aggregated_results_swy.shp
      for consistency with NDR and SDR
* Datastack
    * Saved datastack archives now use helpful identifying names for spatial input folders
* Validation
    * Fixed bug that caused fields activated by a checkbox to make validation fail,
      even when the checkbox was unchecked.
* General
    * Input table column headers are now insensitive to leading/trailing whitespace in
      most places.
    * Modified the script that produces a conda environment file from InVEST's python
      requirements file so that it includes the ``conda-forge`` channel in the file
      itself.
* Recreation
    * Validate values in the type column of predictor tables early in execution. Raise
      a ValueError if a type value isn't valid (leading/trailing whitespace is okay).
* Validation
    * Set a 5-second timeout on validation functions that access a file. This will raise
      a warning and prevent validation from slowing down the UI too much.

3.8.7 (2020-07-17)
------------------
* General
    * Fixed an issue where some users would be unable to launch InVEST binaries
      on Windows.  This crash was due to a configuration issue in
      ``PySide2==5.15.0`` that will be fixed in a future release of PySide2.
* GLOBIO
    * Fix a bug that mishandled combining infrastructure data when only one
      infrastructure data was present.
* Urban Flood Risk
    * The output vector ``flood_risk_service.shp`` now includes a field,
      ``flood_vol`` that is the sum of the modeled flood volume (from
      ``Q_m3.tif``) within the AOI.
    * Fieldnames in ``flood_risk_service.shp`` have been updated to more
      closely match the variables they match as documented in the User's Guide
      chapter.  Specifically, ``serv_bld`` is now ``serv.blt`` and ``aff_bld``
      is now ``aff.bld``.
    * ``Q_mm.tif`` has been moved from the intermediate directory into the
      workspace.
    * Fixed a bug in the flood volume (``Q_m3.tif``) calculations that was
      producing incorrect values in all cases.
    * Fixed a bug where input rasters with nodata values of 0 were not handled
      properly.

3.8.6 (2020-07-03)
------------------
* Crop Production
    * Fixed critical bug in crop regression that caused incorrect yields in
      all cases.

3.8.5 (2020-06-26)
------------------
* General
    * Fix bug in ``utils.build_lookup_from_csv`` that was allowing
      ``key_field`` to be non unique and overwriting values.
    * Fix bug in ``utils.build_lookup_from_csv`` where trailing commas caused
      returned values to be malformed.
    * Add optional argument ``column_list`` to ``utils.build_lookup_from_csv``
      that takes a list of column names and only returns those in the
      dictionary.
    * Remove ``warn_if_missing`` argument from ``utils.build_lookup_from_csv``
      and warning by default.
* Scenic Quality
    * Fixing an issue in Scenic Quality where the creation of the weighted sum
      of visibility rasters could cause "Too Many Open Files" errors and/or
      ``MemoryError`` when the model is run with many viewpoints.
    * Progress logging has been added to several loops that may take a longer
      time when the model is run with thousands of points at a time.
    * A major part of the model's execution was optimized for speed,
      particularly when the model is run with many, many points.
* SDR:
    * Removed the unused parameter ``args['target_pixel_size']`` from the SDR
      ``execute`` docstring.
* Urban Flood Risk Mitigation
    * Fixed an issue where the output vector ``flood_risk_service.shp`` would
      only be created when the built infrastructure vector was provided.  Now,
      the ``flood_risk_service.shp`` vector is always created, but the fields
      created differ depending on whether the built infrastructure input is
      present during the model run.
    * Fixed an issue where the model would crash if an infrastructure geometry
      were invalid or absent.  Such features are now skipped.

3.8.4 (2020-06-05)
------------------
* General:
    * Advanced the ``Taskgraph`` version requirement to fix a bug where workspace
      directories created by InVEST versions <=3.8.0 could not be re-used by more
      recent InVEST versions.
* NDR:
    * The Start Menu shortcut on Windows and launcher label on Mac now have
      consistent labels for NDR: "NDR: Nutrient Delivery Ratio".
* SDR:
    * The Start Menu shortcut on Windows and launcher label on Mac now have
      consistent labels for SDR: "SDR: Sediment Delivery Ratio".

3.8.3 (2020-05-29)
------------------
* sdr
  * SDR's compiled core now defines its own ``SQRT2`` instead of relying on an
    available standard C library definition. This new definition helps to avoid
    some compiler issues on Windows.

3.8.2 (2020-05-15)
------------------
* InVEST's CSV encoding requirements are now described in the validation
  error message displayed when a CSV cannot be opened.

3.8.1 (2020-05-08)
------------------
* Fixed a compilation issue on Mac OS X Catalina.
* Fixed an issue with NDR's raster normalization function so that Float64
  nodata values are now correctly cast to Float32.  This issue was affecting
  the summary vector, where the ``surf_n``, ``sub_n`` and ``n_export_tot``
  columns would contain values of ``-inf``.
* Fixed minor bug in Coastal Vulnerability shore point creation. Also added a
  check to fail fast when zero shore points are found within the AOI.
* The Finfish Aquaculture model no longer generates histograms for
  uncertainty analysis due to issues with matplotlib that make InVEST
  unstable. See https://github.com/natcap/invest/issues/87 for more.
* Corrected the Urban Cooling Model's help text for the "Cooling Capacity
  Calculation Method" in the User Interface.
* Fixing an issue with SDR's ``LS`` calculations.  The ``x`` term is now
  the weighted mean of proportional flow from the current pixel into its
  neighbors.  Note that for ease of debugging, this has been implemented as a
  separate raster and is now included in ``RKLS`` calculations instead of in
  the ``LS`` calculations.
* Fixed a bug in validation where checking for spatial overlap would be skipped
  entirely in cases where optional model arguments were not used.
* Bumping the ``psutil`` dependency requirement to ``psutil>=5.6.6`` to address
  a double-free vulnerability documented in CVE-2019-18874.
* Adding a GitHub Actions workflow for building python wheels for Mac and Windows
  as well as a source distribution.
* Updating links in ``setup.py``, ``README.rst`` and ``README_PYTHON.rst`` to
  refer to the repository's new home on github.
* Binary builds for Windows and Mac OS X have been moved to GitHub Actions from
  AppVeyor.  All AppVeyor-specific configuration has been removed.
* Fixing an issue with the InVEST Makefile where ``make deploy`` was
  attempting to synchronize nonexistent sample data zipfiles with a storage
  bucket on GCP.  Sample data zipfiles are only built on Windows, and so
  ``make deploy`` will only attempt to upload them when running on Windows.
* Fixed a bug in CLI logging where logfiles created by the CLI were
  incompatible with the ``natcap.invest.datastack`` operation that
  allows the UI to load model arguments from logfiles.
* Added error-handling in Urban Flood Risk Mitigation to tell users to
  "Check that the Soil Group raster does not contain values other than
  (1, 2, 3, 4)" when a ``ValueError`` is raised from ``_lu_to_cn_op``.
* Updated the ``Makefile`` to use the new git location of the InVEST User's
  Guide repository at https://github.com/natcap/invest.users-guide
* Automated tests are now configured to use Github Actions for 32- and 64-bit
  build targets for Python 3.6 and 3.7 on Windows.  We are still using
  AppVeyor for our binary builds for the time being.
* Makefile has been updated to fetch the version string from ``git`` rather
  than ``hg``.  A mercurial client is still needed in order to clone the
  InVEST User's Guide.
* Removing Python 2 compatibility code such as ``future``, ``pyqt4``,
  ``basestring``, ``unicode``, ``six``, unicode casting, etc...
* Update api-docs conf file to mock sdr.sdr_core and to use updated unittest
  mock

3.8.0 (2020-02-07)
------------------
* Created a sub-directory for the sample data in the installation directory.
* Fixed minor bug in HRA that was duplicating the ``results_suffix`` in some
  output filenames.
* Updated the DelineateIt UI to improve the language around what the model
  should do when it encounters invalid geometry.  The default is now
  that it should skip invalid geometry.
* Updating how threat rasters are handled in Habitat Quality to address a few
  related and common usability issues for the model.  First, threat
  rasters are now aligned to the LULC instead of the intersection of the whole
  stack.  This means that the model now handles threat inputs that do not all
  completely overlap the LULC (they must all still be in the same projection).
  Second, nodata values in threat rasters are converted to a threat value of 0.
  Any threat pixel values other than 0 or nodata are interpreted as a threat
  value of 1.
* Updating the ``psutil`` requirement to avoid a possible import issue when
  building binaries under WINE.  Any version of ``psutil`` should work
  except for ``5.6.0``.
* InVEST sample data was re-organized to simply have one folder per model.
  New datastacks were added for SDR, NDR, Seasonal Water Yield,
  Annual Water Yield, DelineateIt, and Coastal Vulnerability.
* Fixed an issue with NDR where the model was not properly checking for the
  bounds of the raster, which could in some cases lead to exceptions being
  printed to the command-line.  The model now correctly checks for these
  raster boundaries.
* Habitat Risk Assessment model supports points and lines -- in addition to
  previously supported polygons and rasters -- for habitats or stressors.
* Updated raster percentile algorithms in Scenic Quality and Wave Energy
  models to use a more efficient and reliable raster percentile function
  from pygeoprocessing.
* InVEST is now compatible with pygeoprocessing 1.9.1.
* All InVEST models now have an ``ARGS_SPEC`` object that contains metadata
  about the model and describes the model's arguments.  Validation has been
  reimplemented across all models to use these ``ARGS_SPEC`` objects.
* The results suffix key for the Wave Energy and Wind Energy models has been
  renamed ``results_suffix`` (was previously ``suffix``).  This is for
  consistency across InVEST models.
* Speed and memory optimization of raster processing in the Recreation model.
* Removed a constraint in Coastal Vulnerability so the AOI polygon no longer
  needs to intersect the continental shelf contour line. So the AOI can now be
  used exclusively to delineate the coastal area of interest.
* Improved how Coastal Vulnerability calculates local wind-driven waves.
  This requires a new bathymetry raster input and implements equation 10
  of the User Guide. Also minor updates to fields in intermediate outputs,
  notably a 'shore_id' field is now the unique ID for joining tables and
  FIDs are no longer used.
* Added a status message to the UI if a datastack file fails to load,
  instead of staying silent.
* Correcting an issue with repository fetching in the InVEST ``Makefile``.
  Managed repositories will now be fetched and updated to the expected revision
  even if the repository already exists.
* Fixed the duplicate ``results_suffix`` input in Wave Energy UI.
* Added a human-friendly message on NDR model ``KeyError``.
* Adding a check to Annual Water Yield to ensure that the ``LULC_veg`` column
  has correct values.
* Improved how Seasonal Water Yield handles nodata values when processing
  floating-point precipitation and quickflow rasters.
* Add SDR feature to model sediment deposition across the landscape.
* Fixed an issue that would cause an exception if SDR landcover map was masked
  out if the original landcover map had no-nodata value defined.
* Fixed an issue in the SDR model that could cause reported result vector
  values to not correspond with known input vectors if the input watershed
  vector was not an ESRI Shapefile.
* Fixed issue in Seasonal Water Yield model that would cause an unhandled
  exception when input rasters had areas of a valid DEM but nodata in other
  input layers that overlap that dem.
* Fixed an issue in the NDR model that would cause an exception if the critical
  length of a landcover field was set to 0.
* Implemented PEP518-compatible build system definition in the file
  ``pyproject.toml``.  This should make it easier to install ``natcap.invest``
  from a source distribution.
* Fixed a ``TypeError`` issue in Seasonal Water Yield that would occur when
  the Land-Use/Land-Cover raster did not have a defined nodata value.  This
  case is now handled correctly.
* The binary build process for InVEST on Windows (which includes binaries
  based on PyInstaller and an NSIS Installer package) has been migrated
  to 32-bit Python 3.7.  The build itself is taking place on AppVeyor, and
  the configuration for this is contained within ``appveyor.yml``.
  Various python scripts involved in the distribution and release processes
  have been updated for compatibility with python 3.7 as a part of this
  migration.
* Fixed an ``IndexError`` issue in Wave Energy encountered in runs using
  the global wave energy dataset.  This error was the result of an incorrect
  spatial query of points and resulted in some wave energy points being
  double-counted.
* Fixed taskgraph-related issues with Habitat Risk Assessment where
  1) asynchronous mode was failing due to missing task dependencies and
  2) avoided recomputation was confounded by two tasks modifying the same files.
* Fixed an issue with Habitat Quality where the model was incorrectly
  expecting the sensitivity table to have a landcover code of 0.
* The InVEST CLI has been completely rebuilt to divide
  functionality into various topic-specific subcommands.  The various internal
  consumers of this API have been updated accordingly.  ``invest --help`` will
  contain details of the new interface.
* Updated the InVEST Launcher to list the human-readable model names rather
  than the internal model identifiers.
* Updated Coastal Vulnerability Model with significant speedups including
  ~40x speedup for geomorphology process and ~3x speedup for wind exposure process.
  Also saving an intermediate vector with wave energy values and a geomorphology
  vector with points that were assigned the ``geomorphology_fill_value``.
* Updated trove classifiers to indicate support for python versions 2.7, 3.6
  and 3.7.
* Updated all InVEST models to be compatible with a Python 2.7 or a Python 3.6
  environment. Also tested all models against GDAL versions 2.2.4 and 2.4.1.
* Fixed an issue with Habitat Quality where convolutions over threat rasters
  were not excluding nodata values, leading to incorrect outputs.  Nodata values
  are now handled correctly and excluded from the convolution entirely.
* Updated the subpackage ``natcap.invest.ui`` to work with python 3.6 and later
  and also to support the PySide2 bindings to Qt5.
* InVEST Coastal Blue Carbon model now writes out a net present value
  raster for the year of the current landcover, each transition year,
  and the final analysis year (if provided).
* Correcting an issue with InVEST Coastal Blue Carbon where incorrect
  configuration of a nodata value would result in ``-inf`` values in
  output rasters.  Now, any values without a defined reclassification
  rule that make it past validation will be written out as nodata.
* DelineateIt has been reimplemented using the latest version of
  pygeoprocessing (and the watershed delineation routine it provides) and now
  uses ``taskgraph`` for avoiding unnecessary recomputation.
* Fixed a bug in Recreation Model that was causing server-side code
  to execute twice for every client-side call.
* Fixed a bug in Recreation model that did not apply ``results_suffix`` to
  the monthly_table.csv output.
* Various fixes in Coastal Vulnerability Model. CSV output files now
  have FID column for joining to vector outputs. ``results_suffix`` can be
  used without triggering task re-execution. Raster processing maintains original
  resolution of the input raster so long as it is projected. Otherwise resamples
  to ``model_resolution``.
* Fixed a bug in Coastal Vulnerability model's task graph that sometimes
  caused an early task to re-execute when it should be deemed pre-calculated.
* Fixed a bug in the pollination model that would cause outputs to be all 0
  rasters if all the ``relative_abundance`` fields in the guild table were
  integers.
* Fixed a file cache flushing issue observed on Debian in
  ``utils.exponential_decay_kernel_raster`` that would cause an exponential
  kernel raster to contain random values rather than expected value.
* Added a new InVEST model: Urban Flood Risk Mitigation.
* Fixed an issue in the SDR model that would cause an unhandled exception
  if either the erosivity or erodibility raster had an undefined nodata value.
* Added a new InVEST model: Urban Cooling Model.

3.7.0 (2019-05-09)
------------------
* Refactoring Coastal Vulnerability (CV) model. CV now uses TaskGraph and
  Pygeoprocessing >=1.6.1. The model is now largely vector-based instead of
  raster-based. Fewer input datasets are required for the same functionality.
  Runtime in sycnhronous mode is similar to previous versions, but runtime can
  be reduced with multiprocessing. CV also supports avoided recomputation for
  successive runs in the same workspace, even if a different file suffix is
  used. Output vector files are in CSV and geopackage formats.
* Model User Interface 'Report an Issue' link points to our new
  community.naturalcapitalproject.org
* Correcting an issue with the Coastal Blue Carbon preprocessor where
  using misaligned landcover rasters would cause an exception to be raised.
* Correcting an issue with RouteDEM where runs of the tool with Flow Direction
  enabled would cause the tool to crash if ``n_workers > 0``.
* Correcting an issue with Habitat Quality's error checking where nodata values
  in landcover rasters were not being taken into account.
* Valuation is now an optional component of the InVEST Scenic Quality model.
* Fixing a bug in the percentiles algorithm used by Scenic Quality that
  would result in incorrect visual quality outputs.
* Carbon Model and Crop Production models no longer crash if user-input
  rasters do not have a nodata value defined. In this case these models
  treat all pixel values as valid data.
* Adding bitbucket pipelines and AppVeyor build configurations.
* Refactoring Recreation Model client to use taskgraph and the latest
  pygeoprocessing. Avoided re-computation from taskgraph means that
  successive model runs with the same AOI and gridding option can re-use PUD
  results and avoid server communication entirely. Successive runs with the
  same predictor data will re-use intermediate geoprocessing results.
  Multiprocessing offered by taskgraph means server-side PUD calculations
  and client-side predictor data processing can happen in parallel. Some
  output filenames have changed.
* Upgrading to SDR to use new PyGeoprocessing multiflow routing, DEM pit
  filling, contiguous stream extraction, and TaskGraph integration. This
  also includes a new TaskGraph feature that avoids recomputation by copying
  results from previous runs so long as the expected result would be
  identical. To use this feature, users must execute successive runs of SDR
  in the same workspace but use a different file suffix. This is useful when
  users need to do a parameter study or run scenarios with otherwise minor
  changes to inputs.
* Refactoring Habitat Risk Assessment (HRA) Model to use TaskGraph >= 0.8.2 and
  Pygeoprocessing >= 1.6.1. The HRA Proprocessor is removed and its previous
  functionality was simplified and merged into the HRA model itself.
  The model will no longer generate HTML plots and tables.
* Adding a software update notification button, dialog, and a link to the
  download page on the User Interface when a new InVEST version is available.
* Migrating the subversion sample and test data repositories to Git LFS
  repositories on BitBucket. Update the repository URL and fetch commands on
  Makefile accordingly.
* Fixing a bug in Habitat Quality UI where the absence of the required
  half_saturation_constant variable did not raise an exception.
* Adding encoding='utf-8-sig' to pandas.read_csv() to support
  utils.build_lookup_from_csv() to read CSV files encoded with UTF-8 BOM
  (byte-order mark) properly.

3.6.0 (2019-01-30)
------------------
* Correcting an issue with the InVEST Carbon Storage and Sequestration model
  where filepaths containing non-ASCII characters would cause the model's
  report generation to crash.  The output report is now a UTF-8 document.
* Refactoring RouteDEM to use taskgraph and the latest pygeoprocessing
  (``>=1.5.0``).  RouteDEM now fills hydrological sinks and users have the
  option to use either of the D8 or Multiple Flow Direction (MFD) routing
  algorithms.
* Adding a new input to the InVEST Settings window to allow users to customize
  the value that should be used for the ``n_workers`` parameter in
  taskgraph-enabled models.  This change involves removing the "Number of
  Parallel Workers" input from the model inputs pane for some models in
  favor of this new location.  The default value for this setting is ``-1``,
  indicating synchronous (non-threaded, non-multiprocessing) execution of
  tasks.
* Removing Scenario Generator: Rule-based model.
* Fixing a bug in Hydropower model where watershed aggregations would be incorrect
  if a watershed is partially covering nodata raster values. Nodata values are now
  ignored in zonal statistics. Numerical results change very slightly in the
  case where a watershed only includes a few nodata pixels.
* Adding TaskGraph functionality to GLOBIO model.
* Adding some TaskGraph functionality to Scenario Generator: Proximity.
* Fixing an issue with the InVEST Fisheries model that would prevent the model
  from batch-processing a directory of population tables.  The model will now
  process these files as expected.
* Reimplementing Crop Production models using taskgraph.
* Fixing an issue with Crop Production Regression's result_table.csv where the
  'production_modeled' and '<nutrient>_modeled' values calculated for each crop
  were done so using the same crop raster (e.g. wheat, soybean, and barley values
  were all based on soybean data).
* Hydropower subwatershed results now include all the same metrics as the
  watershed results, with the exception of economic valuation metrics.
* Reimplementing the Hydropower model using taskgraph.
* Reimplementing the Carbon model using taskgraph.
* Fixing an issue with Coastal Blue Carbon validation to allow column names to
  ignore case.
* Updating core carbon forest edge regression data coefficient to drop
  impossible negative coefficients.
* Fixing an issue with the Scenario Generator: Proximity model that would
  raise an exception if no AOI were passed in even though the AOI is optional.
* Removing Overlap Analysis and Overlap Analysis: Management Zones.
* Removing Habitat Suitability.
* Added comprehensive error checking to hydropower model to test for the VERY
  common errors of missing biophysical, demand, and valuation coefficients in
  their respective tables.
* Fixing an issue with Hydropower Water Yield ("Annual Water Yield") where
  valuation would never be triggered when running the model through the User
  Interface. And a related issue where the model would crash if a valuation table
  was provided but a demand table was not. The UI no longer validates that config.
* Fixing an issue with how logging is captured when a model is run through the
  InVEST User Interface.  Now, logging from any thread started by the executor
  thread will be written to the log file, which we expect to aid in debugging.
* Fixing an issue with Scenic Quality where viewpoints outside of the AOI
  were not being properly excluded.  Viewpoints are now excluded correctly.
* The crop production model has been refactored to drop the "aggregate ID"
  concept when summarizing results across an aggregate polygon. The model now
  uses the polygon FIDs internally and externally when producing the result
  summary table.
* Correcting the rating instructions in the criteria rating instructions on how
  the data quality (DQ) and weight should be rated in the HRA Preprocessor.
  A DQ score of 1 should represent better data quality whereas the score of 3 is
  worse data quality. A weight score of 1 is more important, whereas that of 3
  is less important.
* Fixing a case where a zero discount rate and rate of change in the carbon
  model would cause a divide by zero error.

3.5.0 (2018-08-14)
------------------
* Bumped pygeoprocessing requirement to ``pygeoprocessing>=1.2.3``.
* Bumped taskgraph requirement to ``taskgraph>=0.6.1``.
* Reimplemented the InVEST Scenic Quality model.  This new version removes the
  'population' and 'overlap' postprocessing steps, updates the available
  valuation functions and greatly improves the runtime and memory-efficiency of
  the model.  See the InVEST User's Guide chapter for more information.
* Updated Recreation server's database to include metadata from photos taken
  from 2005-2017 (previous range was 2005-2014). The new range is reflected
  in the UI.
* Fixed an issue with the InVEST binary build where binaries on Windows would
  crash with an error saying Python27.dll could not be loaded.
* Fixed an issue in the Rule-Based Scenario Generator UI where vector column
  names from override and constraint layers were not being loaded.  This bug
  caused the field 'UNKNOWN' to be passed to the model, causing an error.
* Fixed an issue with the InVEST UI (all models), where attempting to
  drag-and-drop a directory onto a model input would cause the application to
  crash.
* Coastal Vulnerability UI now specifies a number of reasonable defaults for
  some numeric inputs.
* Fixed an issue with the Fisheries UI where alpha and beta parameter inputs
  were incorrectly disabled for the Ricker recruitment function.
* InVEST now uses a Makefile to automate the build processes.  GNU Make is
  required to use the Makefile.  See ``README.rst`` for instructions on
  building InVEST.  This replaces the old ``pavement.py`` build entrypoint,
  which has been removed.
* Fixed an issue with the InVEST UI (all models), where attempting to
  drag-and-drop a directory onto a model input would cause the application to
  crash.
* Fixed an issue with Forest Carbon Edge Effect where the UI layer was always
  causing the model to run with only the aboveground carbon pool
* Added functionality to the InVEST UI so that ``Dropdown`` inputs can now map
  dropdown values to different output values.
* Fixed an issue in the Crop Production Percentile model that would treat the
  optional AOI vector field as a filename and crash on a run if it were empty.
* Fixing an issue in the Pollination Model that would cause occasional crashes
  due to a missing dependent task; it had previously been patched by setting
  taskgraph to operate in single thread mode. This restores multithreading
  in the pollination model.
* Fixed an issue in the water yield / hydropower model that would skip
  calculation of water demand tables when "water scarcity" was enabled.
* Fixed an issue in the model data of the crop production model where some
  crops were using incorrect climate bin rasters. Since the error was in the
  data and not the code, users will need to download the most recent version
  of InVEST's crop model data during the installation step to get the fix.

3.4.4 (2018-03-26)
------------------
* InVEST now requires GDAL 2.0.0 and has been tested up to GDAL 2.2.3. Any API users of InVEST will need to use GDAL version >= 2.0. When upgrading GDAL we noticed slight numerical differences in our test suite in both numerical raster differences, geometry transforms, and occasionally a single pixel difference when using `gdal.RasterizeLayer`. Each of these differences in the InVEST test suite is within a reasonable numerical tolerance and we have updated our regression test suite appropriately. Users comparing runs between previous versions of InVEST may also notice reasonable numerical differences between runs.
* Added a UI keyboard shortcut for showing documentation. On Mac OSX, this will be Command-?. On Windows, GNOME and KDE, this will be F1.
* Patching an issue in NDR that was using the nitrogen subsurface retention efficiency for both nitrogen and phosphorous.
* Fixed an issue with the Seasonal Water Yield model that incorrectly required a rain events table when the climate zone mode was in use.
* Fixed a broken link to local and online user documentation from the Seasonal Water Yield model from the model's user interface.

3.4.3 (2018-03-26)
------------------
* Fixed a critical issue in the carbon model UI that would incorrectly state the user needed a "REDD Priority Raster" when none was required.
* Fixed an issue in annual water yield model that required subwatersheds even though it is an optional field.
* Fixed an issue in wind energy UI that was incorrectly validating most of the inputs.

3.4.2 (2017-12-15)
------------------
* Fixed a cross-platform issue with the UI where logfiles could not be dropped onto UI windows.
* Model arguments loaded from logfiles are now cast to their correct literal value.  This addresses an issue where some models containing boolean inputs could not have their parameters loaded from logfiles.
* Fixed an issue where the Pollination Model's UI required a farm polygon. It should have been optional and now it is.
* Fixing an issue with the documentation and forums links on the InVEST model windows.  The links now correctly link to the documentation page or forums as needed.
* Fixing an issue with the ``FileSystemRunDialog`` where pressing the 'X' button in the corner of the window would close the window, but not reset its state.  The window's state is now reset whenever the window is closed (and the window cannot be closed when the model is running)

3.4.1 (2017-12-11)
------------------
* In the Coastal Blue Carbon model, the ``interest_rate`` parameter has been renamed to ``inflation_rate``.
* Fixed issues with sample parameter sets for InVEST Habitat Quality, Habitat Risk Assessment, Coastal Blue Carbon, and Coastal Blue Carbon Preprocessors.  All sample parameter sets now have the correct paths to the model's input files, and correctly note the name of the model that they apply to.
* Added better error checking to the SDR model for missing `ws_id` and invalid `ws_id` values such as `None` or some non-integer value. Also added tests for the `SDR` validation module.

3.4.0 (2017-12-03)
------------------
* Fixed an issue with most InVEST models where the suffix was not being reflected in the output filenames.  This was due to a bug in the InVEST UI, where the suffix args key was assumed to be ``'suffix'``.  Instances of ``InVESTModel`` now accept a keyword argument to defined the suffix args key.
* Fixed an issue/bug in Seasonal Water Yield that would occur when a user provided a datastack that had nodata values overlapping with valid DEM locations. Previously this would generate an NaN for various biophysical values at that pixel and cascade it downslope. Now any question of nodata on a valid DEM pixel is treated as "0". This will make serious visual artifacts on the output, but should help users pinpoint the source of bad data rather than crash.
* Refactored all but routing components of SDR to use PyGeoprocessing 0.5.0 and laid a consistent raster floating point type of 'float32'. This will cause numerically insignificant differences between older versions of SDR and this one. But differences are well within the tolerance of the overall error of the model and expected error rate of data. Advantages are smaller disk footprint per run, cleaner and more maintainable design, and a slight performance increase.
* Bug fixed in SDR that would align the output raster stack to match with the landcover pixel stack even though the rest of the rasters are scaled and clipped to the DEM.
* When loading parameters from a datastack, parameter set or logfile, the UI will check that the model that created the file being loaded matches the name of the model that is currently running.  If there is a mismatch, a dialog is presented for the user to confirm or cancel the loading of parameters. Logfiles from IUI (which do not have clearly-recorded modelname or InVEST version information) can still have their arguments parsed, but the resulting model name and InVEST version will be set to ``"UNKNOWN"``.
* Data Stack files (``*.invest.json``, ``*.invest.tar.gz``) can now be dragged and dropped on an InVEST model window, which will prompt the UI to load that parameter set.
* Spatial inputs to Coastal Blue Carbon are now aligned as part of the model. This resolves a longstanding issue with the model where inputs would need to perfectly overlap (even down to pixel indices), or else the model would yield strange results.
* The InVEST UI now contains a submenu for opening a recently-opened datastack.  This submenu is automatically populated with the 10 most recently-opened datastacks for the current model.
* Removed vendored ``natcap.invest.dbfpy`` subpackage.
* Removed deprecated ``natcap.invest.fileio`` module.
* Removed ``natcap.invest.iui`` UI subpackage in favor of a new UI framework found at ``natcap.invest.ui``. This new UI features a greatly improved API, good test coverage, support for Qt4 and Qt5, and includes updates to all InVEST models to support validation of model arguments from a python script, independent of the UI.
* Updated core model of seasonal water yield to allow for negative `L_avail`.
* Updated RouteDEM to allow for file suffixes, finer control over what DEM routing algorithms to run, and removal of the multiple stepped stream threshold classification.
* Redesign/refactor of pollination model. Long term bugs in the model are resolved, managed pollinators added, and many simplifications to the end user's experience.  The updated user's guide chapter is available here: http://data.naturalcapitalproject.org/nightly-build/invest-users-guide/html/croppollination.html
* Scenario Generator - Rule Based now has an optional input to define a seed.
  This input is used to seed the random shuffling of parcels that have equal
  priorities.
* InVEST on mac is now distributed as a single application bundle, allowing InVEST to run as expected on mac OSX Sierra.  Individual models are selected and launched from a new launcher window.
* The InVEST CLI now has a GUI model launcher:  ``$ invest launcher``
* Updated the Coastal Blue Carbon model to improve handling of blank lines in input CSV tables and improve memory efficiency of the current implementation.
* Improved the readability of a cryptic error message in Coastal Vulnerability that is normally raised when the depth threshold is too high or the exposure proportion is too low to detect any shoreline segments.
* Adding InVEST HTML documentation to the Mac disk image distribution.
* Upgrading dependency of PyGeoprocessing to 0.3.3.  This fixes a memory leak associated with any model that aggregates rasters over complicated overlapping polygons.
* Adding sample data to Blue Carbon model that were missing.
* Deprecating the InVEST Marine Water Quality model.  This also removes InVEST's dependancy on the pyamg package which has been removed from REQUIREMENTS.TXT.
* Deprecating the ArcGIS-based Coastal Protection model and ArcGIS-based data-preprocessing scripts.  The toolbox and scripts may still be found at https://bitbucket.org/natcap/invest.arcgis.
* Fixing an issue in the carbon edge effect model that caused output values in the shapefile to be rounded to the nearest integer.
* Fixing issue in SDR model that would occasionally cause users to see errors about field widths in the output shapefile generation.
* Updated the erodibility sample raster that ships with InVEST for the SDR model.  The old version was in US units, in this version we convert to SI units as the model requires, and clipped the raster to the extents of the other stack to save disk space.

3.3.3 (2017-02-06)
------------------
* Fixed an issue in the UI where the carbon model wouldn't accept negative numbers in the price increase of carbon.
* RouteDEM no longer produces a "tiled_dem.tif" file since that functionality is being deprecated in PyGeoprocessing.
* Fixing an issue in SDR where the optional drainage layer would not be used in most of the SDR biophysical calculations.
* Refactoring so water yield pixels with Kc and et0 equal to be 0 now yields a 0.0 value of water yield on that pixel rather than nodata.
* Light optimization refactor of wind energy model that improves runtimes in some cases by a factor of 2-3.
* Performance optimizations to HRA that improve runtimes by approximately 30%.
* Fixed a broken UI link to Seasonal Water Yield's user's guide.
* Fixed an issue with DelineateIT that caused ArcGIS users to see both the watershed and inverse watershed polygons when viewing the output of the tool.
* Upgrading dependency to PyGeoprocessing 0.3.2.
* Fixed an issue with SDR that caused the LS factor to be an order of magnitue too high in areas where the slope was greater than 9%.  In our sample case this caused sediment export estimates to be about 6% too high, but in cases where analyses are run over steep slopes the error would have been greater.
* ``paver check`` now warns if the ``PYTHONHOME`` environment variable is set.
* API docs now correctly reflect installation steps needed for python development headers on linux.
* Fixed a side effect in the InVEST user interface that would cause ``tempfile.tempdir`` to be set and then not be reset after a model run is finished.
* The InVEST user interface will now record GDAL/OGR log messages in the log messages window and in the logfile written to the workspace.
* Updated branding and usability of the InVEST installer for Windows, and the Mac Disk Image (.dmg).


3.3.2 (2016-10-17)
------------------
* Partial test coverage for HRA model.
* Full test coverage for Overlap Analysis model.
* Full test coverage for Finfish Aquaculture.
* Full test coverage for DelineateIT.
* Full test coverage for RouteDEM.
* Fixed an issue in Habitat Quality where an error in the sample table or malformed threat raster names would display a confusing message to the user.
* Full test coverage for scenario generator proximity model.
* Patching an issue in seasonal water yield that causes an int overflow error if the user provides a floating point landcover map and the nodata value is outside of the range of an int64.
* Full test coverage for the fisheries model.
* Patched an issue that would cause the Seasonal Water Edge model to crash when the curve number was 100.
* Patching a critical issue with forest carbon edge that would give incorrect results for edge distance effects.
* Patching a minor issue with forest carbon edge that would cause the model to crash if only one  interpolation point were selected.
* Full test coverage for pollination model.
* Removed "farms aggregation" functionality from the InVEST pollination model.
* Full test coverage for the marine water quality model.
* Full test coverage for GLOBIO model.
* Full test coverage for carbon forest edge model.
* Upgraded SciPy dependancy to 0.16.1.
* Patched bug in NDR that would cause a phosphorus density to be reported per pixel rather than total amount of phosporous in a pixel.
* Corrected an issue with the uses of buffers in the euclidean risk function of Habitat Risk Assessment.  (issue #3564)
* Complete code coverage tests for Habitat Quality model.
* Corrected an issue with the ``Fisheries_Inputs.csv`` sample table used by Overlap Analysis.  (issue #3548)
* Major modifications to Terrestrial Carbon model to include removing the harvested wood product pool, uncertainty analysis, and updated efficient raster calculations for performance.
* Fixed an issue in GLOBIO that would cause model runs to crash if the AOI marked as optional was not present.
* Removed the deprecated and incomplete Nearshore Wave and Erosion model (``natcap.invest.nearshore_wave_and_erosion``).
* Removed the deprecated Timber model (``natcap.invest.timber``).
* Fixed an issue where seasonal water yield would raise a divide by zero error if a watershed polygon didn't cover a valid data region.  Now sets aggregation quantity to zero and reports a warning in the log.
* ``natcap.invest.utils.build_file_registry`` now raises a ``ValueError`` if a path is not a string or list of strings.
* Fixed issues in NDR that would indicate invalid values were being processed during runtimes by skipping the invalid calculations in the first place rather than calculating them and discarding after the fact.
* Complete code coverage tests for NDR model.
* Minor (~10% speedup) performance improvements to NDR.
* Added functionality to recreation model so that the `monthly_table.csv` file now receives a file suffix if one is provided by the user.
* Fixed an issue in SDR where the m exponent was calculated incorrectly in many situations resulting in an error of about 1% in total export.
* Fixed an issue in SDR that reported runtime overflow errors during normal processing even though the model completed without other errors.

3.3.1 (2016-06-13)
------------------
* Refactored API documentation for readability, organization by relevant topics, and to allow docs to build on `invest.readthedocs.io <http://invest.readthedocs.io>`_,
* Installation of ``natcap.invest`` now requires ``natcap.versioner``.  If this is not available on the system at runtime, setuptools will make it available at runtime.
* InVEST Windows installer now includes HISTORY.rst as the changelog instead of the old ``InVEST_Updates_<version>`` files.
* Habitat suitability model is generalized and released as an API only accessible model.  It can be found at ``natcap.invest.habitat_suitability.execute``.  This model replaces the oyster habitat suitability model.
    * The refactor of this model requires an upgrade to ``numpy >= 1.11.0``.
* Fixed a crash in the InVEST CLI where calling ``invest`` without a parameter would raise an exception on linux-based systems.  (Issue `#3528 <https://bitbucket.org/natcap/invest/issues/3515>`_)
* Patched an issue in Seasonal Water Yield model where a nodata value in the landcover map that was equal to ``MAX_INT`` would cause an overflow error/crash.
* InVEST NSIS installer will now optionally install the Microsoft Visual C++ 2008 redistributable on Windows 7 or earlier.  This addresses a known issue on Windows 7 systems when importing GDAL binaries (Issue `#3515 <https://bitbucket.org/natcap/invest/issues/3515>`_).  Users opting to install this redistributable agree to abide by the terms and conditions therein.
* Removed the deprecated subpackage ``natcap.invest.optimization``.
* Updated the InVEST license to legally define the Natural Capital Project.
* Corrected an issue in Coastal Vulnerability where an output shapefile was being recreated for each row, and where field values were not being stored correctly.
* Updated Scenario Generator model to add basic testing, file registry support, PEP8 and PEP257 compliance, and to fix several bugs.
* Updated Crop Production model to add a simplified UI, faster runtime, and more testing.

3.3.0 (2016-03-14)
------------------
* Refactored Wind Energy model to use a CSV input for wind data instead of a Binary file.
* Redesigned InVEST recreation model for a single input streamlined interface, advanced analytics, and refactored outputs.  While the model is still based on "photo user days" old model runs are not backward compatable with the new model or interface. See the Recreation Model user's guide chapter for details.
    * The refactor of this model requires an upgrade to ``GDAL >=1.11.0 <2.0`` and ``numpy >= 1.10.2``.
* Removed nutrient retention (water purification) model from InVEST suite and replaced it with the nutrient delivery ratio (NDR) model.  NDR has been available in development relseases, but has now officially been added to the set of Windows Start Menu models and the "under development" tag in its users guide has been removed.  See the InVEST user's guide for details between the differences and advantages of NDR over the old nutrient model.
* Modified NDR by adding a required "Runoff Proxy" raster to the inputs.  This allows the model to vary the relative intensity of nutrient runoff based on varying precipitation variability.
* Fixed a bug in the Area Change rule of the Rule-Based Scenario Generator, where units were being converted incorrectly. (Issue `#3472 <https://bitbucket.org/natcap/invest/issues/3472>`_) Thanks to Fosco Vesely for this fix.
* InVEST Seasonal Water Yield model released.
* InVEST Forest Carbon Edge Effect model released.
* InVEST Scenario Generator: Proximity Based model released and renamed the previous "Scenario Generator" to "Scenario Generator: Rule Based".
* Implemented a blockwise exponential decay kernel generation function, which is now used in the Pollination and Habitat Quality models.
* GLOBIO now uses an intensification parameter and not a map to average all agriculture across the GLOBIO 8 and 9 classes.
* GLOBIO outputs modified so core outputs are in workspace and intermediate outputs are in a subdirectory called 'intermediate_outputs'.
* Fixed a crash with the NDR model that could occur if the DEM and landcover maps were different resolutions.
* Refactored all the InVEST model user interfaces so that Workspace defaults to the user's home "Documents" directory.
* Fixed an HRA bug where stessors with a buffer of zero were being buffered by 1 pixel
* HRA enhancement which creates a common raster to burn all input shapefiles onto, ensuring consistent alignment.
* Fixed an issue in SDR model where a landcover map that was smaller than the DEM would create extraneous "0" valued cells.
* New HRA feature which allows for "NA" values to be entered into the "Ratings" column for a habitat / stressor pair in the Criteria Ratings CSV. If ALL ratings are set to NA, the habitat / stressor will be treated as having no interaction. This means in the model, that there will be no overlap between the two sources. All rows parameters with an NA rating will not be used in calculating results.
* Refactored Coastal Blue Carbon model for greater speed, maintainability and clearer documentation.
* Habitat Quality bug fix when given land cover rasters with different pixel sizes than threat rasters. Model would use the wrong pixel distance for the convolution kernel.
* Light refactor of Timber model. Now using CSV input attribute file instead of DBF file.
* Fixed clipping bug in Wave Energy model that was not properly clipping polygons correctly. Found when using global data.
* Made the following changes / updates to the coastal vulnerability model:
    * Fixed a bug in the model where the geomorphology ranks were not always being used correctly.
    * Removed the HTML summary results output and replaced with a link to a dashboard that helps visualize and interpret CV results.
    * Added a point shapefile output: 'outputs/coastal_exposure.shp' that is a shapefile representation of the corresponding CSV table.
    * The model UI now requires the 'Relief' input. No longer optional.
    * CSV outputs and Shapefile outputs based on rasters now have x, y coorinates of the center of the pixel instead of top left of the pixel.
* Turning setuptools' zip_safe to False for consistency across the Natcap Namespace.
* GLOBIO no longer requires user to specify a keyfield in the AOI.
* New feature to GLOBIO to summarize MSA by AOI.
* New feature to GLOBIO to use a user defined MSA parameter table to do the MSA thresholds for infrastructure, connectivity, and landuse type
* Documentation to the GLOBIO code base including the large docstring for 'execute'.

3.2.0 (2015-05-31)
------------------
InVEST 3.2.0 is a major release with the addition of several experimental models and tools as well as an upgrade to the PyGeoprocessing core:

* Upgrade to PyGeoprocessing v0.3.0a1 for miscelaneous performance improvements to InVEST's core geoprocessing routines.
* An alpha unstable build of the InVEST crop production model is released with partial documentation and sample data.
* A beta build of the InVEST fisheries model is released with documentation and sample data.
* An alpha unstable build of the nutrient delivery ratio (NDR) model is available directly under InVEST's instalation directory at  ``invest-x86/invest_ndr.exe``; eventually this model will replace InVEST's current "Nutrient" model.  It is currently undocumented and unsupported but inputs are similar to that of InVEST's SDR model.
* An alpha unstable build of InVEST's implementation of GLOBIO is available directly under InVEST's instalation directory at ``invest-x86/invest_globio.exe``.  It is currently undocumented but sample data are provided.
* DelinateIT, a watershed delination tool based on PyGeoprocessing's d-infinity flow algorithm is released as a standalone tool in the InVEST repository with documentation and sample data.
* Miscelaneous performance patches and bug fixes.

3.1.3 (2015-04-23)
------------------
InVEST 3.1.3 is a hotfix release patching a memory blocking issue resolved in PyGeoprocessing version 0.2.1.  Users might have experienced slow runtimes on SDR or other routed models.

3.1.2 (2015-04-15)
------------------
InVEST 3.1.2 is a minor release patching issues mostly related to the freshwater routing models and signed GDAL Byte datasets.

* Patching an issue where some projections were not regognized and InVEST reported an UnprojectedError.
* Updates to logging that make it easier to capture logging messages when scripting InVEST.
* Shortened water yield user interface height so it doesn't waste whitespace.
* Update PyGeoprocessing dependency to version 0.2.0.
* Fixed an InVEST wide issue related to bugs stemming from the use of signed byte raster inputs that resulted in nonsensical outputs or KeyErrors.
* Minor performance updates to carbon model.
* Fixed an issue where DEMS with 32 bit ints and INT_MAX as the nodata value nodata value incorrectly treated the nodata value in the raster as a very large DEM value ultimately resulting in rasters that did not drain correctly and empty flow accumulation rasters.
* Fixed an issue where some reservoirs whose edges were clipped to the edge of the watershed created large plateaus with no drain except off the edge of the defined raster.  Added a second pass in the plateau drainage algorithm to test for these cases and drains them to an adjacent nodata area if they occur.
* Fixed an issue in the Fisheries model where the Results Suffix input was invariably initializing to an empty string.
* Fixed an issue in the Blue Carbon model that prevented the report from being generated in the outputs file.

3.1.1 (2015-03-13)
------------------
InVEST 3.1.1 is a major performance and memory bug patch to the InVEST toolsuite.  We recommend all users upgrade to this version.

* Fixed an issue surrounding reports of SDR or Nutrient model outputs of zero values, nodata holes, excessive runtimes, or out of memory errors.  Some of those problems happened to be related to interesting DEMs that would break the flat drainage algorithm we have inside RouteDEM that adjusted the heights of those regions to drain away from higher edges and toward lower edges, and then pass the height adjusted dem to the InVEST model to do all its model specific calculations.  Unfortunately this solution was not amenable to some degenerate DEM cases and we have now adjusted the algorithm to treat each plateau in the DEM as its own separate region that is processed independently from the other regions. This decreases memory use so we never effectively run out of memory at a minor hit to overall runtime.  We also now adjust the flow direction directly instead of adjust the dem itself.  This saves us from having to modify the DEM and potentially get it into a state where a drained plateau would be higher than its original pixel neighbors that used to drain into it.

There are side effects that result in sometimes large changes to un calibrated runs of SDR or nutrient.  These are related to slightly different flow directions across the landscape and a bug fix on the distance to stream calculation.

* InVEST geoprocessing now uses the PyGeoprocessing package (v0.1.4) rather than the built in functionality that used to be in InVEST.  This will not affect end users of InVEST but may be of interest to users who script InVEST calls who want a standalone Python processing package for raster stack math and hydrological routing.  The project is hosted at https://bitbucket.org/richpsharp/pygeoprocessing.

* Fixed an marine water quality issue where users could input AOIs that were unprojected, but output pixel sizes were specified in meters.  Really the output pixel size should be in the units of the polygon and are now specified as such.  Additionally an exception is raised if the pixel size is too small to generate a numerical solution that is no longer a deep scipy error.

* Added a suffix parameter to the timber and marine water quality models that append a user defined string to the output files; consistent with most of the other InVEST models.

* Fixed a user interface issue where sometimes the InVEST model run would not open a windows explorer to the user's workspace.  Instead it would open to C:\User[..]\My Documents.  This would often happen if there were spaces in the the workspace name or "/" characters in the path.

* Fixed an error across all InVEST models where a specific combination of rasters of different cell sizes and alignments and unsigned data types could create errors in internal interpolation of the raster stacks.  Often these would appear as 'KeyError: 0' across a variety of contexts.  Usually the '0' was an erroneous value introduced by a faulty interpolation scheme.

* Fixed a MemoryError that could occur in the pollination and habitat quality models when the the base landcover map was large and the biophysical properties table allowed the effect to be on the order of that map.  Now can use any raster or range values with only a minor hit to runtime performance.

* Fixed a serious bug in the plateau resolution algorithm that occurred on DEMs with large plateau areas greater than 10x10 in size.  The underlying 32 bit floating point value used to record small height offsets did not have a large enough precision to differentiate between some offsets thus creating an undefined flow direction and holes in the flow accumulation algorithm.

* Minor performance improvements in the routing core, in some cases decreasing runtimes by 30%.

* Fixed a minor issue in DEM resolution that occurred when a perfect plateau was encountered.  Rather that offset the height so the plateau would drain, it kept the plateau at the original height.  This occurred because the uphill offset was nonexistent so the algorithm assumed no plateau resolution was needed.  Perfect plateaus now drain correctly.  In practice this kind of DEM was encountered in areas with large bodies of water where the remote sensing algorithm would classify the center of a lake 1 meter higher than the rest of the lake.

* Fixed a serious routing issue where divergent flow directions were not getting accumulated 50% of the time. Related to a division speed optimization that fell back on C-style modulus which differs from Python.

* InVEST SDR model thresholded slopes in terms of radians, not percent thus clipping the slope tightly between 0.001 and 1%.  The model now only has a lower threshold of 0.00005% for the IC_0 factor, and no other thresholds.  We believe this was an artifact left over from an earlier design of the model.


* Fixed a potential memory inefficiency in Wave Energy Model when computing the percentile rasters. Implemented a new memory efficient percentile algorithm and updated the outputs to reflect the new open source framework of the model. Now outputting csv files that describe the ranges and meaning of the percentile raster outputs.

* Fixed a bug in Habitat Quality where the future output "quality_out_f.tif" was not reflecting the habitat value given in the sensitivity table for the specified landcover types.


3.1.0 (2014-11-19)
------------------
InVEST 3.1.0 (http://www.naturalcapitalproject.org/download.html) is a major software and science milestone that includes an overhauled sedimentation model, long awaited fixes to exponential decay routines in habitat quality and pollination, and a massive update to the underlying hydrological routing routines.  The updated sediment model, called SDR (sediment delivery ratio), is part of our continuing effort to improve the science and capabilities of the InVEST tool suite.  The SDR model inputs are backwards comparable with the InVEST 3.0.1 sediment model with two additional global calibration parameters and removed the need for the retention efficiency parameter in the biophysical table; most users can run SDR directly with the data they have prepared for previous versions.  The biophysical differences between the models are described in a section within the SDR user's guide and represent a superior representation of the hydrological connectivity of the watershed, biophysical parameters that are independent of cell size, and a more accurate representation of sediment retention on the landscape.  Other InVEST improvements to include standard bug fixes, performance improvements, and usability features which in part are described below:

* InVEST Sediment Model has been replaced with the InVEST Sediment Delivery Ratio model.  See the SDR user's guide chapter for the difference between the two.
* Fixed an issue in the pollination model where the exponential decay function decreased too quickly.
* Fixed an issue in the habitat quality model where the exponential decay function decreased too quickly and added back linear decay as an option.
* Fixed an InVEST wide issue where some input rasters that were signed bytes did not correctly map to their negative nodata values.
* Hydropower input rasters have been normalized to the LULC size so sampling error is the same for all the input watersheds.
* Adding a check to make sure that input biophysical parameters to the water yield model do not exceed invalid scientific ranges.
* Added a check on nutrient retention in case the upstream water yield was less than 1 so that the log value did not go negative.  In that case we clamp upstream water yield to 0.
* A KeyError issue in hydropower was resolved that occurred when the input rasters were at such a coarse resolution that at least one pixel was completely contained in each watershed.  Now a value of -9999 will be reported for watersheds that don't contain any valid data.
* An early version of the monthly water yield model that was erroneously included in was in the installer; it was removed in this version.
* Python scripts necessary for running the ArcGIS version of Coastal Protection were missing.  They've since been added back to the distribution.
* Raster calculations are now processed by raster block sizes.  Improvements in raster reads and writes.
* Fixed an issue in the routing core where some wide DEMs would cause out of memory errors.
* Scenario generator marked as stable.
* Fixed bug in HRA where raster extents of shapefiles were not properly encapsulating the whole AOI.
* Fixed bug in HRA where any number of habitats over 4 would compress the output plots. Now extends the figure so that all plots are correctly scaled.
* Fixed a bug in HRA where the AOI attribute 'name' could not be an int. Should now accept any type.
* Fixed bug in HRA which re-wrote the labels if it was run immediately without closing the UI.
* Fixed nodata masking bug in Water Yield when raster extents were less than that covered by the watershed.
* Removed hydropower calibration parameter form water yield model.
* Models that had suffixes used to only allow alphanumeric characters.  Now all suffix types are allowed.
* A bug in the core platform that would occasionally cause routing errors on irregularly pixel sized rasters was fixed.  This often had the effect that the user would see broken streams and/or nodata values scattered through sediment or nutrient results.
* Wind Energy:
        * Added new framework for valuation component. Can now input a yearly price table that spans the lifetime of the wind farm. Also if no price table is made, can specify a price for energy and an annual rate of change.
        * Added new memory efficient distance transform functionality
        * Added ability to leave out 'landing points' in 'grid connection points' input. If not landing points are found, it will calculate wind farm directly to grid point distances
* Error message added in Wave Energy if clip shape has no intersection
* Fixed an issue where the data type of the nodata value in a raster might be different than the values in the raster.  This was common in the case of 64 bit floating point values as nodata when the underlying raster was 32 bit.  Now nodata values are cast to the underlying types which improves the reliability of many of the InVEST models.


3.0.1 (2014-05-19)
------------------
* Blue Carbon model released.

* HRA UI now properly reflects that the Resolution of Analysis is in meters, not meters squared, and thus will be applied as a side length for a raster pixel.

* HRA now accepts CSVs for ratings scoring that are semicolon separated as well as comma separated.

* Fixed a minor bug in InVEST's geoprocessing aggregate core that now consistently outputs correct zonal stats from the underlying pixel level hydro outputs which affects the water yield, sediment, and nutrient models.

* Added compression to InVEST output geotiff files.  In most cases this reduces output disk usage by a factor of 5.

* Fixed an issue where CSVs in the sediment model weren't open in universal line read mode.

* Fixed an issue where approximating whether pixel edges were the same size was not doing an approximately equal function.

* Fixed an issue that made the CV model crash when the coastline computed from the landmass didn't align perfectly with that defined in the geomorphology layer.

* Fixed an issue in the CV model where the intensity of local wave exposure was very low, and yielded zero local wave power for the majority of coastal segments.

* Fixed an issue where the CV model crashes if a coastal segment is at the edge of the shore exposure raster.

* Fixed the exposure of segments surrounded by land that appeared as exposed when their depth was zero.

* Fixed an issue in the CV model where the natural habitat values less than 5 were one unit too low, leading to negative habitat values in some cases.

* Fixed an exponent issue in the CV model where the coastal vulnerability index was raised to a power that was too high.

* Fixed a bug in the Scenic Quality model that prevented it from starting, as well as a number of other issues.

* Updated the pollination model to conform with the latest InVEST geoprocessing standards, resulting in an approximately 33% speedup.

* Improved the UI's ability to remember the last folder visited, and to have all file and folder selection dialogs have access to this information.

* Fixed an issue in Marine Water Quality where the UV points were supposed to be optional, but instead raised an exception when not passed in.

3.0.0 (2014-03-23)
------------------
The 3.0.0 release of InVEST represents a shift away from the ArcGIS to the InVEST standalone computational platform.  The only exception to this shift is the marine coastal protection tier 1 model which is still supported in an ArcGIS toolbox and has no InVEST 3.0 standalone at the moment.  Specific changes are detailed below

* A standalone version of the aesthetic quality model has been developed and packaged along with this release.  The standalone outperforms the ArcGIS equivalent and includes a valuation component.  See the user's guide for details.

* The core water routing algorithms for the sediment and nutrient models have been overhauled.  The routing algorithms now correctly adjust flow in plateau regions, address a bug that would sometimes not route large sections of a DEM, and has been optimized for both run time and memory performance.  In most cases the core d-infinity flow accumulation algorithm out performs TauDEM.  We have also packaged a simple interface to these algorithms in a standalone tool called RouteDEM; the functions can also be referenced from the scripting API in the invest_natcap.routing package.

* The sediment and nutrient models are now at a production level release.  We no longer support the ArcGIS equivalent of these models.

* The sediment model has had its outputs simplified with major changes including the removal of the 'pixel mean' outputs, a direct output of the pixel level export and retention maps, and a single output shapefile whose attribute table contains aggregations of sediment output values.  Additionally all inputs to the sediment biophysical table including p, c, and retention coefficients are now expressed as a proportion between 0 and 1; the ArcGIS model had previously required those inputs were integer values between 0 and 1000.  See the "Interpreting Results" section of sediment model for full details on the outputs.

* The nutrient model has had a similar overhaul to the sediment model including a simplified output structure with many key outputs contained in the attribute table of the shapefile.  Retention coefficients are also expressed in proportions between 0 and 1.  See the "Interpreting Results" section of nutrient model for full details on the outputs.

* Fixed a bug in Habitat Risk Assessment where the HRA module would incorrectly error if a criteria with a 0 score (meant to be removed from the assessment) had a 0 data quality or weight.

* Fixed a bug in Habitat Risk Assessment where the average E/C/Risk values across the given subregion were evaluating to negative numbers.

* Fixed a bug in Overlap Analysis where Human Use Hubs would error if run without inter-activity weighting, and Intra-Activity weighting would error if run without Human Use Hubs.

* The runtime performance of the hydropower water yield model has been improved.

* Released InVEST's implementation of the D-infinity flow algorithm in a tool called RouteDEM available from the start menu.

* Unstable version of blue carbon available.

* Unstable version of scenario generator available.

* Numerous other minor bug fixes and performance enhacnements.



2.6.0 (2013-12-16)
------------------
The 2.6.0 release of InVEST removes most of the old InVEST models from the Arc toolbox in favor of the new InVEST standalone models.  While we have been developing standalone equivalents for the InVEST Arc models since version 2.3.0, this is the first release in which we removed support for the deprecated ArcGIS versions after an internal review of correctness, performance, and stability on the standalones.  Additionally, this is one of the last milestones before the InVEST 3.0.0 release later next year which will transition InVEST models away from strict ArcGIS dependence to a standalone form.

Specifically, support for the following models have been moved from the ArcGIS toolbox to their Windows based standalones: (1) hydropower/water yield, (2) finfish aquaculture, (3) coastal protection tier 0/coastal vulnerability, (4) wave energy, (5) carbon, (6) habitat quality/biodiversity, (7) pollination, (8) timber, and (9) overlap analysis.  Additionally, documentation references to ArcGIS for those models have been replaced with instructions for launching standalone InVEST models from the Windows start menu.

This release also addresses minor bugs, documentation updates, performance tweaks, and new functionality to the toolset, including:

*  A Google doc to provide guidance for scripting the InVEST standalone models: https://docs.google.com/document/d/158WKiSHQ3dBX9C3Kc99HUBic0nzZ3MqW3CmwQgvAqGo/edit?usp=sharing

* Fixed a bug in the sample data that defined Kc as a number between 0 and 1000 instead of a number between 0 and 1.

* Link to report an issue now takes user to the online forums rather than an email address.

* Changed InVEST Sediment model standalone so that retention values are now between 0 and 1 instead of 0 and 100.

* Fixed a bug in Biodiversity where if no suffix were entered output filenames would have a trailing underscore (_) behind them.

* Added documentation to the water purification/nutrient retention model documentation about the standalone outputs since they differ from the ArcGIS version of the model.

* Fixed an issue where the model would try to move the logfile to the workspace after the model run was complete and Windows would erroneously report that the move failed.

* Removed the separation between marine and freshwater terrestrial models in the user's guide.  Now just a list of models.

* Changed the name of InVEST "Biodiversity" model to "Habitat Quality" in the module names, start menu, user's guide, and sample data folders.

* Minor bug fixes, performance enhancements, and better error reporting in the internal infrastructure.

* HRA risk in the unstable standalone is calculated differently from the last release. If there is no spatial overlap within a cell, there is automatically a risk of 0. This also applies to the E and C intermediate files for a given pairing. If there is no spatial overlap, E and C will be 0 where there is only habitat. However, we still create a recovery potential raster which has habitat- specific risk values, even without spatial overlap of a stressor. HRA shapefile outputs for high, medium, low risk areas are now calculated using a user-defined maximum number of overlapping stressors, rather than all potential stressors. In the HTML subregion averaged output, we now attribute what portion of risk to a habitat comes from each habitat-stressor pairing. Any pairings which don't overlap will have an automatic risk of 0.

* Major changes to Water Yield : Reservoir Hydropower Production. Changes include an alternative equation for calculating Actual Evapotranspiration (AET) for non-vegetated land cover types including wetlands. This allows for a more accurate representation of processes on land covers such as urban, water, wetlands, where root depth values aren't applicable. To differentiate between the two equations a column 'LULC_veg' has been added to the Biophysical table in Hydropower/input/biophysical_table.csv. In this column a 1 indicates vegetated and 0 indicates non-vegetated.

* The output structure and outputs have also change in Water Yield : Reservoir Hydropower Production. There is now a folder 'output' that contains all output files including a sub directory 'per_pixel' which has three pixel raster outputs. The subwatershed results are only calculated for the water yield portion and those results can be found as a shapefile, 'subwatershed_results.shp', and CSV file, 'subwatershed_results.csv'. The watershed results can be found in similar files: watershed_results.shp and watershed_results.csv. These two files for the watershed outputs will aggregate the Scarcity and Valuation results as well.

* The evapotranspiration coefficients for crops, Kc, has been changed to a decimal input value in the biophysical table. These values used to be multiplied by 1000 so that they were in integer format, that pre processing step is no longer necessary.

* Changing support from richsharp@stanford.edu to the user support forums at http://ncp-yamato.stanford.edu/natcapforums.

2.5.6 (2013-09-06)
------------------
The 2.5.6 release of InVEST that addresses minor bugs, performance
tweaks, and new functionality of the InVEST standalone models.
Including:

* Change the changed the Carbon biophysical table to use code field
  name from LULC to lucode so it is consistent with the InVEST water
  yield biophysical table.

* Added Monte Carlo uncertainty analysis and documentation to finfish
  aquaculture model.

* Replaced sample data in overlap analysis that was causing the model
  to crash.

* Updates to the overlap analysis user's guide.

* Added preprocessing toolkit available under
  C:\{InVEST install directory}\utils

* Biodiversity Model now exits gracefully if a threat raster is not
  found in the input folder.

* Wind Energy now uses linear (bilinear because its over 2D space?)
  interpolation.

* Wind Energy has been refactored to current API.

* Potential Evapotranspiration input has been properly named to
  Reference Evapotranspiration.

* PET_mn for Water Yield is now Ref Evapotranspiration times Kc
  (evapotranspiration coefficient).

* The soil depth field has been renamed 'depth to root restricting
  layer' in both the hydropower and nutrient retention models.

* ETK column in biophysical table for Water Yield is now Kc.

* Added help text to Timber model.

* Changed the behavior of nutrient retention to return nodata values
  when the mean runoff index is zero.

* Fixed an issue where the hydropower model didn't use the suffix
  inputs.

* Fixed a bug in Biodiversity that did not allow for numerals in the
  threat names and rasters.

* Updated routing algorithm to use a modern algorithm for plateau
  direction resolution.

* Fixed an issue in HRA where individual risk pixels weren't being
  calculated correctly.

* HRA will now properly detect in the preprocessed CSVs when criteria
  or entire habitat-stressor pairs are not desired within an
  assessment.

* Added an infrastructure feature so that temporary files are created
  in the user's workspace rather than at the system level
  folder.  This lets users work in a secondary workspace on a USB
  attached hard drive and use the space of that drive, rather than the
  primary operating system drive.

2.5.5 (2013-08-06)
------------------
The 2.5.5 release of InVEST that addresses minor bugs, performance
tweaks, and new functionality of the InVEST standalone models.  Including:

 * Production level release of the 3.0 Coastal Vulnerability model.
    - This upgrades the InVEST 2.5.4 version of the beta standalone CV
      to a full release with full users guide.  This version of the
      CV model should be used in all cases over its ArcGIS equivalent.

 * Production level release of the Habitat Risk Assessment model.
    - This release upgrades the InVEST 2.5.4 beta version of the
      standalone habitat risk assessment model. It should be used in
      all cases over its ArcGIS equivalent.

 * Uncertainty analysis in Carbon model (beta)
    - Added functionality to assess uncertainty in sequestration and
      emissions given known uncertainty in carbon pool stocks.  Users
      can now specify standard  deviations of carbon pools with
      normal distributions as well as desired uncertainty levels.
      New outputs include masks for regions which both sequester and
      emit carbon with a high probability of confidence.  Please see
      the "Uncertainty Analysis" section of the carbon user's guide
      chapter for more information.

 * REDD+ Scenario Analysis in Carbon model (beta)
    - Additional functionality to assist users evaluating REDD
      and REDD+ scenarios in the carbon model.  The uncertainty analysis
      functionality can also be used with these scenarios.
      Please see the "REDD Scenario Analysis" section of the
      carbon user's guide chapter for more information.

 * Uncertainty analysis in Finfish Aquaculture model (beta)
    - Additionally functionality to account for uncertainty in
      alpha and beta growth parameters as well as histogram
      plots showing the distribution of harvest weights and
      net present value.   Uncertainty analysis is performed
      through Monte Carlo runs that normally sample the
      growth parameters.

 * Streamlined Nutrient Retention model functionality
    - The nutrient retention module no longer requires users to explicitly
      run the water yield model.  The model now seamlessly runs water yield
      during execution.

 * Beta release of the recreation model
    - The recreation is available for beta use with limited documentation.

 * Full release of the wind energy model
    - Removing the 'beta' designation on the wind energy model.


Known Issues:

 * Flow routing in the standalone sediment and nutrient models has a
   bug that prevents routing in some (not all) landscapes.  This bug is
   related to resolving d-infinity flow directions across flat areas.
   We are implementing the solution in Garbrecht and Martx (1997).
   In the meanwhile the sediment and nutrient models are still marked
   as beta until this issue is resolved.

2.5.4 (2013-06-07)
------------------
This is a minor release of InVEST that addresses numerous minor bugs and performance tweaks in the InVEST 3.0 models.  Including:

 * Refactor of Wave Energy Model:
    - Combining the Biophysical and Valuation modules into one.
    - Adding new data for the North Sea and Australia
    - Fixed a bug where elevation values that were equal to or greater than zero
      were being used in calculations.
    - Fixed memory issues when dealing with large datasets.
    - Updated core functions to remove any use of depracated functions

 * Performance updates to the carbon model.

 * Nodata masking fix for rarity raster in Biodiversity Model.
    - When computing rarity from a base landuse raster and current or future
      landuse raster, the intersection of the two was not being properly taken.

 * Fixes to the flow routing algorithms in the sediment and nutrient
   retention models in cases where stream layers were burned in by ArcGIS
   hydro tools.  In those cases streams were at the same elevation and caused
   routing issues.

 * Fixed an issue that affected several InVEST models that occured
   when watershed polygons were too small to cover a pixel.  Excessively
   small watersheds are now handled correctly

 * Arc model deprecation.  We are deprecating the following ArcGIS versions
   of our InVEST models in the sense we recommend ALL users use the InVEST
   standalones over the ArcGIS versions, and the existing ArcGIS versions
   of these models will be removed entirely in the next release.

        * Timber
        * Carbon
        * Pollination
        * Biodiversity
        * Finfish Aquaculture

Known Issues:

 * Flow routing in the standalone sediment and nutrient models has a
   bug that prevents routing in several landscapes.  We're not
   certain of the nature of the bug at the moment, but we will fix by
   the next release.  Thus, sediment and nutrient models are marked
   as (beta) since in some cases the DEM routes correctly.

2.5.3 (2013-03-21)
------------------
This is a minor release of InVEST that fixes an issue with the HRA model that caused ArcGIS versions of the model to fail when calculating habitat maps for risk hotspots. This upgrade is strongly recommended for users of InVEST 2.5.1 or 2.5.2.

2.5.2 (2013-03-17)
------------------
This is a minor release of InVEST that fixes an issue with the HRA sample data that caused ArcGIS versions of the model to fail on the training data.  There is no need to upgrade for most users unless you are doing InVEST training.

2.5.1 (2013-03-12)
------------------
This is a minor release of InVEST that does not add any new models, but
does add additional functionality, stability, and increased performance to
one of the InVEST 3.0 standalones:

  - Pollination 3.0 Beta:
        - Fixed a bug where Windows users of InVEST could run the model, but
          most raster outputs were filled with nodata values.

Additionally, this minor release fixes a bug in the InVEST user interface where
collapsible containers became entirely non-interactive.

2.5.0 (2013-03-08)
------------------
This a major release of InVEST that includes new standalone versions (ArcGIS
is not required) our models as well as additional functionality, stability,
and increased performance to many of the existing models.  This release is
timed to support our group's annual training event at Stanford University.
We expect to release InVEST 2.5.1 a couple of weeks after to address any
software issues that arise during the training.  See the release notes
below for details of the release, and please contact richsharp@stanford.edu
for any issues relating to software:

  - *new* Sediment 3.0 Beta:
      - This is a standalone model that executes an order of magnitude faster
        than the original ArcGIS model, but may have memory issues with
	larger datasets. This fix is scheduled for the 2.5.1 release of InVEST.
      - Uses a d-infinity flow algorithm (ArcGIS version uses D8).
      - Includes a more accurate LS factor.
      - Outputs are now summarized by polygon rather than rasterized polygons.
        Users can view results directly as a table rather than sampling a
        GIS raster.
  - *new* Nutrient 3.0 Beta:
      - This is a standalone model that executes an order of magnitude faster
        than the original ArcGIS model, but may have memory issues with
	larger datasets. This fix is scheduled for the 2.5.1 release of InVEST.
      - Uses a d-infinity flow algorithm (ArcGIS version uses D8).
      - Includes a more accurate LS factor.
      - Outputs are now summarized by polygon rather than rasterized polygons.
        Users can view results directly as a table rather than sampling a
        GIS raster.
  - *new* Wind Energy:
      - A new offshore wind energy model.  This is a standalone-only model
        available under the windows start menu.
  - *new* Recreation Alpha:
      - This is a working demo of our soon to be released future land and near
        shore recreation model.  The model itself is incomplete and should only
        be used as a demo or by NatCap partners that know what they're doing.
  - *new* Habitat Risk Assessment 3.0 Alpha:
      - This is a working demo of our soon to be released 3.0 version of habitat
        risk assessment.  The model itself is incomplete and should only
    	be used as a demo or by NatCap partners that know what they're doing.
    	Users that need to use the habitat risk assessment should use the
        ArcGIS version of this model.

  - Improvements to the InVEST 2.x ArcGIS-based toolset:
      - Bug fixes to the ArcGIS based Coastal Protection toolset.

  - Removed support for the ArcGIS invest_VERSION.mxd map.  We expect to
    transition the InVEST toolset exclusive standalone tools in a few months.  In
    preparation of this we are starting to deprecate parts of our old ArcGIS
    toolset including this ArcMap document.  The InVEST ArcToolbox is still
    available in C:\InVEST_2_5_0\invest_250.tbx.

  - Known issues:

    - The InVEST 3.0 standalones generate open source GeoTiffs as
      outputs rather than the proprietary ESRI Grid format.  ArcGIS 9.3.1
      occasionally displays these rasters incorrectly.  We have found
      that these layers can be visualized in ArcGIS 9.3.1 by following
      convoluted steps: Right Click on the layer and select Properties; click on
      the Symbology tab; select Stretch, agree to calculate a histogram (this will
      create an .aux file that Arc can use for visualization), click "Ok", remove
      the raster from the layer list, then add it back. As an alternative, we
      suggest using an open source GIS Desktop Tool like Quantum GIS or ArcGIS
      version 10.0 or greater.

   - The InVEST 3.0 carbon model will generate inaccurate sequestration results
     if the extents of the current and future maps don't align.  This will be
     fixed in InVEST 2.5.1; in the meanwhile a workaround is to clip both LULCs
     so they have identical overlaps.

   - A user reported an unstable run of InVEST 3.0 water yield.  We are not
     certain what is causing the issue, but we do have a fix that will go out
     in InVEST 2.5.1.

   - At the moment the InVEST standalones do not run on Windows XP.  This appears
     to be related to an incompatibility between Windows XP and GDAL, the an open
     source gis library we use to create and read GIS data.  At the moment we are
     uncertain if we will be able to fix this bug in future releases, but will
     pass along more information in the future.

2.4.5 (2013-02-01)
------------------
This is a minor release of InVEST that does not add any new models, but
does add additional functionality, stability, and increased performance to
many of the InVEST 3.0 standalones:

  - Pollination 3.0 Beta:
      - Greatly improved memory efficiency over previous versions of this model.
      - 3.0 Beta Pollination Biophysical and Valuation have been merged into a
        single tool, run through a unified user interface.
      - Slightly improved runtime through the use of newer core InVEST GIS libraries.
      - Optional ability to weight different species individually.  This feature
        adds a column to the Guilds table that allows the user to specify a
        relative weight for each species, which will be used before combining all
        species supply rasters.
      - Optional ability to aggregate pollinator abundances at specific points
        provided by an optional points shapefile input.
      - Bugfix: non-agricultural pixels are set to a value of 0.0 to indicate no
        value on the farm value output raster.
      - Bugfix: sup_val_<beename>_<scenario>.tif rasters are now saved to the
        intermediate folder inside the user's workspace instead of the output
        folder.
  - Carbon Biophysical 3.0 Beta:
        * Tweaked the user interface to require the user to
          provide a future LULC raster when the 'Calculate Sequestration' checkbox
          is checked.
        * Fixed a bug that restricted naming of harvest layers.  Harvest layers are
          now selected simply by taking the first available layer.
  - Better memory efficiency in hydropower model.
  - Better support for unicode filepaths in all 3.0 Beta user interfaces.
  - Improved state saving and retrieval when loading up previous-run parameters
    in all 3.0 Beta user interfaces.
  - All 3.0 Beta tools now report elapsed time on completion of a model.
  - All 3.0 Beta tools now provide disk space usage reports on completion of a
    model.
  - All 3.0 Beta tools now report arguments at the top of each logfile.
  - Biodiversity 3.0 Beta: The half-saturation constant is now allowed to be a
    positive floating-point number.
  - Timber 3.0 Beta: Validation has been added to the user interface for this
    tool for all tabular and shapefile inputs.
  - Fixed some typos in Equation 1 in the Finfish Aquaculture user's guide.
  - Fixed a bug where start menu items were not getting deleted during an InVEST
    uninstall.
  - Added a feature so that if the user selects to download datasets but the
    datasets don't successfully download the installation alerts the user and
    continues normally.
  - Fixed a typo with tau in aquaculture guide, originally said 0.8, really 0.08.

  - Improvements to the InVEST 2.x ArcGIS-based toolset:
      - Minor bugfix to Coastal Vulnerability, where an internal unit of
        measurements was off by a couple digits in the Fetch Calculator.
      - Minor fixes to various helper tools used in InVEST 2.x models.
      - Outputs for Hargreaves are now saved as geoTIFFs.
      - Thornwaite allows more flexible entering of hours of sunlight.

2.4.4 (2012-10-24)
------------------
- Fixes memory errors experienced by some users in the Carbon Valuation 3.0 Beta model.
- Minor improvements to logging in the InVEST User Interface
- Fixes an issue importing packages for some officially-unreleased InVEST models.

2.4.3 (2012-10-19)
------------------
- Fixed a minor issue with hydropower output vaulation rasters whose statistics were not pre-calculated.  This would cause the range in ArcGIS to show ther rasters at -3e38 to 3e38.
- The InVEST installer now saves a log of the installation process to InVEST_<version>\install_log.txt
- Fixed an issue with Carbon 3.0 where carbon output values were incorrectly calculated.
- Added a feature to Carbon 3.0 were total carbon stored and sequestered is output as part of the running log.
- Fixed an issue in Carbon 3.0 that would occur when users had text representations of floating point numbers in the carbon pool dbf input file.
- Added a feature to all InVEST 3.0 models to list disk usage before and after each run and in most cases report a low free space error if relevant.

2.4.2 (2012-10-15)
------------------
- Fixed an issue with the ArcMap document where the paths to default data were not saved as relative paths.  This caused the default data in the document to not be found by ArcGIS.
- Introduced some more memory-efficient processing for Biodiversity 3.0 Beta.  This fixes an out-of-memory issue encountered by some users when using very large raster datasets as inputs.

2.4.1 (2012-10-08)
------------------
- Fixed a compatibility issue with ArcGIS 9.3 where the ArcMap and ArcToolbox were unable to be opened by Arc 9.3.

2.4.0 (2012-10-05)
------------------
Changes in InVEST 2.4.0

General:

This is a major release which releases two additional beta versions of the
InVEST models in the InVEST 3.0 framework.  Additionally, this release
introduces start menu shortcuts for all available InVEST 3.0 beta models.
Existing InVEST 2.x models can still be found in the included Arc toolbox.

Existing InVEST models migrated to the 3.0 framework in this release
include:

- Biodiversity 3.0 Beta
    - Minor bug fixes and usability enhancements
    - Runtime decreased by a factor of 210
- Overlap Analysis 3.0 Beta
    - In most cases runtime decreased by at least a factor of 15
    - Minor bug fixes and usability enhancements
    - Split into two separate tools:
        * Overlap Analysis outputs rasters with individually-weighted pixels
        * Overlap Analysis: Management Zones produces a shapefile output.
    - Updated table format for input activity CSVs
    - Removed the "grid the seascape" step

Updates to ArcGIS models:

- Coastal vulnerability
    - Removed the "structures" option
    - Minor bug fixes and usability enhancements
- Coastal protection (erosion protection)
    - Incorporated economic valuation option
    - Minor bug fixes and usability enhancements

Additionally there are a handful of minor fixes and feature
enhancements:

- InVEST 3.0 Beta standalones (identified by a new InVEST icon) may be run
  from the Start Menu (on windows navigate to
  Start Menu -> All Programs -> InVEST 2.4.0
- Bug fixes for the calculation of raster statistics.
- InVEST 3.0 wave energy no longer requires an AOI for global runs, but
  encounters memory issues on machines with less than 4GB of RAM.  This
  is a known issue that will be fixed in a minor release.
- Minor fixes to several chapters in the user's guide.
- Minor bug fix to the 3.0 Carbon model: harvest maps are no longer required
  inputs.
- Other minor bug fixes and runtime performance tweaks in the 3.0 framework.
- Improved installer allows users to remove InVEST from the Windows Add/Remove
  programs menu.
- Fixed a visualization bug with wave energy where output rasters did not have the min/max/stdev calculations on them.  This made the default visualization in arc be a gray blob.

2.3.0 (2012-08-02)
------------------
Changes in InVEST 2.3.0

General:

This is a major release which releases several beta versions of the
InVEST models in the InVEST 3.0 framework.  These models run as
standalones, but a GIS platform is needed to edit and view the data
inputs and outputs.  Until InVEST 3.0 is released the original ArcGIS
based versions of these tools will remain the release.

Existing InVEST models migrated to the 3.0 framework in this release
include:

- Reservoir Hydropower Production 3.0 beta
    - Minor bug fixes.
- Finfish Aquaculture
    - Minor bug fixes and usability enhancements.
- Wave Energy 3.0 beta
    - Runtimes for non-global runs decreased by a factor of 7
    - Minor bugs in interpolation that exist in the 2.x model is fixed in
      3.0 beta.
- Crop Pollination 3.0 beta
    - Runtimes decreased by a factor of over 10,000

This release also includes the new models which only exist in the 3.0
framework:

- Marine Water Quality 3.0 alpha with a preliminary  user's guide.

InVEST models in the 3.0 framework from previous releases that now
have a standalone executable include:

- Managed Timber Production Model
- Carbon Storage and Sequestration

Additionally there are a handful of other minor fixes and feature
enhancements since the previous release:

- Minor bug fix to 2.x sedimentation model that now correctly
  calculates slope exponentials.
- Minor fixes to several chapters in the user's guide.
- The 3.0 version of the Carbon model now can value the price of carbon
  in metric tons of C or CO2.
- Other minor bug fixes and runtime performance tweaks in the 3.0 framework.

2.2.2 (2012-03-03)
------------------
Changes in InVEST 2.2.2

General:

This is a minor release which fixes the following defects:

-Fixed an issue with sediment retention model where large watersheds
 allowed loading per cell was incorrectly rounded to integer values.

-Fixed bug where changing the threshold didn't affect the retention output
 because function was incorrectly rounded to integer values.

-Added total water yield in meters cubed to to output table by watershed.

-Fixed bug where smaller than default (2000) resolutions threw an error about
 not being able to find the field in "unitynew".  With non-default resolution,
 "unitynew" was created without an attribute table, so one was created by
 force.

-Removed mention of beta state and ecoinformatics from header of software
 license.

-Modified overlap analysis toolbox so it reports an error directly in the
 toolbox if the workspace name is too long.

2.2.1 (2012-01-26)
------------------
Changes in InVEST 2.2.1

General:

This is a minor release which fixes the following defects:

-A variety of miscellaneous bugs were fixed that were causing crashes of the Coastal Protection model in Arc 9.3.
-Fixed an issue in the Pollination model that was looking for an InVEST1005 directory.
-The InVEST "models only" release had an entry for the InVEST 3.0 Beta tools, but was missing the underlying runtime.  This has been added to the models only 2.2.1 release at the cost of a larger installer.
-The default InVEST ArcMap document wouldn't open in ArcGIS 9.3.  It can now be opened by Arc 9.3 and above.
-Minor updates to the Coastal Protection user's guide.

2.2.0 (2011-12-22)
------------------
In this release we include updates to the habitat risk assessment
model, updates to Coastal Vulnerability Tier 0 (previously named
Coastal Protection), and a new tier 1 Coastal Vulnerability tool.
Additionally, we are releasing a beta version of our 3.0 platform that
includes the terrestrial timber and carbon models.

See the "Marine Models" and "InVEST 3.0 Beta" sections below for more details.

**Marine Models**

1. Marine Python Extension Check

   This tool has been updated to include extension requirements for the new
   Coastal Protection T1 model.  It also reflects changes to the Habitat Risk
   Assessment and Coastal Protection T0 models, as they no longer require the
   PythonWin extension.

2. Habitat Risk Assessment (HRA)

   This model has been updated and is now part of three-step toolset.  The
   first step is a new Ratings Survey Tool which eliminates the need for
   Microsoft Excel when users are providing habitat-stressor ratings.  This
   Survey Tool now allows users to up- and down-weight the importance of
   various criteria.  For step 2, a copy of the Grid the Seascape tool has been
   placed in the HRA toolset.  In the last step, users will run the HRA model
   which includes the following updates:

   - New habitat outputs classifying risk as low, medium, and high
   - Model run status updates (% complete) in the message window
   - Improved habitat risk plots embedded in the output HTML

3. Coastal Protection

   This module is now split into sub-models, each with two parts.  The first
   sub-model is Coastal Vulnerability (Tier 0) and the new addition is Coastal
   Protection (Tier 1).

   Coastal Vulnerability (T0)
   Step 1) Fetch Calculator - there are no updates to this tool.
   Step 2) Vulnerability Index

   - Wave Exposure: In this version of the model, we define wave exposure for
     sites facing the open ocean as the maximum of the weighted average of
     wave's power coming from the ocean or generated by local winds.  We
     weight wave power coming from each of the 16 equiangular sector by the
     percent of time that waves occur in that sector, and based on whether or
     not fetch in that sector exceeds 20km.  For sites that are sheltered, wave
     exposure is the average of wave power generated by the local storm winds
     weighted by the percent occurrence of those winds in each sector.  This
     new method takes into account the seasonality of wind and wave patterns
     (storm waves generally come from a preferential direction), and helps
     identify regions that are not exposed to powerful waves although they are
     open to the ocean (e.g. the leeside of islands).

   - Natural Habitats: The ranking is now computed using the rank of all
     natural habitats present in front of a segment, and we weight the lowest
     ranking habitat 50% more than all other habitats.  Also, rankings and
     protective distance information are to be provided by CSV file instead of
     Excel.  With this new method, shoreline segments that have more habitats
     than others will have a lower risk of inundation and/or erosion during
     storms.

   - Structures: The model has been updated to now incorporate the presence of
     structures by decreasing the ranking of shoreline segments that adjoin
     structures.

   Coastal Protection (T1) - This is a new model which plots the amount of
   sandy beach erosion or consolidated bed scour that backshore regions
   experience in the presence or absence of natural habitats.  It is composed
   of two steps: a Profile Generator and Nearshore Waves and Erosion.  It is
   recommended to run the Profile Generator before the Nearshore Waves and
   Erosion model.

   Step 1) Profile Generator:  This tool helps the user generate a 1-dimensional
   bathymetric and topographic profile perpendicular to the shoreline at the
   user-defined location.  This model provides plenty of guidance for building
   backshore profiles for beaches, marshes and mangroves.  It will help users
   modify bathymetry profiles that they already have, or can generate profiles
   for sandy beaches if the user has not bathymetric data.  Also, the model
   estimates and maps the location of natural habitats present in front of the
   region of interest.  Finally, it provides sample wave and wind data that
   can be later used in the Nearshore Waves and Erosion model, based on
   computed fetch values and default Wave Watch III data.

   Step 2) Nearshore Waves and Erosion: This model estimates profiles of beach
   erosion or values of rates of consolidated bed scour at a site as a function
   of the type of habitats present in the area of interest.  The model takes
   into account the protective effects of vegetation, coral and oyster reefs,
   and sand dunes.  It also shows the difference of protection provided when
   those habitats are present, degraded, or gone.

4. Aesthetic Quality

   This model no longer requires users to provide a projection for Overlap
   Analysis.  Instead, it uses the projection from the user-specified Area of
   Interest (AOI) polygon.  Additionally, the population estimates for this
   model have been fixed.

**InVEST 3.0 Beta**

The 2.2.0 release includes a preliminary version of our InVEST 3.0 beta
platform.  It is included as a toolset named "InVEST 3.0 Beta" in the
InVEST220.tbx.  It is currently only supported with ArcGIS 10.  To launch
an InVEST 3.0 beta tool, double click on the desired tool in the InVEST 3.0
toolset then click "Ok" on the Arc toolbox screen that opens. The InVEST 3.0
tool panel has inputs very similar to the InVEST 2.2.0 versions of the tools
with the following modifications:

InVEST 3.0 Carbon:
  * Fixes a minor bug in the 2.2 version that ignored floating point values
    in carbon pool inputs.
  * Separation of carbon model into a biophysical and valuation model.
  * Calculates carbon storage and sequestration at the minimum resolution of
    the input maps.
  * Runtime efficiency improved by an order of magnitude.
  * User interface streamlined including dynamic activation of inputs based
    on user preference, direct link to documentation, and recall of inputs
    based on user's previous run.

InVEST 3.0 Timber:
  * User interface streamlined including dynamic activation of inputs based
    on user preference, direct link to documentation, and recall of inputs
    based on user's previous run.


2.1.1 (2011-10-17)
------------------
Changes in InVEST 2.1.1

General:

This is a minor release which fixes the following defects:

-A truncation error was fixed on nutrient retention and sedimentation model that involved division by the number of cells in a watershed.  Now correctly calculates floating point division.
-Minor typos were fixed across the user's guide.

2.1 Beta (2011-05-11)
---------------------
Updates to InVEST Beta

InVEST 2.1 . Beta

Changes in InVEST 2.1

General:

1.	InVEST versioning
We have altered our versioning scheme.  Integer changes will reflect major changes (e.g. the addition of marine models warranted moving from 1.x to 2.0).  An increment in the digit after the primary decimal indicates major new features (e.g the addition of a new model) or major revisions.  For example, this release is numbered InVEST 2.1 because two new models are included).  We will add another decimal to reflect minor feature revisions or bug fixes.  For example, InVEST 2.1.1 will likely be out soon as we are continually working to improve our tool.
2.	HTML guide
With this release, we have migrated the entire InVEST users. guide to an HTML format.  The HTML version will output a pdf version for use off-line, printing, etc.


**MARINE MODELS**

1.Marine Python Extension Check

-This tool has been updated to allow users to select the marine models they intend to run.  Based on this selection, it will provide a summary of which Python and ArcGIS extensions are necessary and if the Python extensions have been successfully installed on the user.s machine.

2.Grid the Seascape (GS)

-This tool has been created to allow marine model users to generate an seascape analysis grid within a specified area of interest (AOI).

-It only requires an AOI and cell size (in meters) as inputs, and produces a polygon grid which can be used as inputs for the Habitat Risk Assessment and Overlap Analysis models.

3. Coastal Protection

- This is now a two-part model for assessing Coastal Vulnerability.  The first part is a tool for calculating fetch and the second maps the value of a Vulnerability Index, which differentiates areas with relatively high or low exposure to erosion and inundation during storms.

- The model has been updated to now incorporate coastal relief and the protective influence of up to eight natural habitat input layers.

- A global Wave Watch 3 dataset is also provided to allow users to quickly generate rankings for wind and wave exposure worldwide.

4. Habitat Risk Assessment (HRA)

This new model allows users to assess the risk posed to coastal and marine habitats by human activities and the potential consequences of exposure for the delivery of ecosystem services and biodiversity.  The HRA model is suited to screening the risk of current and future human activities in order to prioritize management strategies that best mitigate risk.

5. Overlap Analysis

This new model maps current human uses in and around the seascape and summarizes the relative importance of various regions for particular activities.  The model was designed to produce maps that can be used to identify marine and coastal areas that are most important for human use, in particular recreation and fisheries, but also other activities.

**FRESHWATER MODELS**

All Freshwater models now support ArcMap 10.


Sample data:

1. Bug fix for error in Water_Tables.mdb Biophysical table where many field values were shifted over one column relative to the correct field name.

2. Bug fix for incorrect units in erosivity layer.


Hydropower:

1.In Water Yield, new output tables have been added containing mean biophysical outputs (precipitation, actual and potential evapotranspiration, water yield)  for each watershed and sub-watershed.


Water Purification:

1. The Water Purification Threshold table now allows users to specify separate thresholds for nitrogen and phosphorus.   Field names thresh_n and thresh_p replace the old ann_load.

2. The Nutrient Retention output tables nutrient_watershed.dbf and nutrient_subwatershed.dbf now include a column for nutrient retention per watershed/sub-watershed.

3. In Nutrient Retention, some output file names have changed.

4. The user's guide has been updated to explain more accurately the inclusion of thresholds in the biophysical service estimates.


Sedimentation:

1. The Soil Loss output tables sediment_watershed.dbf and sediment_subwatershed.dbf now include a column for sediment retention per watershed/sub-watershed.

2. In Soil Loss, some output file names have changed.

3. The default input value for Slope Threshold is now 75.

4. The user's guide has been updated to explain more accurately the inclusion of thresholds in the biophysical service estimates.

5. Valuation: Bug fix where the present value was not being applied correctly.





2.0 Beta (2011-02-14)
---------------------
Changes in InVEST 2.0

InVEST 1.005 is a minor release with the following modification:

1. Aesthetic Quality

    This new model allows users to determine the locations from which new nearshore or offshore features can be seen.  It generates viewshed maps that can be used to identify the visual footprint of new offshore development.


2. Coastal Vulnerability

    This new model produces maps of coastal human populations and a coastal exposure to erosion and inundation index map.  These outputs can be used to understand the relative contributions of different variables to coastal exposure and to highlight the protective services offered by natural habitats.


3. Aquaculture

    This new model is used to evaluate how human activities (e.g., addition or removal of farms, changes in harvest management practices) and climate change (e.g., change in sea surface temperature) may affect the production and economic value of aquacultured Atlantic salmon.


4. Wave Energy

    This new model provides spatially explicit information, showing potential areas for siting Wave Energy conversion (WEC) facilities with the greatest energy production and value.  This site- and device-specific information for the WEC facilities can then be used to identify and quantify potential trade-offs that may arise when siting WEC facilities.


5. Avoided Reservoir Sedimentation

    - The name of this model has been changed to the Sediment Retention model.

    - We have added a water quality valuation model for sediment retention. The user now has the option to select avoided dredge cost analysis, avoided water treatment cost analysis or both.  The water quality valuation approach is the same as that used in the Water Purification: Nutrient Retention model.

    - The threshold information for allowed sediment loads (TMDL, dead volume, etc.) are now input in a stand alone table instead of being included in the valuation table. This adjusts the biophysical service output for any social allowance of pollution. Previously, the adjustment was only done in the valuation model.

    - The watersheds and sub-watershed layers are now input as shapefiles instead of rasters.

    - Final outputs are now aggregated to the sub-basin scale. The user must input a sub-basin shapefile. We provide the Hydro 1K dataset as a starting option. See users guide for changes to many file output names.

    - Users are strongly advised not to interpret pixel-scale outputs for hydrological understanding or decision-making of any kind. Pixel outputs should only be used for calibration/validation or model checking.


6. Hydropower Production

    - The watersheds and sub-watershed layers are now input as shapefiles instead of rasters.

    - Final outputs are now aggregated to the sub-basin scale. The user must input a sub-basin shapefile. We provide the Hydro 1K dataset as a starting option. See users guide for changes to many file output names.

    - Users are strongly advised not to interpret pixel-scale outputs for hydrological understanding or decision-making of any kind. Pixel outputs should only be used for calibration/validation or model checking.

    - The calibration constant for each watershed is now input in a stand-alone table instead of being included in the valuation table. This makes running the water scarcity model simpler.


7. Water Purification: Nutrient Retention

    - The threshold information for allowed pollutant levels (TMDL, etc.) are now input in a stand alone table instead of being included in the valuation table. This adjusts the biophysical service output for any social allowance of pollution. Previously, the adjustment was only done in the valuation model.

    - The watersheds and sub-watershed layers are now input as shapefiles instead of rasters.

    - Final outputs are now aggregated to the sub-basin scale. The user must input a sub-basin shapefile. We provide the Hydro 1K dataset as a starting option. See users guide for changes to many file output names.

    - Users are strongly advised not to interpret pixel-scale outputs for hydrological understanding or decision-making of any kind. Pixel outputs should only be used for calibration/validation or model checking.


8. Carbon Storage and Sequestration

    The model now outputs an aggregate sum of the carbon storage.


9. Habitat Quality and Rarity

    This model had an error while running ReclassByACII if the land cover codes were not sorted alphabetically.  This has now been corrected and it sorts the reclass file before running the reclassification

    The model now outputs an aggregate sum of the habitat quality.

10. Pollination

    In this version, the pollination model accepts an additional parameter which indicated the proportion of a crops yield that is attributed to wild pollinators.<|MERGE_RESOLUTION|>--- conflicted
+++ resolved
@@ -34,15 +34,12 @@
 .. :changelog:
 3.9.1
 -----
-<<<<<<< HEAD
-* Fisheries Habitat Scenario Tool
-  * Fixed divide-by-zero bug that was causing a RuntimeWarning in the logs.
-    This bug did not affect the output.
-=======
 * General:
     * Include logger name in the logging format. This is helpful for the cython
       modules, which can't log module, function, or line number info.
->>>>>>> 75a8c12e
+* Fisheries Habitat Scenario Tool
+    * Fixed divide-by-zero bug that was causing a RuntimeWarning in the logs.
+      This bug did not affect the output.
 
 3.9.0 (2020-12-11)
 ------------------
