--- conflicted
+++ resolved
@@ -48,7 +48,6 @@
       reflect changes in how InVEST is installed on modern systems, and also to
       include images of the InVEST workbench instead of just broken links.
       https://github.com/natcap/invest/issues/1660
-<<<<<<< HEAD
 * Workbench
     * Several small updates to the model input form UI to improve usability
       and visual consistency (https://github.com/natcap/invest/issues/912).
@@ -64,8 +63,6 @@
       paths across drives (https://github.com/natcap/invest/issues/1608).
     * The InVEST changelog now displays in the Workbench the first time a new
       version is launched (https://github.com/natcap/invest/issues/1368).
-=======
->>>>>>> b3049164
 * Coastal Vulnerability
     * Fixed a regression where an AOI with multiple features could raise a
       TypeError after intersecting with the landmass polygon.
@@ -93,19 +90,6 @@
     * The model now works as expected when the user provides an LULC raster
       that does not have a nodata value defined.
       https://github.com/natcap/invest/issues/1293
-* Workbench
-    * Several small updates to the model input form UI to improve usability
-      and visual consistency (https://github.com/natcap/invest/issues/912).
-    * Fixed a bug that caused the application to crash when attempting to
-      open a workspace without a valid logfile
-      (https://github.com/natcap/invest/issues/1598).
-    * Fixed a bug that was allowing readonly workspace directories on Windows
-      (https://github.com/natcap/invest/issues/1599).
-    * Fixed a bug that, in certain scenarios, caused a datastack to be saved
-      with relative paths when the Relative Paths checkbox was left unchecked
-      (https://github.com/natcap/invest/issues/1609).
-    * Improved error handling when a datastack cannot be saved with relative
-      paths across drives (https://github.com/natcap/invest/issues/1608).
 
 3.14.2 (2024-05-29)
 -------------------
