..
  Changes should be grouped for readability.

  InVEST model names:
  - Carbon
  - Coastal Blue Carbon
  - Coastal Vulnerability
  - Crop Production
  - Delineateit
  - Finfish
  - Fisheries
  - Forest Carbon Edge Effects
  - Globio
  - Habitat Quality
  - HRA
  - Annual Water Yield
  - NDR
  - Pollination
  - Recreation
  - Routedem
  - Scenario Generator
  - Scenic Quality
  - SDR
  - Seasonal Water Yield
  - Urban Cooling
  - Urban Flood Risk
  - Wave Energy
  - Wind Energy

  Everything else:
  - General


.. :changelog:
Unreleased Changes (3.9)
------------------------
* General:
  * Deprecating GDAL 2 and adding support for GDAL 3.
  * Adding function in utils.py to handle InVEST coordindate transformations.
  * Making InVEST compatible with Pygeoprocessing 2.0 by updating:
    * ``convolve_2d`` keyword ``ignore_nodata`` to ``ignore_nodata_and_edges``.
    * ``get_raster_info`` / ``get_vector_info`` keyword ``projection`` to
      ``projection_wkt``.
<<<<<<< HEAD
* Habitat Quality:
    * Refactor of Habitat Quality that implements TaskGraph
    * Threat files are now indicated in the Threat Table csv input under 
    required columns: ``BASE_PATH``, ``CUR_PATH``, ``FUT_PATH``. 
    * Threat and Sensitivity column names are now case-insensitive.
    * Sensitivity threat columns now match threat names from Threat Table 
    exactly, without the need for "L_". "L_" prefix is deprecated.
    * Threat raster input folder has been removed.
    * Validation enhancements that check whether threat raster paths are valid.
    * HQ update to User's Guide.
    * Changing sample data to reflect Threat Table csv input changes and 
    bumping revision.
    * More comprehensive testing for Habitat Quality and validation.
    * Checking if Threat raster values are between 0 and 1 range, raising 
    ValueError if not. No longer snapping values less than 0 to 0 and greater
    than 1 to 1.
    * Fixing bug that was setting Threat raster values to 1 even if they were 
    floats between 0 and 1.
=======
* SDR:
  * Fixing an issue where the LS factor should be capped to an upstream area of
    333^2 m^2. In previous versions the LS factor was erroniously capped to
    "333" leading to high export spikes in some pixels.

Unreleased Changes
------------------
* Crop Production
    * Fixed critical bug in crop regression that caused incorrect yields in
      all cases.
>>>>>>> 816ac32b

3.8.5 (2020-06-26)
------------------
* General
    * Fix bug in ``utils.build_lookup_from_csv`` that was allowing
      ``key_field`` to be non unique and overwriting values.
    * Fix bug in ``utils.build_lookup_from_csv`` where trailing commas caused
      returned values to be malformed.
    * Add optional argument ``column_list`` to ``utils.build_lookup_from_csv``
      that takes a list of column names and only returns those in the
      dictionary.
    * Remove ``warn_if_missing`` argument from ``utils.build_lookup_from_csv``
      and warning by default.
* Scenic Quality
    * Fixing an issue in Scenic Quality where the creation of the weighted sum
      of visibility rasters could cause "Too Many Open Files" errors and/or
      ``MemoryError`` when the model is run with many viewpoints.
    * Progress logging has been added to several loops that may take a longer
      time when the model is run with thousands of points at a time.
    * A major part of the model's execution was optimized for speed,
      particularly when the model is run with many, many points.
* SDR:
    * Removed the unused parameter ``args['target_pixel_size']`` from the SDR
      ``execute`` docstring.
* Urban Flood Risk Mitigation
    * Fixed an issue where the output vector ``flood_risk_service.shp`` would
      only be created when the built infrastructure vector was provided.  Now,
      the ``flood_risk_service.shp`` vector is always created, but the fields
      created differ depending on whether the built infrastructure input is
      present during the model run.
    * Fixed an issue where the model would crash if an infrastructure geometry
      were invalid or absent.  Such features are now skipped.

3.8.4 (2020-06-05)
------------------
* General:
    * Advanced the ``Taskgraph`` version requirement to fix a bug where workspace
      directories created by InVEST versions <=3.8.0 could not be re-used by more
      recent InVEST versions.
* NDR:
    * The Start Menu shortcut on Windows and launcher label on Mac now have
      consistent labels for NDR: "NDR: Nutrient Delivery Ratio".
* SDR:
    * The Start Menu shortcut on Windows and launcher label on Mac now have
      consistent labels for SDR: "SDR: Sediment Delivery Ratio".

3.8.3 (2020-05-29)
------------------
* sdr
  * SDR's compiled core now defines its own ``SQRT2`` instead of relying on an
    available standard C library definition. This new definition helps to avoid
    some compiler issues on Windows.

3.8.2 (2020-05-15)
------------------
* InVEST's CSV encoding requirements are now described in the validation
  error message displayed when a CSV cannot be opened.

3.8.1 (2020-05-08)
------------------
* Fixed a compilation issue on Mac OS X Catalina.
* Fixed an issue with NDR's raster normalization function so that Float64
  nodata values are now correctly cast to Float32.  This issue was affecting
  the summary vector, where the ``surf_n``, ``sub_n`` and ``n_export_tot``
  columns would contain values of ``-inf``.
* Fixed minor bug in Coastal Vulnerability shore point creation. Also added a
  check to fail fast when zero shore points are found within the AOI.
* The Finfish Aquaculture model no longer generates histograms for
  uncertainty analysis due to issues with matplotlib that make InVEST
  unstable. See https://github.com/natcap/invest/issues/87 for more.
* Corrected the Urban Cooling Model's help text for the "Cooling Capacity
  Calculation Method" in the User Interface.
* Fixing an issue with SDR's ``LS`` calculations.  The ``x`` term is now
  the weighted mean of proportional flow from the current pixel into its
  neighbors.  Note that for ease of debugging, this has been implemented as a
  separate raster and is now included in ``RKLS`` calculations instead of in
  the ``LS`` calculations.
* Fixed a bug in validation where checking for spatial overlap would be skipped
  entirely in cases where optional model arguments were not used.
* Bumping the ``psutil`` dependency requirement to ``psutil>=5.6.6`` to address
  a double-free vulnerability documented in CVE-2019-18874.
* Adding a GitHub Actions workflow for building python wheels for Mac and Windows
  as well as a source distribution.
* Updating links in ``setup.py``, ``README.rst`` and ``README_PYTHON.rst`` to
  refer to the repository's new home on github.
* Binary builds for Windows and Mac OS X have been moved to GitHub Actions from
  AppVeyor.  All AppVeyor-specific configuration has been removed.
* Fixing an issue with the InVEST Makefile where ``make deploy`` was
  attempting to synchronize nonexistent sample data zipfiles with a storage
  bucket on GCP.  Sample data zipfiles are only built on Windows, and so
  ``make deploy`` will only attempt to upload them when running on Windows.
* Fixed a bug in CLI logging where logfiles created by the CLI were
  incompatible with the ``natcap.invest.datastack`` operation that
  allows the UI to load model arguments from logfiles.
* Added error-handling in Urban Flood Risk Mitigation to tell users to
  "Check that the Soil Group raster does not contain values other than
  (1, 2, 3, 4)" when a ``ValueError`` is raised from ``_lu_to_cn_op``.
* Updated the ``Makefile`` to use the new git location of the InVEST User's
  Guide repository at https://github.com/natcap/invest.users-guide
* Automated tests are now configured to use Github Actions for 32- and 64-bit
  build targets for Python 3.6 and 3.7 on Windows.  We are still using
  AppVeyor for our binary builds for the time being.
* Makefile has been updated to fetch the version string from ``git`` rather
  than ``hg``.  A mercurial client is still needed in order to clone the
  InVEST User's Guide.
* Removing Python 2 compatibility code such as ``future``, ``pyqt4``,
  ``basestring``, ``unicode``, ``six``, unicode casting, etc...
* Update api-docs conf file to mock sdr.sdr_core and to use updated unittest
  mock

3.8.0 (2020-02-07)
------------------
* Created a sub-directory for the sample data in the installation directory.
* Fixed minor bug in HRA that was duplicating the ``results_suffix`` in some
  output filenames.
* Updated the DelineateIt UI to improve the language around what the model
  should do when it encounters invalid geometry.  The default is now
  that it should skip invalid geometry.
* Updating how threat rasters are handled in Habitat Quality to address a few
  related and common usability issues for the model.  First, threat
  rasters are now aligned to the LULC instead of the intersection of the whole
  stack.  This means that the model now handles threat inputs that do not all
  completely overlap the LULC (they must all still be in the same projection).
  Second, nodata values in threat rasters are converted to a threat value of 0.
  Any threat pixel values other than 0 or nodata are interpreted as a threat
  value of 1.
* Updating the ``psutil`` requirement to avoid a possible import issue when
  building binaries under WINE.  Any version of ``psutil`` should work
  except for ``5.6.0``.
* InVEST sample data was re-organized to simply have one folder per model.
  New datastacks were added for SDR, NDR, Seasonal Water Yield,
  Annual Water Yield, DelineateIt, and Coastal Vulnerability.
* Fixed an issue with NDR where the model was not properly checking for the
  bounds of the raster, which could in some cases lead to exceptions being
  printed to the command-line.  The model now correctly checks for these
  raster boundaries.
* Habitat Risk Assessment model supports points and lines -- in addition to
  previously supported polygons and rasters -- for habitats or stressors.
* Updated raster percentile algorithms in Scenic Quality and Wave Energy
  models to use a more efficient and reliable raster percentile function
  from pygeoprocessing.
* InVEST is now compatible with pygeoprocessing 1.9.1.
* All InVEST models now have an ``ARGS_SPEC`` object that contains metadata
  about the model and describes the model's arguments.  Validation has been
  reimplemented across all models to use these ``ARGS_SPEC`` objects.
* The results suffix key for the Wave Energy and Wind Energy models has been
  renamed ``results_suffix`` (was previously ``suffix``).  This is for
  consistency across InVEST models.
* Speed and memory optimization of raster processing in the Recreation model.
* Removed a constraint in Coastal Vulnerability so the AOI polygon no longer
  needs to intersect the continental shelf contour line. So the AOI can now be
  used exclusively to delineate the coastal area of interest.
* Improved how Coastal Vulnerability calculates local wind-driven waves.
  This requires a new bathymetry raster input and implements equation 10
  of the User Guide. Also minor updates to fields in intermediate outputs,
  notably a 'shore_id' field is now the unique ID for joining tables and
  FIDs are no longer used.
* Added a status message to the UI if a datastack file fails to load,
  instead of staying silent.
* Correcting an issue with repository fetching in the InVEST ``Makefile``.
  Managed repositories will now be fetched and updated to the expected revision
  even if the repository already exists.
* Fixed the duplicate ``results_suffix`` input in Wave Energy UI.
* Added a human-friendly message on NDR model ``KeyError``.
* Adding a check to Annual Water Yield to ensure that the ``LULC_veg`` column
  has correct values.
* Improved how Seasonal Water Yield handles nodata values when processing
  floating-point precipitation and quickflow rasters.
* Add SDR feature to model sediment deposition across the landscape.
* Fixed an issue that would cause an exception if SDR landcover map was masked
  out if the original landcover map had no-nodata value defined.
* Fixed an issue in the SDR model that could cause reported result vector
  values to not correspond with known input vectors if the input watershed
  vector was not an ESRI Shapefile.
* Fixed issue in Seasonal Water Yield model that would cause an unhandled
  exception when input rasters had areas of a valid DEM but nodata in other
  input layers that overlap that dem.
* Fixed an issue in the NDR model that would cause an exception if the critical
  length of a landcover field was set to 0.
* Implemented PEP518-compatible build system definition in the file
  ``pyproject.toml``.  This should make it easier to install ``natcap.invest``
  from a source distribution.
* Fixed a ``TypeError`` issue in Seasonal Water Yield that would occur when
  the Land-Use/Land-Cover raster did not have a defined nodata value.  This
  case is now handled correctly.
* The binary build process for InVEST on Windows (which includes binaries
  based on PyInstaller and an NSIS Installer package) has been migrated
  to 32-bit Python 3.7.  The build itself is taking place on AppVeyor, and
  the configuration for this is contained within ``appveyor.yml``.
  Various python scripts involved in the distribution and release processes
  have been updated for compatibility with python 3.7 as a part of this
  migration.
* Fixed an ``IndexError`` issue in Wave Energy encountered in runs using
  the global wave energy dataset.  This error was the result of an incorrect
  spatial query of points and resulted in some wave energy points being
  double-counted.
* Fixed taskgraph-related issues with Habitat Risk Assessment where
  1) asynchronous mode was failing due to missing task dependencies and
  2) avoided recomputation was confounded by two tasks modifying the same files.
* Fixed an issue with Habitat Quality where the model was incorrectly
  expecting the sensitivity table to have a landcover code of 0.
* The InVEST CLI has been completely rebuilt to divide
  functionality into various topic-specific subcommands.  The various internal
  consumers of this API have been updated accordingly.  ``invest --help`` will
  contain details of the new interface.
* Updated the InVEST Launcher to list the human-readable model names rather
  than the internal model identifiers.
* Updated Coastal Vulnerability Model with significant speedups including
  ~40x speedup for geomorphology process and ~3x speedup for wind exposure process.
  Also saving an intermediate vector with wave energy values and a geomorphology
  vector with points that were assigned the ``geomorphology_fill_value``.
* Updated trove classifiers to indicate support for python versions 2.7, 3.6
  and 3.7.
* Updated all InVEST models to be compatible with a Python 2.7 or a Python 3.6
  environment. Also tested all models against GDAL versions 2.2.4 and 2.4.1.
* Fixed an issue with Habitat Quality where convolutions over threat rasters
  were not excluding nodata values, leading to incorrect outputs.  Nodata values
  are now handled correctly and excluded from the convolution entirely.
* Updated the subpackage ``natcap.invest.ui`` to work with python 3.6 and later
  and also to support the PySide2 bindings to Qt5.
* InVEST Coastal Blue Carbon model now writes out a net present value
  raster for the year of the current landcover, each transition year,
  and the final analysis year (if provided).
* Correcting an issue with InVEST Coastal Blue Carbon where incorrect
  configuration of a nodata value would result in ``-inf`` values in
  output rasters.  Now, any values without a defined reclassification
  rule that make it past validation will be written out as nodata.
* DelineateIt has been reimplemented using the latest version of
  pygeoprocessing (and the watershed delineation routine it provides) and now
  uses ``taskgraph`` for avoiding unnecessary recomputation.
* Fixed a bug in Recreation Model that was causing server-side code
  to execute twice for every client-side call.
* Fixed a bug in Recreation model that did not apply ``results_suffix`` to
  the monthly_table.csv output.
* Various fixes in Coastal Vulnerability Model. CSV output files now
  have FID column for joining to vector outputs. ``results_suffix`` can be
  used without triggering task re-execution. Raster processing maintains original
  resolution of the input raster so long as it is projected. Otherwise resamples
  to ``model_resolution``.
* Fixed a bug in Coastal Vulnerability model's task graph that sometimes
  caused an early task to re-execute when it should be deemed pre-calculated.
* Fixed a bug in the pollination model that would cause outputs to be all 0
  rasters if all the ``relative_abundance`` fields in the guild table were
  integers.
* Fixed a file cache flushing issue observed on Debian in
  ``utils.exponential_decay_kernel_raster`` that would cause an exponential
  kernel raster to contain random values rather than expected value.
* Added a new InVEST model: Urban Flood Risk Mitigation.
* Fixed an issue in the SDR model that would cause an unhandled exception
  if either the erosivity or erodibility raster had an undefined nodata value.
* Added a new InVEST model: Urban Cooling Model.

3.7.0 (2019-05-09)
------------------
* Refactoring Coastal Vulnerability (CV) model. CV now uses TaskGraph and
  Pygeoprocessing >=1.6.1. The model is now largely vector-based instead of
  raster-based. Fewer input datasets are required for the same functionality.
  Runtime in sycnhronous mode is similar to previous versions, but runtime can
  be reduced with multiprocessing. CV also supports avoided recomputation for
  successive runs in the same workspace, even if a different file suffix is
  used. Output vector files are in CSV and geopackage formats.
* Model User Interface 'Report an Issue' link points to our new
  community.naturalcapitalproject.org
* Correcting an issue with the Coastal Blue Carbon preprocessor where
  using misaligned landcover rasters would cause an exception to be raised.
* Correcting an issue with RouteDEM where runs of the tool with Flow Direction
  enabled would cause the tool to crash if ``n_workers > 0``.
* Correcting an issue with Habitat Quality's error checking where nodata values
  in landcover rasters were not being taken into account.
* Valuation is now an optional component of the InVEST Scenic Quality model.
* Fixing a bug in the percentiles algorithm used by Scenic Quality that
  would result in incorrect visual quality outputs.
* Carbon Model and Crop Production models no longer crash if user-input
  rasters do not have a nodata value defined. In this case these models
  treat all pixel values as valid data.
* Adding bitbucket pipelines and AppVeyor build configurations.
* Refactoring Recreation Model client to use taskgraph and the latest
  pygeoprocessing. Avoided re-computation from taskgraph means that
  successive model runs with the same AOI and gridding option can re-use PUD
  results and avoid server communication entirely. Successive runs with the
  same predictor data will re-use intermediate geoprocessing results.
  Multiprocessing offered by taskgraph means server-side PUD calculations
  and client-side predictor data processing can happen in parallel. Some
  output filenames have changed.
* Upgrading to SDR to use new PyGeoprocessing multiflow routing, DEM pit
  filling, contiguous stream extraction, and TaskGraph integration. This
  also includes a new TaskGraph feature that avoids recomputation by copying
  results from previous runs so long as the expected result would be
  identical. To use this feature, users must execute successive runs of SDR
  in the same workspace but use a different file suffix. This is useful when
  users need to do a parameter study or run scenarios with otherwise minor
  changes to inputs.
* Refactoring Habitat Risk Assessment (HRA) Model to use TaskGraph >= 0.8.2 and
  Pygeoprocessing >= 1.6.1. The HRA Proprocessor is removed and its previous
  functionality was simplified and merged into the HRA model itself.
  The model will no longer generate HTML plots and tables.
* Adding a software update notification button, dialog, and a link to the
  download page on the User Interface when a new InVEST version is available.
* Migrating the subversion sample and test data repositories to Git LFS
  repositories on BitBucket. Update the repository URL and fetch commands on
  Makefile accordingly.
* Fixing a bug in Habitat Quality UI where the absence of the required
  half_saturation_constant variable did not raise an exception.
* Adding encoding='utf-8-sig' to pandas.read_csv() to support
  utils.build_lookup_from_csv() to read CSV files encoded with UTF-8 BOM
  (byte-order mark) properly.

3.6.0 (2019-01-30)
------------------
* Correcting an issue with the InVEST Carbon Storage and Sequestration model
  where filepaths containing non-ASCII characters would cause the model's
  report generation to crash.  The output report is now a UTF-8 document.
* Refactoring RouteDEM to use taskgraph and the latest pygeoprocessing
  (``>=1.5.0``).  RouteDEM now fills hydrological sinks and users have the
  option to use either of the D8 or Multiple Flow Direction (MFD) routing
  algorithms.
* Adding a new input to the InVEST Settings window to allow users to customize
  the value that should be used for the ``n_workers`` parameter in
  taskgraph-enabled models.  This change involves removing the "Number of
  Parallel Workers" input from the model inputs pane for some models in
  favor of this new location.  The default value for this setting is ``-1``,
  indicating synchronous (non-threaded, non-multiprocessing) execution of
  tasks.
* Removing Scenario Generator: Rule-based model.
* Fixing a bug in Hydropower model where watershed aggregations would be incorrect
  if a watershed is partially covering nodata raster values. Nodata values are now
  ignored in zonal statistics. Numerical results change very slightly in the
  case where a watershed only includes a few nodata pixels.
* Adding TaskGraph functionality to GLOBIO model.
* Adding some TaskGraph functionality to Scenario Generator: Proximity.
* Fixing an issue with the InVEST Fisheries model that would prevent the model
  from batch-processing a directory of population tables.  The model will now
  process these files as expected.
* Reimplementing Crop Production models using taskgraph.
* Fixing an issue with Crop Production Regression's result_table.csv where the
  'production_modeled' and '<nutrient>_modeled' values calculated for each crop
  were done so using the same crop raster (e.g. wheat, soybean, and barley values
  were all based on soybean data).
* Hydropower subwatershed results now include all the same metrics as the
  watershed results, with the exception of economic valuation metrics.
* Reimplementing the Hydropower model using taskgraph.
* Reimplementing the Carbon model using taskgraph.
* Fixing an issue with Coastal Blue Carbon validation to allow column names to
  ignore case.
* Updating core carbon forest edge regression data coefficient to drop
  impossible negative coefficients.
* Fixing an issue with the Scenario Generator: Proximity model that would
  raise an exception if no AOI were passed in even though the AOI is optional.
* Removing Overlap Analysis and Overlap Analysis: Management Zones.
* Removing Habitat Suitability.
* Added comprehensive error checking to hydropower model to test for the VERY
  common errors of missing biophysical, demand, and valuation coefficients in
  their respective tables.
* Fixing an issue with Hydropower Water Yield ("Annual Water Yield") where
  valuation would never be triggered when running the model through the User
  Interface. And a related issue where the model would crash if a valuation table
  was provided but a demand table was not. The UI no longer validates that config.
* Fixing an issue with how logging is captured when a model is run through the
  InVEST User Interface.  Now, logging from any thread started by the executor
  thread will be written to the log file, which we expect to aid in debugging.
* Fixing an issue with Scenic Quality where viewpoints outside of the AOI
  were not being properly excluded.  Viewpoints are now excluded correctly.
* The crop production model has been refactored to drop the "aggregate ID"
  concept when summarizing results across an aggregate polygon. The model now
  uses the polygon FIDs internally and externally when producing the result
  summary table.
* Correcting the rating instructions in the criteria rating instructions on how
  the data quality (DQ) and weight should be rated in the HRA Preprocessor.
  A DQ score of 1 should represent better data quality whereas the score of 3 is
  worse data quality. A weight score of 1 is more important, whereas that of 3
  is less important.
* Fixing a case where a zero discount rate and rate of change in the carbon
  model would cause a divide by zero error.

3.5.0 (2018-08-14)
------------------
* Bumped pygeoprocessing requirement to ``pygeoprocessing>=1.2.3``.
* Bumped taskgraph requirement to ``taskgraph>=0.6.1``.
* Reimplemented the InVEST Scenic Quality model.  This new version removes the
  'population' and 'overlap' postprocessing steps, updates the available
  valuation functions and greatly improves the runtime and memory-efficiency of
  the model.  See the InVEST User's Guide chapter for more information.
* Updated Recreation server's database to include metadata from photos taken
  from 2005-2017 (previous range was 2005-2014). The new range is reflected
  in the UI.
* Fixed an issue with the InVEST binary build where binaries on Windows would
  crash with an error saying Python27.dll could not be loaded.
* Fixed an issue in the Rule-Based Scenario Generator UI where vector column
  names from override and constraint layers were not being loaded.  This bug
  caused the field 'UNKNOWN' to be passed to the model, causing an error.
* Fixed an issue with the InVEST UI (all models), where attempting to
  drag-and-drop a directory onto a model input would cause the application to
  crash.
* Coastal Vulnerability UI now specifies a number of reasonable defaults for
  some numeric inputs.
* Fixed an issue with the Fisheries UI where alpha and beta parameter inputs
  were incorrectly disabled for the Ricker recruitment function.
* InVEST now uses a Makefile to automate the build processes.  GNU Make is
  required to use the Makefile.  See ``README.rst`` for instructions on
  building InVEST.  This replaces the old ``pavement.py`` build entrypoint,
  which has been removed.
* Fixed an issue with the InVEST UI (all models), where attempting to
  drag-and-drop a directory onto a model input would cause the application to
  crash.
* Fixed an issue with Forest Carbon Edge Effect where the UI layer was always
  causing the model to run with only the aboveground carbon pool
* Added functionality to the InVEST UI so that ``Dropdown`` inputs can now map
  dropdown values to different output values.
* Fixed an issue in the Crop Production Percentile model that would treat the
  optional AOI vector field as a filename and crash on a run if it were empty.
* Fixing an issue in the Pollination Model that would cause occasional crashes
  due to a missing dependent task; it had previously been patched by setting
  taskgraph to operate in single thread mode. This restores multithreading
  in the pollination model.
* Fixed an issue in the water yield / hydropower model that would skip
  calculation of water demand tables when "water scarcity" was enabled.
* Fixed an issue in the model data of the crop production model where some
  crops were using incorrect climate bin rasters. Since the error was in the
  data and not the code, users will need to download the most recent version
  of InVEST's crop model data during the installation step to get the fix.

3.4.4 (2018-03-26)
------------------
* InVEST now requires GDAL 2.0.0 and has been tested up to GDAL 2.2.3. Any API users of InVEST will need to use GDAL version >= 2.0. When upgrading GDAL we noticed slight numerical differences in our test suite in both numerical raster differences, geometry transforms, and occasionally a single pixel difference when using `gdal.RasterizeLayer`. Each of these differences in the InVEST test suite is within a reasonable numerical tolerance and we have updated our regression test suite appropriately. Users comparing runs between previous versions of InVEST may also notice reasonable numerical differences between runs.
* Added a UI keyboard shortcut for showing documentation. On Mac OSX, this will be Command-?. On Windows, GNOME and KDE, this will be F1.
* Patching an issue in NDR that was using the nitrogen subsurface retention efficiency for both nitrogen and phosphorous.
* Fixed an issue with the Seasonal Water Yield model that incorrectly required a rain events table when the climate zone mode was in use.
* Fixed a broken link to local and online user documentation from the Seasonal Water Yield model from the model's user interface.

3.4.3 (2018-03-26)
------------------
* Fixed a critical issue in the carbon model UI that would incorrectly state the user needed a "REDD Priority Raster" when none was required.
* Fixed an issue in annual water yield model that required subwatersheds even though it is an optional field.
* Fixed an issue in wind energy UI that was incorrectly validating most of the inputs.

3.4.2 (2017-12-15)
------------------
* Fixed a cross-platform issue with the UI where logfiles could not be dropped onto UI windows.
* Model arguments loaded from logfiles are now cast to their correct literal value.  This addresses an issue where some models containing boolean inputs could not have their parameters loaded from logfiles.
* Fixed an issue where the Pollination Model's UI required a farm polygon. It should have been optional and now it is.
* Fixing an issue with the documentation and forums links on the InVEST model windows.  The links now correctly link to the documentation page or forums as needed.
* Fixing an issue with the ``FileSystemRunDialog`` where pressing the 'X' button in the corner of the window would close the window, but not reset its state.  The window's state is now reset whenever the window is closed (and the window cannot be closed when the model is running)

3.4.1 (2017-12-11)
------------------
* In the Coastal Blue Carbon model, the ``interest_rate`` parameter has been renamed to ``inflation_rate``.
* Fixed issues with sample parameter sets for InVEST Habitat Quality, Habitat Risk Assessment, Coastal Blue Carbon, and Coastal Blue Carbon Preprocessors.  All sample parameter sets now have the correct paths to the model's input files, and correctly note the name of the model that they apply to.
* Added better error checking to the SDR model for missing `ws_id` and invalid `ws_id` values such as `None` or some non-integer value. Also added tests for the `SDR` validation module.

3.4.0 (2017-12-03)
------------------
* Fixed an issue with most InVEST models where the suffix was not being reflected in the output filenames.  This was due to a bug in the InVEST UI, where the suffix args key was assumed to be ``'suffix'``.  Instances of ``InVESTModel`` now accept a keyword argument to defined the suffix args key.
* Fixed an issue/bug in Seasonal Water Yield that would occur when a user provided a datastack that had nodata values overlapping with valid DEM locations. Previously this would generate an NaN for various biophysical values at that pixel and cascade it downslope. Now any question of nodata on a valid DEM pixel is treated as "0". This will make serious visual artifacts on the output, but should help users pinpoint the source of bad data rather than crash.
* Refactored all but routing components of SDR to use PyGeoprocessing 0.5.0 and laid a consistent raster floating point type of 'float32'. This will cause numerically insignificant differences between older versions of SDR and this one. But differences are well within the tolerance of the overall error of the model and expected error rate of data. Advantages are smaller disk footprint per run, cleaner and more maintainable design, and a slight performance increase.
* Bug fixed in SDR that would align the output raster stack to match with the landcover pixel stack even though the rest of the rasters are scaled and clipped to the DEM.
* When loading parameters from a datastack, parameter set or logfile, the UI will check that the model that created the file being loaded matches the name of the model that is currently running.  If there is a mismatch, a dialog is presented for the user to confirm or cancel the loading of parameters. Logfiles from IUI (which do not have clearly-recorded modelname or InVEST version information) can still have their arguments parsed, but the resulting model name and InVEST version will be set to ``"UNKNOWN"``.
* Data Stack files (``*.invest.json``, ``*.invest.tar.gz``) can now be dragged and dropped on an InVEST model window, which will prompt the UI to load that parameter set.
* Spatial inputs to Coastal Blue Carbon are now aligned as part of the model. This resolves a longstanding issue with the model where inputs would need to perfectly overlap (even down to pixel indices), or else the model would yield strange results.
* The InVEST UI now contains a submenu for opening a recently-opened datastack.  This submenu is automatically populated with the 10 most recently-opened datastacks for the current model.
* Removed vendored ``natcap.invest.dbfpy`` subpackage.
* Removed deprecated ``natcap.invest.fileio`` module.
* Removed ``natcap.invest.iui`` UI subpackage in favor of a new UI framework found at ``natcap.invest.ui``. This new UI features a greatly improved API, good test coverage, support for Qt4 and Qt5, and includes updates to all InVEST models to support validation of model arguments from a python script, independent of the UI.
* Updated core model of seasonal water yield to allow for negative `L_avail`.
* Updated RouteDEM to allow for file suffixes, finer control over what DEM routing algorithms to run, and removal of the multiple stepped stream threshold classification.
* Redesign/refactor of pollination model. Long term bugs in the model are resolved, managed pollinators added, and many simplifications to the end user's experience.  The updated user's guide chapter is available here: http://data.naturalcapitalproject.org/nightly-build/invest-users-guide/html/croppollination.html
* Scenario Generator - Rule Based now has an optional input to define a seed.
  This input is used to seed the random shuffling of parcels that have equal
  priorities.
* InVEST on mac is now distributed as a single application bundle, allowing InVEST to run as expected on mac OSX Sierra.  Individual models are selected and launched from a new launcher window.
* The InVEST CLI now has a GUI model launcher:  ``$ invest launcher``
* Updated the Coastal Blue Carbon model to improve handling of blank lines in input CSV tables and improve memory efficiency of the current implementation.
* Improved the readability of a cryptic error message in Coastal Vulnerability that is normally raised when the depth threshold is too high or the exposure proportion is too low to detect any shoreline segments.
* Adding InVEST HTML documentation to the Mac disk image distribution.
* Upgrading dependency of PyGeoprocessing to 0.3.3.  This fixes a memory leak associated with any model that aggregates rasters over complicated overlapping polygons.
* Adding sample data to Blue Carbon model that were missing.
* Deprecating the InVEST Marine Water Quality model.  This also removes InVEST's dependancy on the pyamg package which has been removed from REQUIREMENTS.TXT.
* Deprecating the ArcGIS-based Coastal Protection model and ArcGIS-based data-preprocessing scripts.  The toolbox and scripts may still be found at https://bitbucket.org/natcap/invest.arcgis.
* Fixing an issue in the carbon edge effect model that caused output values in the shapefile to be rounded to the nearest integer.
* Fixing issue in SDR model that would occasionally cause users to see errors about field widths in the output shapefile generation.
* Updated the erodibility sample raster that ships with InVEST for the SDR model.  The old version was in US units, in this version we convert to SI units as the model requires, and clipped the raster to the extents of the other stack to save disk space.

3.3.3 (2017-02-06)
------------------
* Fixed an issue in the UI where the carbon model wouldn't accept negative numbers in the price increase of carbon.
* RouteDEM no longer produces a "tiled_dem.tif" file since that functionality is being deprecated in PyGeoprocessing.
* Fixing an issue in SDR where the optional drainage layer would not be used in most of the SDR biophysical calculations.
* Refactoring so water yield pixels with Kc and et0 equal to be 0 now yields a 0.0 value of water yield on that pixel rather than nodata.
* Light optimization refactor of wind energy model that improves runtimes in some cases by a factor of 2-3.
* Performance optimizations to HRA that improve runtimes by approximately 30%.
* Fixed a broken UI link to Seasonal Water Yield's user's guide.
* Fixed an issue with DelineateIT that caused ArcGIS users to see both the watershed and inverse watershed polygons when viewing the output of the tool.
* Upgrading dependency to PyGeoprocessing 0.3.2.
* Fixed an issue with SDR that caused the LS factor to be an order of magnitue too high in areas where the slope was greater than 9%.  In our sample case this caused sediment export estimates to be about 6% too high, but in cases where analyses are run over steep slopes the error would have been greater.
* ``paver check`` now warns if the ``PYTHONHOME`` environment variable is set.
* API docs now correctly reflect installation steps needed for python development headers on linux.
* Fixed a side effect in the InVEST user interface that would cause ``tempfile.tempdir`` to be set and then not be reset after a model run is finished.
* The InVEST user interface will now record GDAL/OGR log messages in the log messages window and in the logfile written to the workspace.
* Updated branding and usability of the InVEST installer for Windows, and the Mac Disk Image (.dmg).


3.3.2 (2016-10-17)
------------------
* Partial test coverage for HRA model.
* Full test coverage for Overlap Analysis model.
* Full test coverage for Finfish Aquaculture.
* Full test coverage for DelineateIT.
* Full test coverage for RouteDEM.
* Fixed an issue in Habitat Quality where an error in the sample table or malformed threat raster names would display a confusing message to the user.
* Full test coverage for scenario generator proximity model.
* Patching an issue in seasonal water yield that causes an int overflow error if the user provides a floating point landcover map and the nodata value is outside of the range of an int64.
* Full test coverage for the fisheries model.
* Patched an issue that would cause the Seasonal Water Edge model to crash when the curve number was 100.
* Patching a critical issue with forest carbon edge that would give incorrect results for edge distance effects.
* Patching a minor issue with forest carbon edge that would cause the model to crash if only one  interpolation point were selected.
* Full test coverage for pollination model.
* Removed "farms aggregation" functionality from the InVEST pollination model.
* Full test coverage for the marine water quality model.
* Full test coverage for GLOBIO model.
* Full test coverage for carbon forest edge model.
* Upgraded SciPy dependancy to 0.16.1.
* Patched bug in NDR that would cause a phosphorus density to be reported per pixel rather than total amount of phosporous in a pixel.
* Corrected an issue with the uses of buffers in the euclidean risk function of Habitat Risk Assessment.  (issue #3564)
* Complete code coverage tests for Habitat Quality model.
* Corrected an issue with the ``Fisheries_Inputs.csv`` sample table used by Overlap Analysis.  (issue #3548)
* Major modifications to Terrestrial Carbon model to include removing the harvested wood product pool, uncertainty analysis, and updated efficient raster calculations for performance.
* Fixed an issue in GLOBIO that would cause model runs to crash if the AOI marked as optional was not present.
* Removed the deprecated and incomplete Nearshore Wave and Erosion model (``natcap.invest.nearshore_wave_and_erosion``).
* Removed the deprecated Timber model (``natcap.invest.timber``).
* Fixed an issue where seasonal water yield would raise a divide by zero error if a watershed polygon didn't cover a valid data region.  Now sets aggregation quantity to zero and reports a warning in the log.
* ``natcap.invest.utils.build_file_registry`` now raises a ``ValueError`` if a path is not a string or list of strings.
* Fixed issues in NDR that would indicate invalid values were being processed during runtimes by skipping the invalid calculations in the first place rather than calculating them and discarding after the fact.
* Complete code coverage tests for NDR model.
* Minor (~10% speedup) performance improvements to NDR.
* Added functionality to recreation model so that the `monthly_table.csv` file now receives a file suffix if one is provided by the user.
* Fixed an issue in SDR where the m exponent was calculated incorrectly in many situations resulting in an error of about 1% in total export.
* Fixed an issue in SDR that reported runtime overflow errors during normal processing even though the model completed without other errors.

3.3.1 (2016-06-13)
------------------
* Refactored API documentation for readability, organization by relevant topics, and to allow docs to build on `invest.readthedocs.io <http://invest.readthedocs.io>`_,
* Installation of ``natcap.invest`` now requires ``natcap.versioner``.  If this is not available on the system at runtime, setuptools will make it available at runtime.
* InVEST Windows installer now includes HISTORY.rst as the changelog instead of the old ``InVEST_Updates_<version>`` files.
* Habitat suitability model is generalized and released as an API only accessible model.  It can be found at ``natcap.invest.habitat_suitability.execute``.  This model replaces the oyster habitat suitability model.
    * The refactor of this model requires an upgrade to ``numpy >= 1.11.0``.
* Fixed a crash in the InVEST CLI where calling ``invest`` without a parameter would raise an exception on linux-based systems.  (Issue `#3528 <https://bitbucket.org/natcap/invest/issues/3515>`_)
* Patched an issue in Seasonal Water Yield model where a nodata value in the landcover map that was equal to ``MAX_INT`` would cause an overflow error/crash.
* InVEST NSIS installer will now optionally install the Microsoft Visual C++ 2008 redistributable on Windows 7 or earlier.  This addresses a known issue on Windows 7 systems when importing GDAL binaries (Issue `#3515 <https://bitbucket.org/natcap/invest/issues/3515>`_).  Users opting to install this redistributable agree to abide by the terms and conditions therein.
* Removed the deprecated subpackage ``natcap.invest.optimization``.
* Updated the InVEST license to legally define the Natural Capital Project.
* Corrected an issue in Coastal Vulnerability where an output shapefile was being recreated for each row, and where field values were not being stored correctly.
* Updated Scenario Generator model to add basic testing, file registry support, PEP8 and PEP257 compliance, and to fix several bugs.
* Updated Crop Production model to add a simplified UI, faster runtime, and more testing.

3.3.0 (2016-03-14)
------------------
* Refactored Wind Energy model to use a CSV input for wind data instead of a Binary file.
* Redesigned InVEST recreation model for a single input streamlined interface, advanced analytics, and refactored outputs.  While the model is still based on "photo user days" old model runs are not backward compatable with the new model or interface. See the Recreation Model user's guide chapter for details.
    * The refactor of this model requires an upgrade to ``GDAL >=1.11.0 <2.0`` and ``numpy >= 1.10.2``.
* Removed nutrient retention (water purification) model from InVEST suite and replaced it with the nutrient delivery ratio (NDR) model.  NDR has been available in development relseases, but has now officially been added to the set of Windows Start Menu models and the "under development" tag in its users guide has been removed.  See the InVEST user's guide for details between the differences and advantages of NDR over the old nutrient model.
* Modified NDR by adding a required "Runoff Proxy" raster to the inputs.  This allows the model to vary the relative intensity of nutrient runoff based on varying precipitation variability.
* Fixed a bug in the Area Change rule of the Rule-Based Scenario Generator, where units were being converted incorrectly. (Issue `#3472 <https://bitbucket.org/natcap/invest/issues/3472>`_) Thanks to Fosco Vesely for this fix.
* InVEST Seasonal Water Yield model released.
* InVEST Forest Carbon Edge Effect model released.
* InVEST Scenario Generator: Proximity Based model released and renamed the previous "Scenario Generator" to "Scenario Generator: Rule Based".
* Implemented a blockwise exponential decay kernel generation function, which is now used in the Pollination and Habitat Quality models.
* GLOBIO now uses an intensification parameter and not a map to average all agriculture across the GLOBIO 8 and 9 classes.
* GLOBIO outputs modified so core outputs are in workspace and intermediate outputs are in a subdirectory called 'intermediate_outputs'.
* Fixed a crash with the NDR model that could occur if the DEM and landcover maps were different resolutions.
* Refactored all the InVEST model user interfaces so that Workspace defaults to the user's home "Documents" directory.
* Fixed an HRA bug where stessors with a buffer of zero were being buffered by 1 pixel
* HRA enhancement which creates a common raster to burn all input shapefiles onto, ensuring consistent alignment.
* Fixed an issue in SDR model where a landcover map that was smaller than the DEM would create extraneous "0" valued cells.
* New HRA feature which allows for "NA" values to be entered into the "Ratings" column for a habitat / stressor pair in the Criteria Ratings CSV. If ALL ratings are set to NA, the habitat / stressor will be treated as having no interaction. This means in the model, that there will be no overlap between the two sources. All rows parameters with an NA rating will not be used in calculating results.
* Refactored Coastal Blue Carbon model for greater speed, maintainability and clearer documentation.
* Habitat Quality bug fix when given land cover rasters with different pixel sizes than threat rasters. Model would use the wrong pixel distance for the convolution kernel.
* Light refactor of Timber model. Now using CSV input attribute file instead of DBF file.
* Fixed clipping bug in Wave Energy model that was not properly clipping polygons correctly. Found when using global data.
* Made the following changes / updates to the coastal vulnerability model:
    * Fixed a bug in the model where the geomorphology ranks were not always being used correctly.
    * Removed the HTML summary results output and replaced with a link to a dashboard that helps visualize and interpret CV results.
    * Added a point shapefile output: 'outputs/coastal_exposure.shp' that is a shapefile representation of the corresponding CSV table.
    * The model UI now requires the 'Relief' input. No longer optional.
    * CSV outputs and Shapefile outputs based on rasters now have x, y coorinates of the center of the pixel instead of top left of the pixel.
* Turning setuptools' zip_safe to False for consistency across the Natcap Namespace.
* GLOBIO no longer requires user to specify a keyfield in the AOI.
* New feature to GLOBIO to summarize MSA by AOI.
* New feature to GLOBIO to use a user defined MSA parameter table to do the MSA thresholds for infrastructure, connectivity, and landuse type
* Documentation to the GLOBIO code base including the large docstring for 'execute'.

3.2.0 (2015-05-31)
------------------
InVEST 3.2.0 is a major release with the addition of several experimental models and tools as well as an upgrade to the PyGeoprocessing core:

* Upgrade to PyGeoprocessing v0.3.0a1 for miscelaneous performance improvements to InVEST's core geoprocessing routines.
* An alpha unstable build of the InVEST crop production model is released with partial documentation and sample data.
* A beta build of the InVEST fisheries model is released with documentation and sample data.
* An alpha unstable build of the nutrient delivery ratio (NDR) model is available directly under InVEST's instalation directory at  ``invest-x86/invest_ndr.exe``; eventually this model will replace InVEST's current "Nutrient" model.  It is currently undocumented and unsupported but inputs are similar to that of InVEST's SDR model.
* An alpha unstable build of InVEST's implementation of GLOBIO is available directly under InVEST's instalation directory at ``invest-x86/invest_globio.exe``.  It is currently undocumented but sample data are provided.
* DelinateIT, a watershed delination tool based on PyGeoprocessing's d-infinity flow algorithm is released as a standalone tool in the InVEST repository with documentation and sample data.
* Miscelaneous performance patches and bug fixes.

3.1.3 (2015-04-23)
------------------
InVEST 3.1.3 is a hotfix release patching a memory blocking issue resolved in PyGeoprocessing version 0.2.1.  Users might have experienced slow runtimes on SDR or other routed models.

3.1.2 (2015-04-15)
------------------
InVEST 3.1.2 is a minor release patching issues mostly related to the freshwater routing models and signed GDAL Byte datasets.

* Patching an issue where some projections were not regognized and InVEST reported an UnprojectedError.
* Updates to logging that make it easier to capture logging messages when scripting InVEST.
* Shortened water yield user interface height so it doesn't waste whitespace.
* Update PyGeoprocessing dependency to version 0.2.0.
* Fixed an InVEST wide issue related to bugs stemming from the use of signed byte raster inputs that resulted in nonsensical outputs or KeyErrors.
* Minor performance updates to carbon model.
* Fixed an issue where DEMS with 32 bit ints and INT_MAX as the nodata value nodata value incorrectly treated the nodata value in the raster as a very large DEM value ultimately resulting in rasters that did not drain correctly and empty flow accumulation rasters.
* Fixed an issue where some reservoirs whose edges were clipped to the edge of the watershed created large plateaus with no drain except off the edge of the defined raster.  Added a second pass in the plateau drainage algorithm to test for these cases and drains them to an adjacent nodata area if they occur.
* Fixed an issue in the Fisheries model where the Results Suffix input was invariably initializing to an empty string.
* Fixed an issue in the Blue Carbon model that prevented the report from being generated in the outputs file.

3.1.1 (2015-03-13)
------------------
InVEST 3.1.1 is a major performance and memory bug patch to the InVEST toolsuite.  We recommend all users upgrade to this version.

* Fixed an issue surrounding reports of SDR or Nutrient model outputs of zero values, nodata holes, excessive runtimes, or out of memory errors.  Some of those problems happened to be related to interesting DEMs that would break the flat drainage algorithm we have inside RouteDEM that adjusted the heights of those regions to drain away from higher edges and toward lower edges, and then pass the height adjusted dem to the InVEST model to do all its model specific calculations.  Unfortunately this solution was not amenable to some degenerate DEM cases and we have now adjusted the algorithm to treat each plateau in the DEM as its own separate region that is processed independently from the other regions. This decreases memory use so we never effectively run out of memory at a minor hit to overall runtime.  We also now adjust the flow direction directly instead of adjust the dem itself.  This saves us from having to modify the DEM and potentially get it into a state where a drained plateau would be higher than its original pixel neighbors that used to drain into it.

There are side effects that result in sometimes large changes to un calibrated runs of SDR or nutrient.  These are related to slightly different flow directions across the landscape and a bug fix on the distance to stream calculation.

* InVEST geoprocessing now uses the PyGeoprocessing package (v0.1.4) rather than the built in functionality that used to be in InVEST.  This will not affect end users of InVEST but may be of interest to users who script InVEST calls who want a standalone Python processing package for raster stack math and hydrological routing.  The project is hosted at https://bitbucket.org/richpsharp/pygeoprocessing.

* Fixed an marine water quality issue where users could input AOIs that were unprojected, but output pixel sizes were specified in meters.  Really the output pixel size should be in the units of the polygon and are now specified as such.  Additionally an exception is raised if the pixel size is too small to generate a numerical solution that is no longer a deep scipy error.

* Added a suffix parameter to the timber and marine water quality models that append a user defined string to the output files; consistent with most of the other InVEST models.

* Fixed a user interface issue where sometimes the InVEST model run would not open a windows explorer to the user's workspace.  Instead it would open to C:\User[..]\My Documents.  This would often happen if there were spaces in the the workspace name or "/" characters in the path.

* Fixed an error across all InVEST models where a specific combination of rasters of different cell sizes and alignments and unsigned data types could create errors in internal interpolation of the raster stacks.  Often these would appear as 'KeyError: 0' across a variety of contexts.  Usually the '0' was an erroneous value introduced by a faulty interpolation scheme.

* Fixed a MemoryError that could occur in the pollination and habitat quality models when the the base landcover map was large and the biophysical properties table allowed the effect to be on the order of that map.  Now can use any raster or range values with only a minor hit to runtime performance.

* Fixed a serious bug in the plateau resolution algorithm that occurred on DEMs with large plateau areas greater than 10x10 in size.  The underlying 32 bit floating point value used to record small height offsets did not have a large enough precision to differentiate between some offsets thus creating an undefined flow direction and holes in the flow accumulation algorithm.

* Minor performance improvements in the routing core, in some cases decreasing runtimes by 30%.

* Fixed a minor issue in DEM resolution that occurred when a perfect plateau was encountered.  Rather that offset the height so the plateau would drain, it kept the plateau at the original height.  This occurred because the uphill offset was nonexistent so the algorithm assumed no plateau resolution was needed.  Perfect plateaus now drain correctly.  In practice this kind of DEM was encountered in areas with large bodies of water where the remote sensing algorithm would classify the center of a lake 1 meter higher than the rest of the lake.

* Fixed a serious routing issue where divergent flow directions were not getting accumulated 50% of the time. Related to a division speed optimization that fell back on C-style modulus which differs from Python.

* InVEST SDR model thresholded slopes in terms of radians, not percent thus clipping the slope tightly between 0.001 and 1%.  The model now only has a lower threshold of 0.00005% for the IC_0 factor, and no other thresholds.  We believe this was an artifact left over from an earlier design of the model.


* Fixed a potential memory inefficiency in Wave Energy Model when computing the percentile rasters. Implemented a new memory efficient percentile algorithm and updated the outputs to reflect the new open source framework of the model. Now outputting csv files that describe the ranges and meaning of the percentile raster outputs.

* Fixed a bug in Habitat Quality where the future output "quality_out_f.tif" was not reflecting the habitat value given in the sensitivity table for the specified landcover types.


3.1.0 (2014-11-19)
------------------
InVEST 3.1.0 (http://www.naturalcapitalproject.org/download.html) is a major software and science milestone that includes an overhauled sedimentation model, long awaited fixes to exponential decay routines in habitat quality and pollination, and a massive update to the underlying hydrological routing routines.  The updated sediment model, called SDR (sediment delivery ratio), is part of our continuing effort to improve the science and capabilities of the InVEST tool suite.  The SDR model inputs are backwards comparable with the InVEST 3.0.1 sediment model with two additional global calibration parameters and removed the need for the retention efficiency parameter in the biophysical table; most users can run SDR directly with the data they have prepared for previous versions.  The biophysical differences between the models are described in a section within the SDR user's guide and represent a superior representation of the hydrological connectivity of the watershed, biophysical parameters that are independent of cell size, and a more accurate representation of sediment retention on the landscape.  Other InVEST improvements to include standard bug fixes, performance improvements, and usability features which in part are described below:

* InVEST Sediment Model has been replaced with the InVEST Sediment Delivery Ratio model.  See the SDR user's guide chapter for the difference between the two.
* Fixed an issue in the pollination model where the exponential decay function decreased too quickly.
* Fixed an issue in the habitat quality model where the exponential decay function decreased too quickly and added back linear decay as an option.
* Fixed an InVEST wide issue where some input rasters that were signed bytes did not correctly map to their negative nodata values.
* Hydropower input rasters have been normalized to the LULC size so sampling error is the same for all the input watersheds.
* Adding a check to make sure that input biophysical parameters to the water yield model do not exceed invalid scientific ranges.
* Added a check on nutrient retention in case the upstream water yield was less than 1 so that the log value did not go negative.  In that case we clamp upstream water yield to 0.
* A KeyError issue in hydropower was resolved that occurred when the input rasters were at such a coarse resolution that at least one pixel was completely contained in each watershed.  Now a value of -9999 will be reported for watersheds that don't contain any valid data.
* An early version of the monthly water yield model that was erroneously included in was in the installer; it was removed in this version.
* Python scripts necessary for running the ArcGIS version of Coastal Protection were missing.  They've since been added back to the distribution.
* Raster calculations are now processed by raster block sizes.  Improvements in raster reads and writes.
* Fixed an issue in the routing core where some wide DEMs would cause out of memory errors.
* Scenario generator marked as stable.
* Fixed bug in HRA where raster extents of shapefiles were not properly encapsulating the whole AOI.
* Fixed bug in HRA where any number of habitats over 4 would compress the output plots. Now extends the figure so that all plots are correctly scaled.
* Fixed a bug in HRA where the AOI attribute 'name' could not be an int. Should now accept any type.
* Fixed bug in HRA which re-wrote the labels if it was run immediately without closing the UI.
* Fixed nodata masking bug in Water Yield when raster extents were less than that covered by the watershed.
* Removed hydropower calibration parameter form water yield model.
* Models that had suffixes used to only allow alphanumeric characters.  Now all suffix types are allowed.
* A bug in the core platform that would occasionally cause routing errors on irregularly pixel sized rasters was fixed.  This often had the effect that the user would see broken streams and/or nodata values scattered through sediment or nutrient results.
* Wind Energy:
        * Added new framework for valuation component. Can now input a yearly price table that spans the lifetime of the wind farm. Also if no price table is made, can specify a price for energy and an annual rate of change.
        * Added new memory efficient distance transform functionality
        * Added ability to leave out 'landing points' in 'grid connection points' input. If not landing points are found, it will calculate wind farm directly to grid point distances
* Error message added in Wave Energy if clip shape has no intersection
* Fixed an issue where the data type of the nodata value in a raster might be different than the values in the raster.  This was common in the case of 64 bit floating point values as nodata when the underlying raster was 32 bit.  Now nodata values are cast to the underlying types which improves the reliability of many of the InVEST models.


3.0.1 (2014-05-19)
------------------
* Blue Carbon model released.

* HRA UI now properly reflects that the Resolution of Analysis is in meters, not meters squared, and thus will be applied as a side length for a raster pixel.

* HRA now accepts CSVs for ratings scoring that are semicolon separated as well as comma separated.

* Fixed a minor bug in InVEST's geoprocessing aggregate core that now consistently outputs correct zonal stats from the underlying pixel level hydro outputs which affects the water yield, sediment, and nutrient models.

* Added compression to InVEST output geotiff files.  In most cases this reduces output disk usage by a factor of 5.

* Fixed an issue where CSVs in the sediment model weren't open in universal line read mode.

* Fixed an issue where approximating whether pixel edges were the same size was not doing an approximately equal function.

* Fixed an issue that made the CV model crash when the coastline computed from the landmass didn't align perfectly with that defined in the geomorphology layer.

* Fixed an issue in the CV model where the intensity of local wave exposure was very low, and yielded zero local wave power for the majority of coastal segments.

* Fixed an issue where the CV model crashes if a coastal segment is at the edge of the shore exposure raster.

* Fixed the exposure of segments surrounded by land that appeared as exposed when their depth was zero.

* Fixed an issue in the CV model where the natural habitat values less than 5 were one unit too low, leading to negative habitat values in some cases.

* Fixed an exponent issue in the CV model where the coastal vulnerability index was raised to a power that was too high.

* Fixed a bug in the Scenic Quality model that prevented it from starting, as well as a number of other issues.

* Updated the pollination model to conform with the latest InVEST geoprocessing standards, resulting in an approximately 33% speedup.

* Improved the UI's ability to remember the last folder visited, and to have all file and folder selection dialogs have access to this information.

* Fixed an issue in Marine Water Quality where the UV points were supposed to be optional, but instead raised an exception when not passed in.

3.0.0 (2014-03-23)
------------------
The 3.0.0 release of InVEST represents a shift away from the ArcGIS to the InVEST standalone computational platform.  The only exception to this shift is the marine coastal protection tier 1 model which is still supported in an ArcGIS toolbox and has no InVEST 3.0 standalone at the moment.  Specific changes are detailed below

* A standalone version of the aesthetic quality model has been developed and packaged along with this release.  The standalone outperforms the ArcGIS equivalent and includes a valuation component.  See the user's guide for details.

* The core water routing algorithms for the sediment and nutrient models have been overhauled.  The routing algorithms now correctly adjust flow in plateau regions, address a bug that would sometimes not route large sections of a DEM, and has been optimized for both run time and memory performance.  In most cases the core d-infinity flow accumulation algorithm out performs TauDEM.  We have also packaged a simple interface to these algorithms in a standalone tool called RouteDEM; the functions can also be referenced from the scripting API in the invest_natcap.routing package.

* The sediment and nutrient models are now at a production level release.  We no longer support the ArcGIS equivalent of these models.

* The sediment model has had its outputs simplified with major changes including the removal of the 'pixel mean' outputs, a direct output of the pixel level export and retention maps, and a single output shapefile whose attribute table contains aggregations of sediment output values.  Additionally all inputs to the sediment biophysical table including p, c, and retention coefficients are now expressed as a proportion between 0 and 1; the ArcGIS model had previously required those inputs were integer values between 0 and 1000.  See the "Interpreting Results" section of sediment model for full details on the outputs.

* The nutrient model has had a similar overhaul to the sediment model including a simplified output structure with many key outputs contained in the attribute table of the shapefile.  Retention coefficients are also expressed in proportions between 0 and 1.  See the "Interpreting Results" section of nutrient model for full details on the outputs.

* Fixed a bug in Habitat Risk Assessment where the HRA module would incorrectly error if a criteria with a 0 score (meant to be removed from the assessment) had a 0 data quality or weight.

* Fixed a bug in Habitat Risk Assessment where the average E/C/Risk values across the given subregion were evaluating to negative numbers.

* Fixed a bug in Overlap Analysis where Human Use Hubs would error if run without inter-activity weighting, and Intra-Activity weighting would error if run without Human Use Hubs.

* The runtime performance of the hydropower water yield model has been improved.

* Released InVEST's implementation of the D-infinity flow algorithm in a tool called RouteDEM available from the start menu.

* Unstable version of blue carbon available.

* Unstable version of scenario generator available.

* Numerous other minor bug fixes and performance enhacnements.



2.6.0 (2013-12-16)
------------------
The 2.6.0 release of InVEST removes most of the old InVEST models from the Arc toolbox in favor of the new InVEST standalone models.  While we have been developing standalone equivalents for the InVEST Arc models since version 2.3.0, this is the first release in which we removed support for the deprecated ArcGIS versions after an internal review of correctness, performance, and stability on the standalones.  Additionally, this is one of the last milestones before the InVEST 3.0.0 release later next year which will transition InVEST models away from strict ArcGIS dependence to a standalone form.

Specifically, support for the following models have been moved from the ArcGIS toolbox to their Windows based standalones: (1) hydropower/water yield, (2) finfish aquaculture, (3) coastal protection tier 0/coastal vulnerability, (4) wave energy, (5) carbon, (6) habitat quality/biodiversity, (7) pollination, (8) timber, and (9) overlap analysis.  Additionally, documentation references to ArcGIS for those models have been replaced with instructions for launching standalone InVEST models from the Windows start menu.

This release also addresses minor bugs, documentation updates, performance tweaks, and new functionality to the toolset, including:

*  A Google doc to provide guidance for scripting the InVEST standalone models: https://docs.google.com/document/d/158WKiSHQ3dBX9C3Kc99HUBic0nzZ3MqW3CmwQgvAqGo/edit?usp=sharing

* Fixed a bug in the sample data that defined Kc as a number between 0 and 1000 instead of a number between 0 and 1.

* Link to report an issue now takes user to the online forums rather than an email address.

* Changed InVEST Sediment model standalone so that retention values are now between 0 and 1 instead of 0 and 100.

* Fixed a bug in Biodiversity where if no suffix were entered output filenames would have a trailing underscore (_) behind them.

* Added documentation to the water purification/nutrient retention model documentation about the standalone outputs since they differ from the ArcGIS version of the model.

* Fixed an issue where the model would try to move the logfile to the workspace after the model run was complete and Windows would erroneously report that the move failed.

* Removed the separation between marine and freshwater terrestrial models in the user's guide.  Now just a list of models.

* Changed the name of InVEST "Biodiversity" model to "Habitat Quality" in the module names, start menu, user's guide, and sample data folders.

* Minor bug fixes, performance enhancements, and better error reporting in the internal infrastructure.

* HRA risk in the unstable standalone is calculated differently from the last release. If there is no spatial overlap within a cell, there is automatically a risk of 0. This also applies to the E and C intermediate files for a given pairing. If there is no spatial overlap, E and C will be 0 where there is only habitat. However, we still create a recovery potential raster which has habitat- specific risk values, even without spatial overlap of a stressor. HRA shapefile outputs for high, medium, low risk areas are now calculated using a user-defined maximum number of overlapping stressors, rather than all potential stressors. In the HTML subregion averaged output, we now attribute what portion of risk to a habitat comes from each habitat-stressor pairing. Any pairings which don't overlap will have an automatic risk of 0.

* Major changes to Water Yield : Reservoir Hydropower Production. Changes include an alternative equation for calculating Actual Evapotranspiration (AET) for non-vegetated land cover types including wetlands. This allows for a more accurate representation of processes on land covers such as urban, water, wetlands, where root depth values aren't applicable. To differentiate between the two equations a column 'LULC_veg' has been added to the Biophysical table in Hydropower/input/biophysical_table.csv. In this column a 1 indicates vegetated and 0 indicates non-vegetated.

* The output structure and outputs have also change in Water Yield : Reservoir Hydropower Production. There is now a folder 'output' that contains all output files including a sub directory 'per_pixel' which has three pixel raster outputs. The subwatershed results are only calculated for the water yield portion and those results can be found as a shapefile, 'subwatershed_results.shp', and CSV file, 'subwatershed_results.csv'. The watershed results can be found in similar files: watershed_results.shp and watershed_results.csv. These two files for the watershed outputs will aggregate the Scarcity and Valuation results as well.

* The evapotranspiration coefficients for crops, Kc, has been changed to a decimal input value in the biophysical table. These values used to be multiplied by 1000 so that they were in integer format, that pre processing step is no longer necessary.

* Changing support from richsharp@stanford.edu to the user support forums at http://ncp-yamato.stanford.edu/natcapforums.

2.5.6 (2013-09-06)
------------------
The 2.5.6 release of InVEST that addresses minor bugs, performance
tweaks, and new functionality of the InVEST standalone models.
Including:

* Change the changed the Carbon biophysical table to use code field
  name from LULC to lucode so it is consistent with the InVEST water
  yield biophysical table.

* Added Monte Carlo uncertainty analysis and documentation to finfish
  aquaculture model.

* Replaced sample data in overlap analysis that was causing the model
  to crash.

* Updates to the overlap analysis user's guide.

* Added preprocessing toolkit available under
  C:\{InVEST install directory}\utils

* Biodiversity Model now exits gracefully if a threat raster is not
  found in the input folder.

* Wind Energy now uses linear (bilinear because its over 2D space?)
  interpolation.

* Wind Energy has been refactored to current API.

* Potential Evapotranspiration input has been properly named to
  Reference Evapotranspiration.

* PET_mn for Water Yield is now Ref Evapotranspiration times Kc
  (evapotranspiration coefficient).

* The soil depth field has been renamed 'depth to root restricting
  layer' in both the hydropower and nutrient retention models.

* ETK column in biophysical table for Water Yield is now Kc.

* Added help text to Timber model.

* Changed the behavior of nutrient retention to return nodata values
  when the mean runoff index is zero.

* Fixed an issue where the hydropower model didn't use the suffix
  inputs.

* Fixed a bug in Biodiversity that did not allow for numerals in the
  threat names and rasters.

* Updated routing algorithm to use a modern algorithm for plateau
  direction resolution.

* Fixed an issue in HRA where individual risk pixels weren't being
  calculated correctly.

* HRA will now properly detect in the preprocessed CSVs when criteria
  or entire habitat-stressor pairs are not desired within an
  assessment.

* Added an infrastructure feature so that temporary files are created
  in the user's workspace rather than at the system level
  folder.  This lets users work in a secondary workspace on a USB
  attached hard drive and use the space of that drive, rather than the
  primary operating system drive.

2.5.5 (2013-08-06)
------------------
The 2.5.5 release of InVEST that addresses minor bugs, performance
tweaks, and new functionality of the InVEST standalone models.  Including:

 * Production level release of the 3.0 Coastal Vulnerability model.
    - This upgrades the InVEST 2.5.4 version of the beta standalone CV
      to a full release with full users guide.  This version of the
      CV model should be used in all cases over its ArcGIS equivalent.

 * Production level release of the Habitat Risk Assessment model.
    - This release upgrades the InVEST 2.5.4 beta version of the
      standalone habitat risk assessment model. It should be used in
      all cases over its ArcGIS equivalent.

 * Uncertainty analysis in Carbon model (beta)
    - Added functionality to assess uncertainty in sequestration and
      emissions given known uncertainty in carbon pool stocks.  Users
      can now specify standard  deviations of carbon pools with
      normal distributions as well as desired uncertainty levels.
      New outputs include masks for regions which both sequester and
      emit carbon with a high probability of confidence.  Please see
      the "Uncertainty Analysis" section of the carbon user's guide
      chapter for more information.

 * REDD+ Scenario Analysis in Carbon model (beta)
    - Additional functionality to assist users evaluating REDD
      and REDD+ scenarios in the carbon model.  The uncertainty analysis
      functionality can also be used with these scenarios.
      Please see the "REDD Scenario Analysis" section of the
      carbon user's guide chapter for more information.

 * Uncertainty analysis in Finfish Aquaculture model (beta)
    - Additionally functionality to account for uncertainty in
      alpha and beta growth parameters as well as histogram
      plots showing the distribution of harvest weights and
      net present value.   Uncertainty analysis is performed
      through Monte Carlo runs that normally sample the
      growth parameters.

 * Streamlined Nutrient Retention model functionality
    - The nutrient retention module no longer requires users to explicitly
      run the water yield model.  The model now seamlessly runs water yield
      during execution.

 * Beta release of the recreation model
    - The recreation is available for beta use with limited documentation.

 * Full release of the wind energy model
    - Removing the 'beta' designation on the wind energy model.


Known Issues:

 * Flow routing in the standalone sediment and nutrient models has a
   bug that prevents routing in some (not all) landscapes.  This bug is
   related to resolving d-infinity flow directions across flat areas.
   We are implementing the solution in Garbrecht and Martx (1997).
   In the meanwhile the sediment and nutrient models are still marked
   as beta until this issue is resolved.

2.5.4 (2013-06-07)
------------------
This is a minor release of InVEST that addresses numerous minor bugs and performance tweaks in the InVEST 3.0 models.  Including:

 * Refactor of Wave Energy Model:
    - Combining the Biophysical and Valuation modules into one.
    - Adding new data for the North Sea and Australia
    - Fixed a bug where elevation values that were equal to or greater than zero
      were being used in calculations.
    - Fixed memory issues when dealing with large datasets.
    - Updated core functions to remove any use of depracated functions

 * Performance updates to the carbon model.

 * Nodata masking fix for rarity raster in Biodiversity Model.
    - When computing rarity from a base landuse raster and current or future
      landuse raster, the intersection of the two was not being properly taken.

 * Fixes to the flow routing algorithms in the sediment and nutrient
   retention models in cases where stream layers were burned in by ArcGIS
   hydro tools.  In those cases streams were at the same elevation and caused
   routing issues.

 * Fixed an issue that affected several InVEST models that occured
   when watershed polygons were too small to cover a pixel.  Excessively
   small watersheds are now handled correctly

 * Arc model deprecation.  We are deprecating the following ArcGIS versions
   of our InVEST models in the sense we recommend ALL users use the InVEST
   standalones over the ArcGIS versions, and the existing ArcGIS versions
   of these models will be removed entirely in the next release.

        * Timber
        * Carbon
        * Pollination
        * Biodiversity
        * Finfish Aquaculture

Known Issues:

 * Flow routing in the standalone sediment and nutrient models has a
   bug that prevents routing in several landscapes.  We're not
   certain of the nature of the bug at the moment, but we will fix by
   the next release.  Thus, sediment and nutrient models are marked
   as (beta) since in some cases the DEM routes correctly.

2.5.3 (2013-03-21)
------------------
This is a minor release of InVEST that fixes an issue with the HRA model that caused ArcGIS versions of the model to fail when calculating habitat maps for risk hotspots. This upgrade is strongly recommended for users of InVEST 2.5.1 or 2.5.2.

2.5.2 (2013-03-17)
------------------
This is a minor release of InVEST that fixes an issue with the HRA sample data that caused ArcGIS versions of the model to fail on the training data.  There is no need to upgrade for most users unless you are doing InVEST training.

2.5.1 (2013-03-12)
------------------
This is a minor release of InVEST that does not add any new models, but
does add additional functionality, stability, and increased performance to
one of the InVEST 3.0 standalones:

  - Pollination 3.0 Beta:
        - Fixed a bug where Windows users of InVEST could run the model, but
          most raster outputs were filled with nodata values.

Additionally, this minor release fixes a bug in the InVEST user interface where
collapsible containers became entirely non-interactive.

2.5.0 (2013-03-08)
------------------
This a major release of InVEST that includes new standalone versions (ArcGIS
is not required) our models as well as additional functionality, stability,
and increased performance to many of the existing models.  This release is
timed to support our group's annual training event at Stanford University.
We expect to release InVEST 2.5.1 a couple of weeks after to address any
software issues that arise during the training.  See the release notes
below for details of the release, and please contact richsharp@stanford.edu
for any issues relating to software:

  - *new* Sediment 3.0 Beta:
      - This is a standalone model that executes an order of magnitude faster
        than the original ArcGIS model, but may have memory issues with
	larger datasets. This fix is scheduled for the 2.5.1 release of InVEST.
      - Uses a d-infinity flow algorithm (ArcGIS version uses D8).
      - Includes a more accurate LS factor.
      - Outputs are now summarized by polygon rather than rasterized polygons.
        Users can view results directly as a table rather than sampling a
        GIS raster.
  - *new* Nutrient 3.0 Beta:
      - This is a standalone model that executes an order of magnitude faster
        than the original ArcGIS model, but may have memory issues with
	larger datasets. This fix is scheduled for the 2.5.1 release of InVEST.
      - Uses a d-infinity flow algorithm (ArcGIS version uses D8).
      - Includes a more accurate LS factor.
      - Outputs are now summarized by polygon rather than rasterized polygons.
        Users can view results directly as a table rather than sampling a
        GIS raster.
  - *new* Wind Energy:
      - A new offshore wind energy model.  This is a standalone-only model
        available under the windows start menu.
  - *new* Recreation Alpha:
      - This is a working demo of our soon to be released future land and near
        shore recreation model.  The model itself is incomplete and should only
        be used as a demo or by NatCap partners that know what they're doing.
  - *new* Habitat Risk Assessment 3.0 Alpha:
      - This is a working demo of our soon to be released 3.0 version of habitat
        risk assessment.  The model itself is incomplete and should only
    	be used as a demo or by NatCap partners that know what they're doing.
    	Users that need to use the habitat risk assessment should use the
        ArcGIS version of this model.

  - Improvements to the InVEST 2.x ArcGIS-based toolset:
      - Bug fixes to the ArcGIS based Coastal Protection toolset.

  - Removed support for the ArcGIS invest_VERSION.mxd map.  We expect to
    transition the InVEST toolset exclusive standalone tools in a few months.  In
    preparation of this we are starting to deprecate parts of our old ArcGIS
    toolset including this ArcMap document.  The InVEST ArcToolbox is still
    available in C:\InVEST_2_5_0\invest_250.tbx.

  - Known issues:

    - The InVEST 3.0 standalones generate open source GeoTiffs as
      outputs rather than the proprietary ESRI Grid format.  ArcGIS 9.3.1
      occasionally displays these rasters incorrectly.  We have found
      that these layers can be visualized in ArcGIS 9.3.1 by following
      convoluted steps: Right Click on the layer and select Properties; click on
      the Symbology tab; select Stretch, agree to calculate a histogram (this will
      create an .aux file that Arc can use for visualization), click "Ok", remove
      the raster from the layer list, then add it back. As an alternative, we
      suggest using an open source GIS Desktop Tool like Quantum GIS or ArcGIS
      version 10.0 or greater.

   - The InVEST 3.0 carbon model will generate inaccurate sequestration results
     if the extents of the current and future maps don't align.  This will be
     fixed in InVEST 2.5.1; in the meanwhile a workaround is to clip both LULCs
     so they have identical overlaps.

   - A user reported an unstable run of InVEST 3.0 water yield.  We are not
     certain what is causing the issue, but we do have a fix that will go out
     in InVEST 2.5.1.

   - At the moment the InVEST standalones do not run on Windows XP.  This appears
     to be related to an incompatibility between Windows XP and GDAL, the an open
     source gis library we use to create and read GIS data.  At the moment we are
     uncertain if we will be able to fix this bug in future releases, but will
     pass along more information in the future.

2.4.5 (2013-02-01)
------------------
This is a minor release of InVEST that does not add any new models, but
does add additional functionality, stability, and increased performance to
many of the InVEST 3.0 standalones:

  - Pollination 3.0 Beta:
      - Greatly improved memory efficiency over previous versions of this model.
      - 3.0 Beta Pollination Biophysical and Valuation have been merged into a
        single tool, run through a unified user interface.
      - Slightly improved runtime through the use of newer core InVEST GIS libraries.
      - Optional ability to weight different species individually.  This feature
        adds a column to the Guilds table that allows the user to specify a
        relative weight for each species, which will be used before combining all
        species supply rasters.
      - Optional ability to aggregate pollinator abundances at specific points
        provided by an optional points shapefile input.
      - Bugfix: non-agricultural pixels are set to a value of 0.0 to indicate no
        value on the farm value output raster.
      - Bugfix: sup_val_<beename>_<scenario>.tif rasters are now saved to the
        intermediate folder inside the user's workspace instead of the output
        folder.
  - Carbon Biophysical 3.0 Beta:
        * Tweaked the user interface to require the user to
          provide a future LULC raster when the 'Calculate Sequestration' checkbox
          is checked.
        * Fixed a bug that restricted naming of harvest layers.  Harvest layers are
          now selected simply by taking the first available layer.
  - Better memory efficiency in hydropower model.
  - Better support for unicode filepaths in all 3.0 Beta user interfaces.
  - Improved state saving and retrieval when loading up previous-run parameters
    in all 3.0 Beta user interfaces.
  - All 3.0 Beta tools now report elapsed time on completion of a model.
  - All 3.0 Beta tools now provide disk space usage reports on completion of a
    model.
  - All 3.0 Beta tools now report arguments at the top of each logfile.
  - Biodiversity 3.0 Beta: The half-saturation constant is now allowed to be a
    positive floating-point number.
  - Timber 3.0 Beta: Validation has been added to the user interface for this
    tool for all tabular and shapefile inputs.
  - Fixed some typos in Equation 1 in the Finfish Aquaculture user's guide.
  - Fixed a bug where start menu items were not getting deleted during an InVEST
    uninstall.
  - Added a feature so that if the user selects to download datasets but the
    datasets don't successfully download the installation alerts the user and
    continues normally.
  - Fixed a typo with tau in aquaculture guide, originally said 0.8, really 0.08.

  - Improvements to the InVEST 2.x ArcGIS-based toolset:
      - Minor bugfix to Coastal Vulnerability, where an internal unit of
        measurements was off by a couple digits in the Fetch Calculator.
      - Minor fixes to various helper tools used in InVEST 2.x models.
      - Outputs for Hargreaves are now saved as geoTIFFs.
      - Thornwaite allows more flexible entering of hours of sunlight.

2.4.4 (2012-10-24)
------------------
- Fixes memory errors experienced by some users in the Carbon Valuation 3.0 Beta model.
- Minor improvements to logging in the InVEST User Interface
- Fixes an issue importing packages for some officially-unreleased InVEST models.

2.4.3 (2012-10-19)
------------------
- Fixed a minor issue with hydropower output vaulation rasters whose statistics were not pre-calculated.  This would cause the range in ArcGIS to show ther rasters at -3e38 to 3e38.
- The InVEST installer now saves a log of the installation process to InVEST_<version>\install_log.txt
- Fixed an issue with Carbon 3.0 where carbon output values were incorrectly calculated.
- Added a feature to Carbon 3.0 were total carbon stored and sequestered is output as part of the running log.
- Fixed an issue in Carbon 3.0 that would occur when users had text representations of floating point numbers in the carbon pool dbf input file.
- Added a feature to all InVEST 3.0 models to list disk usage before and after each run and in most cases report a low free space error if relevant.

2.4.2 (2012-10-15)
------------------
- Fixed an issue with the ArcMap document where the paths to default data were not saved as relative paths.  This caused the default data in the document to not be found by ArcGIS.
- Introduced some more memory-efficient processing for Biodiversity 3.0 Beta.  This fixes an out-of-memory issue encountered by some users when using very large raster datasets as inputs.

2.4.1 (2012-10-08)
------------------
- Fixed a compatibility issue with ArcGIS 9.3 where the ArcMap and ArcToolbox were unable to be opened by Arc 9.3.

2.4.0 (2012-10-05)
------------------
Changes in InVEST 2.4.0

General:

This is a major release which releases two additional beta versions of the
InVEST models in the InVEST 3.0 framework.  Additionally, this release
introduces start menu shortcuts for all available InVEST 3.0 beta models.
Existing InVEST 2.x models can still be found in the included Arc toolbox.

Existing InVEST models migrated to the 3.0 framework in this release
include:

- Biodiversity 3.0 Beta
    - Minor bug fixes and usability enhancements
    - Runtime decreased by a factor of 210
- Overlap Analysis 3.0 Beta
    - In most cases runtime decreased by at least a factor of 15
    - Minor bug fixes and usability enhancements
    - Split into two separate tools:
        * Overlap Analysis outputs rasters with individually-weighted pixels
        * Overlap Analysis: Management Zones produces a shapefile output.
    - Updated table format for input activity CSVs
    - Removed the "grid the seascape" step

Updates to ArcGIS models:

- Coastal vulnerability
    - Removed the "structures" option
    - Minor bug fixes and usability enhancements
- Coastal protection (erosion protection)
    - Incorporated economic valuation option
    - Minor bug fixes and usability enhancements

Additionally there are a handful of minor fixes and feature
enhancements:

- InVEST 3.0 Beta standalones (identified by a new InVEST icon) may be run
  from the Start Menu (on windows navigate to
  Start Menu -> All Programs -> InVEST 2.4.0
- Bug fixes for the calculation of raster statistics.
- InVEST 3.0 wave energy no longer requires an AOI for global runs, but
  encounters memory issues on machines with less than 4GB of RAM.  This
  is a known issue that will be fixed in a minor release.
- Minor fixes to several chapters in the user's guide.
- Minor bug fix to the 3.0 Carbon model: harvest maps are no longer required
  inputs.
- Other minor bug fixes and runtime performance tweaks in the 3.0 framework.
- Improved installer allows users to remove InVEST from the Windows Add/Remove
  programs menu.
- Fixed a visualization bug with wave energy where output rasters did not have the min/max/stdev calculations on them.  This made the default visualization in arc be a gray blob.

2.3.0 (2012-08-02)
------------------
Changes in InVEST 2.3.0

General:

This is a major release which releases several beta versions of the
InVEST models in the InVEST 3.0 framework.  These models run as
standalones, but a GIS platform is needed to edit and view the data
inputs and outputs.  Until InVEST 3.0 is released the original ArcGIS
based versions of these tools will remain the release.

Existing InVEST models migrated to the 3.0 framework in this release
include:

- Reservoir Hydropower Production 3.0 beta
    - Minor bug fixes.
- Finfish Aquaculture
    - Minor bug fixes and usability enhancements.
- Wave Energy 3.0 beta
    - Runtimes for non-global runs decreased by a factor of 7
    - Minor bugs in interpolation that exist in the 2.x model is fixed in
      3.0 beta.
- Crop Pollination 3.0 beta
    - Runtimes decreased by a factor of over 10,000

This release also includes the new models which only exist in the 3.0
framework:

- Marine Water Quality 3.0 alpha with a preliminary  user's guide.

InVEST models in the 3.0 framework from previous releases that now
have a standalone executable include:

- Managed Timber Production Model
- Carbon Storage and Sequestration

Additionally there are a handful of other minor fixes and feature
enhancements since the previous release:

- Minor bug fix to 2.x sedimentation model that now correctly
  calculates slope exponentials.
- Minor fixes to several chapters in the user's guide.
- The 3.0 version of the Carbon model now can value the price of carbon
  in metric tons of C or CO2.
- Other minor bug fixes and runtime performance tweaks in the 3.0 framework.

2.2.2 (2012-03-03)
------------------
Changes in InVEST 2.2.2

General:

This is a minor release which fixes the following defects:

-Fixed an issue with sediment retention model where large watersheds
 allowed loading per cell was incorrectly rounded to integer values.

-Fixed bug where changing the threshold didn't affect the retention output
 because function was incorrectly rounded to integer values.

-Added total water yield in meters cubed to to output table by watershed.

-Fixed bug where smaller than default (2000) resolutions threw an error about
 not being able to find the field in "unitynew".  With non-default resolution,
 "unitynew" was created without an attribute table, so one was created by
 force.

-Removed mention of beta state and ecoinformatics from header of software
 license.

-Modified overlap analysis toolbox so it reports an error directly in the
 toolbox if the workspace name is too long.

2.2.1 (2012-01-26)
------------------
Changes in InVEST 2.2.1

General:

This is a minor release which fixes the following defects:

-A variety of miscellaneous bugs were fixed that were causing crashes of the Coastal Protection model in Arc 9.3.
-Fixed an issue in the Pollination model that was looking for an InVEST1005 directory.
-The InVEST "models only" release had an entry for the InVEST 3.0 Beta tools, but was missing the underlying runtime.  This has been added to the models only 2.2.1 release at the cost of a larger installer.
-The default InVEST ArcMap document wouldn't open in ArcGIS 9.3.  It can now be opened by Arc 9.3 and above.
-Minor updates to the Coastal Protection user's guide.

2.2.0 (2011-12-22)
------------------
In this release we include updates to the habitat risk assessment
model, updates to Coastal Vulnerability Tier 0 (previously named
Coastal Protection), and a new tier 1 Coastal Vulnerability tool.
Additionally, we are releasing a beta version of our 3.0 platform that
includes the terrestrial timber and carbon models.

See the "Marine Models" and "InVEST 3.0 Beta" sections below for more details.

**Marine Models**

1. Marine Python Extension Check

   This tool has been updated to include extension requirements for the new
   Coastal Protection T1 model.  It also reflects changes to the Habitat Risk
   Assessment and Coastal Protection T0 models, as they no longer require the
   PythonWin extension.

2. Habitat Risk Assessment (HRA)

   This model has been updated and is now part of three-step toolset.  The
   first step is a new Ratings Survey Tool which eliminates the need for
   Microsoft Excel when users are providing habitat-stressor ratings.  This
   Survey Tool now allows users to up- and down-weight the importance of
   various criteria.  For step 2, a copy of the Grid the Seascape tool has been
   placed in the HRA toolset.  In the last step, users will run the HRA model
   which includes the following updates:

   - New habitat outputs classifying risk as low, medium, and high
   - Model run status updates (% complete) in the message window
   - Improved habitat risk plots embedded in the output HTML

3. Coastal Protection

   This module is now split into sub-models, each with two parts.  The first
   sub-model is Coastal Vulnerability (Tier 0) and the new addition is Coastal
   Protection (Tier 1).

   Coastal Vulnerability (T0)
   Step 1) Fetch Calculator - there are no updates to this tool.
   Step 2) Vulnerability Index

   - Wave Exposure: In this version of the model, we define wave exposure for
     sites facing the open ocean as the maximum of the weighted average of
     wave's power coming from the ocean or generated by local winds.  We
     weight wave power coming from each of the 16 equiangular sector by the
     percent of time that waves occur in that sector, and based on whether or
     not fetch in that sector exceeds 20km.  For sites that are sheltered, wave
     exposure is the average of wave power generated by the local storm winds
     weighted by the percent occurrence of those winds in each sector.  This
     new method takes into account the seasonality of wind and wave patterns
     (storm waves generally come from a preferential direction), and helps
     identify regions that are not exposed to powerful waves although they are
     open to the ocean (e.g. the leeside of islands).

   - Natural Habitats: The ranking is now computed using the rank of all
     natural habitats present in front of a segment, and we weight the lowest
     ranking habitat 50% more than all other habitats.  Also, rankings and
     protective distance information are to be provided by CSV file instead of
     Excel.  With this new method, shoreline segments that have more habitats
     than others will have a lower risk of inundation and/or erosion during
     storms.

   - Structures: The model has been updated to now incorporate the presence of
     structures by decreasing the ranking of shoreline segments that adjoin
     structures.

   Coastal Protection (T1) - This is a new model which plots the amount of
   sandy beach erosion or consolidated bed scour that backshore regions
   experience in the presence or absence of natural habitats.  It is composed
   of two steps: a Profile Generator and Nearshore Waves and Erosion.  It is
   recommended to run the Profile Generator before the Nearshore Waves and
   Erosion model.

   Step 1) Profile Generator:  This tool helps the user generate a 1-dimensional
   bathymetric and topographic profile perpendicular to the shoreline at the
   user-defined location.  This model provides plenty of guidance for building
   backshore profiles for beaches, marshes and mangroves.  It will help users
   modify bathymetry profiles that they already have, or can generate profiles
   for sandy beaches if the user has not bathymetric data.  Also, the model
   estimates and maps the location of natural habitats present in front of the
   region of interest.  Finally, it provides sample wave and wind data that
   can be later used in the Nearshore Waves and Erosion model, based on
   computed fetch values and default Wave Watch III data.

   Step 2) Nearshore Waves and Erosion: This model estimates profiles of beach
   erosion or values of rates of consolidated bed scour at a site as a function
   of the type of habitats present in the area of interest.  The model takes
   into account the protective effects of vegetation, coral and oyster reefs,
   and sand dunes.  It also shows the difference of protection provided when
   those habitats are present, degraded, or gone.

4. Aesthetic Quality

   This model no longer requires users to provide a projection for Overlap
   Analysis.  Instead, it uses the projection from the user-specified Area of
   Interest (AOI) polygon.  Additionally, the population estimates for this
   model have been fixed.

**InVEST 3.0 Beta**

The 2.2.0 release includes a preliminary version of our InVEST 3.0 beta
platform.  It is included as a toolset named "InVEST 3.0 Beta" in the
InVEST220.tbx.  It is currently only supported with ArcGIS 10.  To launch
an InVEST 3.0 beta tool, double click on the desired tool in the InVEST 3.0
toolset then click "Ok" on the Arc toolbox screen that opens. The InVEST 3.0
tool panel has inputs very similar to the InVEST 2.2.0 versions of the tools
with the following modifications:

InVEST 3.0 Carbon:
  * Fixes a minor bug in the 2.2 version that ignored floating point values
    in carbon pool inputs.
  * Separation of carbon model into a biophysical and valuation model.
  * Calculates carbon storage and sequestration at the minimum resolution of
    the input maps.
  * Runtime efficiency improved by an order of magnitude.
  * User interface streamlined including dynamic activation of inputs based
    on user preference, direct link to documentation, and recall of inputs
    based on user's previous run.

InVEST 3.0 Timber:
  * User interface streamlined including dynamic activation of inputs based
    on user preference, direct link to documentation, and recall of inputs
    based on user's previous run.


2.1.1 (2011-10-17)
------------------
Changes in InVEST 2.1.1

General:

This is a minor release which fixes the following defects:

-A truncation error was fixed on nutrient retention and sedimentation model that involved division by the number of cells in a watershed.  Now correctly calculates floating point division.
-Minor typos were fixed across the user's guide.

2.1 Beta (2011-05-11)
---------------------
Updates to InVEST Beta

InVEST 2.1 . Beta

Changes in InVEST 2.1

General:

1.	InVEST versioning
We have altered our versioning scheme.  Integer changes will reflect major changes (e.g. the addition of marine models warranted moving from 1.x to 2.0).  An increment in the digit after the primary decimal indicates major new features (e.g the addition of a new model) or major revisions.  For example, this release is numbered InVEST 2.1 because two new models are included).  We will add another decimal to reflect minor feature revisions or bug fixes.  For example, InVEST 2.1.1 will likely be out soon as we are continually working to improve our tool.
2.	HTML guide
With this release, we have migrated the entire InVEST users. guide to an HTML format.  The HTML version will output a pdf version for use off-line, printing, etc.


**MARINE MODELS**

1.Marine Python Extension Check

-This tool has been updated to allow users to select the marine models they intend to run.  Based on this selection, it will provide a summary of which Python and ArcGIS extensions are necessary and if the Python extensions have been successfully installed on the user.s machine.

2.Grid the Seascape (GS)

-This tool has been created to allow marine model users to generate an seascape analysis grid within a specified area of interest (AOI).

-It only requires an AOI and cell size (in meters) as inputs, and produces a polygon grid which can be used as inputs for the Habitat Risk Assessment and Overlap Analysis models.

3. Coastal Protection

- This is now a two-part model for assessing Coastal Vulnerability.  The first part is a tool for calculating fetch and the second maps the value of a Vulnerability Index, which differentiates areas with relatively high or low exposure to erosion and inundation during storms.

- The model has been updated to now incorporate coastal relief and the protective influence of up to eight natural habitat input layers.

- A global Wave Watch 3 dataset is also provided to allow users to quickly generate rankings for wind and wave exposure worldwide.

4. Habitat Risk Assessment (HRA)

This new model allows users to assess the risk posed to coastal and marine habitats by human activities and the potential consequences of exposure for the delivery of ecosystem services and biodiversity.  The HRA model is suited to screening the risk of current and future human activities in order to prioritize management strategies that best mitigate risk.

5. Overlap Analysis

This new model maps current human uses in and around the seascape and summarizes the relative importance of various regions for particular activities.  The model was designed to produce maps that can be used to identify marine and coastal areas that are most important for human use, in particular recreation and fisheries, but also other activities.

**FRESHWATER MODELS**

All Freshwater models now support ArcMap 10.


Sample data:

1. Bug fix for error in Water_Tables.mdb Biophysical table where many field values were shifted over one column relative to the correct field name.

2. Bug fix for incorrect units in erosivity layer.


Hydropower:

1.In Water Yield, new output tables have been added containing mean biophysical outputs (precipitation, actual and potential evapotranspiration, water yield)  for each watershed and sub-watershed.


Water Purification:

1. The Water Purification Threshold table now allows users to specify separate thresholds for nitrogen and phosphorus.   Field names thresh_n and thresh_p replace the old ann_load.

2. The Nutrient Retention output tables nutrient_watershed.dbf and nutrient_subwatershed.dbf now include a column for nutrient retention per watershed/sub-watershed.

3. In Nutrient Retention, some output file names have changed.

4. The user's guide has been updated to explain more accurately the inclusion of thresholds in the biophysical service estimates.


Sedimentation:

1. The Soil Loss output tables sediment_watershed.dbf and sediment_subwatershed.dbf now include a column for sediment retention per watershed/sub-watershed.

2. In Soil Loss, some output file names have changed.

3. The default input value for Slope Threshold is now 75.

4. The user's guide has been updated to explain more accurately the inclusion of thresholds in the biophysical service estimates.

5. Valuation: Bug fix where the present value was not being applied correctly.





2.0 Beta (2011-02-14)
---------------------
Changes in InVEST 2.0

InVEST 1.005 is a minor release with the following modification:

1. Aesthetic Quality

    This new model allows users to determine the locations from which new nearshore or offshore features can be seen.  It generates viewshed maps that can be used to identify the visual footprint of new offshore development.


2. Coastal Vulnerability

    This new model produces maps of coastal human populations and a coastal exposure to erosion and inundation index map.  These outputs can be used to understand the relative contributions of different variables to coastal exposure and to highlight the protective services offered by natural habitats.


3. Aquaculture

    This new model is used to evaluate how human activities (e.g., addition or removal of farms, changes in harvest management practices) and climate change (e.g., change in sea surface temperature) may affect the production and economic value of aquacultured Atlantic salmon.


4. Wave Energy

    This new model provides spatially explicit information, showing potential areas for siting Wave Energy conversion (WEC) facilities with the greatest energy production and value.  This site- and device-specific information for the WEC facilities can then be used to identify and quantify potential trade-offs that may arise when siting WEC facilities.


5. Avoided Reservoir Sedimentation

    - The name of this model has been changed to the Sediment Retention model.

    - We have added a water quality valuation model for sediment retention. The user now has the option to select avoided dredge cost analysis, avoided water treatment cost analysis or both.  The water quality valuation approach is the same as that used in the Water Purification: Nutrient Retention model.

    - The threshold information for allowed sediment loads (TMDL, dead volume, etc.) are now input in a stand alone table instead of being included in the valuation table. This adjusts the biophysical service output for any social allowance of pollution. Previously, the adjustment was only done in the valuation model.

    - The watersheds and sub-watershed layers are now input as shapefiles instead of rasters.

    - Final outputs are now aggregated to the sub-basin scale. The user must input a sub-basin shapefile. We provide the Hydro 1K dataset as a starting option. See users guide for changes to many file output names.

    - Users are strongly advised not to interpret pixel-scale outputs for hydrological understanding or decision-making of any kind. Pixel outputs should only be used for calibration/validation or model checking.


6. Hydropower Production

    - The watersheds and sub-watershed layers are now input as shapefiles instead of rasters.

    - Final outputs are now aggregated to the sub-basin scale. The user must input a sub-basin shapefile. We provide the Hydro 1K dataset as a starting option. See users guide for changes to many file output names.

    - Users are strongly advised not to interpret pixel-scale outputs for hydrological understanding or decision-making of any kind. Pixel outputs should only be used for calibration/validation or model checking.

    - The calibration constant for each watershed is now input in a stand-alone table instead of being included in the valuation table. This makes running the water scarcity model simpler.


7. Water Purification: Nutrient Retention

    - The threshold information for allowed pollutant levels (TMDL, etc.) are now input in a stand alone table instead of being included in the valuation table. This adjusts the biophysical service output for any social allowance of pollution. Previously, the adjustment was only done in the valuation model.

    - The watersheds and sub-watershed layers are now input as shapefiles instead of rasters.

    - Final outputs are now aggregated to the sub-basin scale. The user must input a sub-basin shapefile. We provide the Hydro 1K dataset as a starting option. See users guide for changes to many file output names.

    - Users are strongly advised not to interpret pixel-scale outputs for hydrological understanding or decision-making of any kind. Pixel outputs should only be used for calibration/validation or model checking.


8. Carbon Storage and Sequestration

    The model now outputs an aggregate sum of the carbon storage.


9. Habitat Quality and Rarity

    This model had an error while running ReclassByACII if the land cover codes were not sorted alphabetically.  This has now been corrected and it sorts the reclass file before running the reclassification

    The model now outputs an aggregate sum of the habitat quality.

10. Pollination

    In this version, the pollination model accepts an additional parameter which indicated the proportion of a crops yield that is attributed to wild pollinators.<|MERGE_RESOLUTION|>--- conflicted
+++ resolved
@@ -41,7 +41,6 @@
     * ``convolve_2d`` keyword ``ignore_nodata`` to ``ignore_nodata_and_edges``.
     * ``get_raster_info`` / ``get_vector_info`` keyword ``projection`` to
       ``projection_wkt``.
-<<<<<<< HEAD
 * Habitat Quality:
     * Refactor of Habitat Quality that implements TaskGraph
     * Threat files are now indicated in the Threat Table csv input under 
@@ -60,7 +59,6 @@
     than 1 to 1.
     * Fixing bug that was setting Threat raster values to 1 even if they were 
     floats between 0 and 1.
-=======
 * SDR:
   * Fixing an issue where the LS factor should be capped to an upstream area of
     333^2 m^2. In previous versions the LS factor was erroniously capped to
@@ -71,7 +69,6 @@
 * Crop Production
     * Fixed critical bug in crop regression that caused incorrect yields in
       all cases.
->>>>>>> 816ac32b
 
 3.8.5 (2020-06-26)
 ------------------
