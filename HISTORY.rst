--- conflicted
+++ resolved
@@ -55,7 +55,10 @@
       messages from the model execution will show up when you run the script.
     * InVEST is now a 64-bit binary built against Python 3.7.
     * Adding Python 3.8 support for InVEST testing.
-<<<<<<< HEAD
+    * Add warning message to installer for 32-bit computers about installing
+      64-bit software.
+    * Stop running validation extra times when model inputs autofill, saving
+      a small but noticeable amount of time in launching a model.
 * Coastal Blue Carbon
     * Refactor of Coastal Blue Carbon that implements TaskGraph for task
       management across the model and fixes a wide range of issues with the model
@@ -79,12 +82,6 @@
     * Litter can now accumulate at an annual rate if desired.
     * The model now produces many more files, which allows for greater
       flexibility in post-processing of model outputs.
-=======
-    * Add warning message to installer for 32-bit computers about installing
-      64-bit software.
-    * Stop running validation extra times when model inputs autofill, saving
-      a small but noticeable amount of time in launching a model.
->>>>>>> cdc2054c
 * Coastal Vulnerability
     * 'shore_points_missing_geomorphology.gpkg' output file name now includes
       the suffix if any, and its one layer now is renamed from
@@ -97,7 +94,7 @@
       'snapped' to be the same as the file name (including suffix).
     * The layer in the 'watersheds.gpkg' output has been renamed from
       'watersheds' to match the name of the vector file (including the suffix).
-    * Added pour point detection option as an alternative to providing an 
+    * Added pour point detection option as an alternative to providing an
       outlet features vector.
 * Habitat Quality:
     * Refactor of Habitat Quality that implements TaskGraph
