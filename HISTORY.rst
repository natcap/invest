.. :changelog:

Unreleased Changes
------------------
<<<<<<< HEAD
* Migrating over to GDAL 3 from GDAL 2 and leaving GDAL 2 behind.
* Updating requirements to reflect GDAL version >= 3.
* Updating crop production tests that varied slightly due to GDAL 3 
  differences in handling spatial references.
* Adding function in utils.py to handle InVEST coordindate transformations.
* Adding tests for new coordinate transformation function in utils.py.
=======
* Automated tests are now configured to use Github Actions for 32- and 64-bit
  build targets for Python 3.6 and 3.7 on Windows.  We are still using
  AppVeyor for our binary builds for the time being.
* Makefile has been updated to fetch the version string from ``git`` rather
  than ``hg``.  A mercurial client is still needed in order to clone the
  InVEST User's Guide.
>>>>>>> 6aef3c12

3.8.0 (2020-02-07)
------------------
* Created a sub-directory for the sample data in the installation directory.
* Fixed minor bug in HRA that was duplicating the ``results_suffix`` in some
  output filenames.
* Updated the DelineateIt UI to improve the language around what the model
  should do when it encounters invalid geometry.  The default is now
  that it should skip invalid geometry.
* Updating how threat rasters are handled in Habitat Quality to address a few
  related and common usability issues for the model.  First, threat
  rasters are now aligned to the LULC instead of the intersection of the whole
  stack.  This means that the model now handles threat inputs that do not all
  completely overlap the LULC (they must all still be in the same projection).
  Second, nodata values in threat rasters are converted to a threat value of 0.
  Any threat pixel values other than 0 or nodata are interpreted as a threat
  value of 1.
* Updating the ``psutil`` requirement to avoid a possible import issue when
  building binaries under WINE.  Any version of ``psutil`` should work
  except for ``5.6.0``.
* InVEST sample data was re-organized to simply have one folder per model.
  New datastacks were added for SDR, NDR, Seasonal Water Yield,
  Annual Water Yield, DelineateIt, and Coastal Vulnerability.
* Fixed an issue with NDR where the model was not properly checking for the
  bounds of the raster, which could in some cases lead to exceptions being
  printed to the command-line.  The model now correctly checks for these
  raster boundaries.
* Habitat Risk Assessment model supports points and lines -- in addition to
  previously supported polygons and rasters -- for habitats or stressors.
* Updated raster percentile algorithms in Scenic Quality and Wave Energy
  models to use a more efficient and reliable raster percentile function
  from pygeoprocessing.
* InVEST is now compatible with pygeoprocessing 1.9.1.
* All InVEST models now have an ``ARGS_SPEC`` object that contains metadata
  about the model and describes the model's arguments.  Validation has been
  reimplemented across all models to use these ``ARGS_SPEC`` objects.
* The results suffix key for the Wave Energy and Wind Energy models has been
  renamed ``results_suffix`` (was previously ``suffix``).  This is for
  consistency across InVEST models.
* Speed and memory optimization of raster processing in the Recreation model.
* Removed a constraint in Coastal Vulnerability so the AOI polygon no longer
  needs to intersect the continental shelf contour line. So the AOI can now be
  used exclusively to delineate the coastal area of interest.
* Improved how Coastal Vulnerability calculates local wind-driven waves.
  This requires a new bathymetry raster input and implements equation 10
  of the User Guide. Also minor updates to fields in intermediate outputs,
  notably a 'shore_id' field is now the unique ID for joining tables and
  FIDs are no longer used.
* Added a status message to the UI if a datastack file fails to load,
  instead of staying silent.
* Correcting an issue with repository fetching in the InVEST ``Makefile``.
  Managed repositories will now be fetched and updated to the expected revision
  even if the repository already exists.
* Fixed the duplicate ``results_suffix`` input in Wave Energy UI.
* Added a human-friendly message on NDR model ``KeyError``.
* Adding a check to Annual Water Yield to ensure that the ``LULC_veg`` column
  has correct values.
* Improved how Seasonal Water Yield handles nodata values when processing
  floating-point precipitation and quickflow rasters.
* Add SDR feature to model sediment deposition across the landscape.
* Fixed an issue that would cause an exception if SDR landcover map was masked
  out if the original landcover map had no-nodata value defined.
* Fixed an issue in the SDR model that could cause reported result vector
  values to not correspond with known input vectors if the input watershed
  vector was not an ESRI Shapefile.
* Fixed issue in Seasonal Water Yield model that would cause an unhandled
  exception when input rasters had areas of a valid DEM but nodata in other
  input layers that overlap that dem.
* Fixed an issue in the NDR model that would cause an exception if the critical
  length of a landcover field was set to 0.
* Implemented PEP518-compatible build system definition in the file
  ``pyproject.toml``.  This should make it easier to install ``natcap.invest``
  from a source distribution.
* Fixed a ``TypeError`` issue in Seasonal Water Yield that would occur when
  the Land-Use/Land-Cover raster did not have a defined nodata value.  This
  case is now handled correctly.
* The binary build process for InVEST on Windows (which includes binaries
  based on PyInstaller and an NSIS Installer package) has been migrated
  to 32-bit Python 3.7.  The build itself is taking place on AppVeyor, and
  the configuration for this is contained within ``appveyor.yml``.
  Various python scripts involved in the distribution and release processes
  have been updated for compatibility with python 3.7 as a part of this
  migration.
* Fixed an ``IndexError`` issue in Wave Energy encountered in runs using
  the global wave energy dataset.  This error was the result of an incorrect
  spatial query of points and resulted in some wave energy points being
  double-counted.
* Fixed taskgraph-related issues with Habitat Risk Assessment where
  1) asynchronous mode was failing due to missing task dependencies and
  2) avoided recomputation was confounded by two tasks modifying the same files.
* Fixed an issue with Habitat Quality where the model was incorrectly
  expecting the sensitivity table to have a landcover code of 0.
* The InVEST CLI has been completely rebuilt to divide
  functionality into various topic-specific subcommands.  The various internal
  consumers of this API have been updated accordingly.  ``invest --help`` will
  contain details of the new interface.
* Updated the InVEST Launcher to list the human-readable model names rather
  than the internal model identifiers.
* Updated Coastal Vulnerability Model with significant speedups including
  ~40x speedup for geomorphology process and ~3x speedup for wind exposure process.
  Also saving an intermediate vector with wave energy values and a geomorphology
  vector with points that were assigned the ``geomorphology_fill_value``.
* Updated trove classifiers to indicate support for python versions 2.7, 3.6
  and 3.7.
* Updated all InVEST models to be compatible with a Python 2.7 or a Python 3.6
  environment. Also tested all models against GDAL versions 2.2.4 and 2.4.1.
* Fixed an issue with Habitat Quality where convolutions over threat rasters
  were not excluding nodata values, leading to incorrect outputs.  Nodata values
  are now handled correctly and excluded from the convolution entirely.
* Updated the subpackage ``natcap.invest.ui`` to work with python 3.6 and later
  and also to support the PySide2 bindings to Qt5.
* InVEST Coastal Blue Carbon model now writes out a net present value
  raster for the year of the current landcover, each transition year,
  and the final analysis year (if provided).
* Correcting an issue with InVEST Coastal Blue Carbon where incorrect
  configuration of a nodata value would result in ``-inf`` values in
  output rasters.  Now, any values without a defined reclassification
  rule that make it past validation will be written out as nodata.
* DelineateIt has been reimplemented using the latest version of
  pygeoprocessing (and the watershed delineation routine it provides) and now
  uses ``taskgraph`` for avoiding unnecessary recomputation.
* Fixed a bug in Recreation Model that was causing server-side code
  to execute twice for every client-side call.
* Fixed a bug in Recreation model that did not apply ``results_suffix`` to
  the monthly_table.csv output.
* Various fixes in Coastal Vulnerability Model. CSV output files now
  have FID column for joining to vector outputs. ``results_suffix`` can be
  used without triggering task re-execution. Raster processing maintains original
  resolution of the input raster so long as it is projected. Otherwise resamples
  to ``model_resolution``.
* Fixed a bug in Coastal Vulnerability model's task graph that sometimes
  caused an early task to re-execute when it should be deemed pre-calculated.
* Fixed a bug in the pollination model that would cause outputs to be all 0
  rasters if all the ``relative_abundance`` fields in the guild table were
  integers.
* Fixed a file cache flushing issue observed on Debian in
  ``utils.exponential_decay_kernel_raster`` that would cause an exponential
  kernel raster to contain random values rather than expected value.
* Added a new InVEST model: Urban Flood Risk Mitigation.
* Fixed an issue in the SDR model that would cause an unhandled exception
  if either the erosivity or erodibility raster had an undefined nodata value.
* Added a new InVEST model: Urban Cooling Model.

3.7.0 (2019-05-09)
------------------
* Refactoring Coastal Vulnerability (CV) model. CV now uses TaskGraph and
  Pygeoprocessing >=1.6.1. The model is now largely vector-based instead of
  raster-based. Fewer input datasets are required for the same functionality.
  Runtime in sycnhronous mode is similar to previous versions, but runtime can
  be reduced with multiprocessing. CV also supports avoided recomputation for
  successive runs in the same workspace, even if a different file suffix is
  used. Output vector files are in CSV and geopackage formats.
* Model User Interface 'Report an Issue' link points to our new
  community.naturalcapitalproject.org
* Correcting an issue with the Coastal Blue Carbon preprocessor where
  using misaligned landcover rasters would cause an exception to be raised.
* Correcting an issue with RouteDEM where runs of the tool with Flow Direction
  enabled would cause the tool to crash if ``n_workers > 0``.
* Correcting an issue with Habitat Quality's error checking where nodata values
  in landcover rasters were not being taken into account.
* Valuation is now an optional component of the InVEST Scenic Quality model.
* Fixing a bug in the percentiles algorithm used by Scenic Quality that
  would result in incorrect visual quality outputs.
* Carbon Model and Crop Production models no longer crash if user-input
  rasters do not have a nodata value defined. In this case these models
  treat all pixel values as valid data.
* Adding bitbucket pipelines and AppVeyor build configurations.
* Refactoring Recreation Model client to use taskgraph and the latest
  pygeoprocessing. Avoided re-computation from taskgraph means that
  successive model runs with the same AOI and gridding option can re-use PUD
  results and avoid server communication entirely. Successive runs with the
  same predictor data will re-use intermediate geoprocessing results.
  Multiprocessing offered by taskgraph means server-side PUD calculations
  and client-side predictor data processing can happen in parallel. Some
  output filenames have changed.
* Upgrading to SDR to use new PyGeoprocessing multiflow routing, DEM pit
  filling, contiguous stream extraction, and TaskGraph integration. This
  also includes a new TaskGraph feature that avoids recomputation by copying
  results from previous runs so long as the expected result would be
  identical. To use this feature, users must execute successive runs of SDR
  in the same workspace but use a different file suffix. This is useful when
  users need to do a parameter study or run scenarios with otherwise minor
  changes to inputs.
* Refactoring Habitat Risk Assessment (HRA) Model to use TaskGraph >= 0.8.2 and
  Pygeoprocessing >= 1.6.1. The HRA Proprocessor is removed and its previous
  functionality was simplified and merged into the HRA model itself.
  The model will no longer generate HTML plots and tables.
* Adding a software update notification button, dialog, and a link to the
  download page on the User Interface when a new InVEST version is available.
* Migrating the subversion sample and test data repositories to Git LFS
  repositories on BitBucket. Update the repository URL and fetch commands on
  Makefile accordingly.
* Fixing a bug in Habitat Quality UI where the absence of the required
  half_saturation_constant variable did not raise an exception.
* Adding encoding='utf-8-sig' to pandas.read_csv() to support
  utils.build_lookup_from_csv() to read CSV files encoded with UTF-8 BOM
  (byte-order mark) properly.

3.6.0 (2019-01-30)
------------------
* Correcting an issue with the InVEST Carbon Storage and Sequestration model
  where filepaths containing non-ASCII characters would cause the model's
  report generation to crash.  The output report is now a UTF-8 document.
* Refactoring RouteDEM to use taskgraph and the latest pygeoprocessing
  (``>=1.5.0``).  RouteDEM now fills hydrological sinks and users have the
  option to use either of the D8 or Multiple Flow Direction (MFD) routing
  algorithms.
* Adding a new input to the InVEST Settings window to allow users to customize
  the value that should be used for the ``n_workers`` parameter in
  taskgraph-enabled models.  This change involves removing the "Number of
  Parallel Workers" input from the model inputs pane for some models in
  favor of this new location.  The default value for this setting is ``-1``,
  indicating synchronous (non-threaded, non-multiprocessing) execution of
  tasks.
* Removing Scenario Generator: Rule-based model.
* Fixing a bug in Hydropower model where watershed aggregations would be incorrect
  if a watershed is partially covering nodata raster values. Nodata values are now
  ignored in zonal statistics. Numerical results change very slightly in the
  case where a watershed only includes a few nodata pixels.
* Adding TaskGraph functionality to GLOBIO model.
* Adding some TaskGraph functionality to Scenario Generator: Proximity.
* Fixing an issue with the InVEST Fisheries model that would prevent the model
  from batch-processing a directory of population tables.  The model will now
  process these files as expected.
* Reimplementing Crop Production models using taskgraph.
* Fixing an issue with Crop Production Regression's result_table.csv where the
  'production_modeled' and '<nutrient>_modeled' values calculated for each crop
  were done so using the same crop raster (e.g. wheat, soybean, and barley values
  were all based on soybean data).
* Hydropower subwatershed results now include all the same metrics as the
  watershed results, with the exception of economic valuation metrics.
* Reimplementing the Hydropower model using taskgraph.
* Reimplementing the Carbon model using taskgraph.
* Fixing an issue with Coastal Blue Carbon validation to allow column names to
  ignore case.
* Updating core carbon forest edge regression data coefficient to drop
  impossible negative coefficients.
* Fixing an issue with the Scenario Generator: Proximity model that would
  raise an exception if no AOI were passed in even though the AOI is optional.
* Removing Overlap Analysis and Overlap Analysis: Management Zones.
* Removing Habitat Suitability.
* Added comprehensive error checking to hydropower model to test for the VERY
  common errors of missing biophysical, demand, and valuation coefficients in
  their respective tables.
* Fixing an issue with Hydropower Water Yield ("Annual Water Yield") where
  valuation would never be triggered when running the model through the User
  Interface. And a related issue where the model would crash if a valuation table
  was provided but a demand table was not. The UI no longer validates that config.
* Fixing an issue with how logging is captured when a model is run through the
  InVEST User Interface.  Now, logging from any thread started by the executor
  thread will be written to the log file, which we expect to aid in debugging.
* Fixing an issue with Scenic Quality where viewpoints outside of the AOI
  were not being properly excluded.  Viewpoints are now excluded correctly.
* The crop production model has been refactored to drop the "aggregate ID"
  concept when summarizing results across an aggregate polygon. The model now
  uses the polygon FIDs internally and externally when producing the result
  summary table.
* Correcting the rating instructions in the criteria rating instructions on how
  the data quality (DQ) and weight should be rated in the HRA Preprocessor.
  A DQ score of 1 should represent better data quality whereas the score of 3 is
  worse data quality. A weight score of 1 is more important, whereas that of 3
  is less important.
* Fixing a case where a zero discount rate and rate of change in the carbon
  model would cause a divide by zero error.

3.5.0 (2018-08-14)
------------------
* Bumped pygeoprocessing requirement to ``pygeoprocessing>=1.2.3``.
* Bumped taskgraph requirement to ``taskgraph>=0.6.1``.
* Reimplemented the InVEST Scenic Quality model.  This new version removes the
  'population' and 'overlap' postprocessing steps, updates the available
  valuation functions and greatly improves the runtime and memory-efficiency of
  the model.  See the InVEST User's Guide chapter for more information.
* Updated Recreation server's database to include metadata from photos taken
  from 2005-2017 (previous range was 2005-2014). The new range is reflected
  in the UI.
* Fixed an issue with the InVEST binary build where binaries on Windows would
  crash with an error saying Python27.dll could not be loaded.
* Fixed an issue in the Rule-Based Scenario Generator UI where vector column
  names from override and constraint layers were not being loaded.  This bug
  caused the field 'UNKNOWN' to be passed to the model, causing an error.
* Fixed an issue with the InVEST UI (all models), where attempting to
  drag-and-drop a directory onto a model input would cause the application to
  crash.
* Coastal Vulnerability UI now specifies a number of reasonable defaults for
  some numeric inputs.
* Fixed an issue with the Fisheries UI where alpha and beta parameter inputs
  were incorrectly disabled for the Ricker recruitment function.
* InVEST now uses a Makefile to automate the build processes.  GNU Make is
  required to use the Makefile.  See ``README.rst`` for instructions on
  building InVEST.  This replaces the old ``pavement.py`` build entrypoint,
  which has been removed.
* Fixed an issue with the InVEST UI (all models), where attempting to
  drag-and-drop a directory onto a model input would cause the application to
  crash.
* Fixed an issue with Forest Carbon Edge Effect where the UI layer was always
  causing the model to run with only the aboveground carbon pool
* Added functionality to the InVEST UI so that ``Dropdown`` inputs can now map
  dropdown values to different output values.
* Fixed an issue in the Crop Production Percentile model that would treat the
  optional AOI vector field as a filename and crash on a run if it were empty.
* Fixing an issue in the Pollination Model that would cause occasional crashes
  due to a missing dependent task; it had previously been patched by setting
  taskgraph to operate in single thread mode. This restores multithreading
  in the pollination model.
* Fixed an issue in the water yield / hydropower model that would skip
  calculation of water demand tables when "water scarcity" was enabled.
* Fixed an issue in the model data of the crop production model where some
  crops were using incorrect climate bin rasters. Since the error was in the
  data and not the code, users will need to download the most recent version
  of InVEST's crop model data during the installation step to get the fix.

3.4.4 (2018-03-26)
------------------
* InVEST now requires GDAL 2.0.0 and has been tested up to GDAL 2.2.3. Any API users of InVEST will need to use GDAL version >= 2.0. When upgrading GDAL we noticed slight numerical differences in our test suite in both numerical raster differences, geometry transforms, and occasionally a single pixel difference when using `gdal.RasterizeLayer`. Each of these differences in the InVEST test suite is within a reasonable numerical tolerance and we have updated our regression test suite appropriately. Users comparing runs between previous versions of InVEST may also notice reasonable numerical differences between runs.
* Added a UI keyboard shortcut for showing documentation. On Mac OSX, this will be Command-?. On Windows, GNOME and KDE, this will be F1.
* Patching an issue in NDR that was using the nitrogen subsurface retention efficiency for both nitrogen and phosphorous.
* Fixed an issue with the Seasonal Water Yield model that incorrectly required a rain events table when the climate zone mode was in use.
* Fixed a broken link to local and online user documentation from the Seasonal Water Yield model from the model's user interface.

3.4.3 (2018-03-26)
------------------
* Fixed a critical issue in the carbon model UI that would incorrectly state the user needed a "REDD Priority Raster" when none was required.
* Fixed an issue in annual water yield model that required subwatersheds even though it is an optional field.
* Fixed an issue in wind energy UI that was incorrectly validating most of the inputs.

3.4.2 (2017-12-15)
------------------
* Fixed a cross-platform issue with the UI where logfiles could not be dropped onto UI windows.
* Model arguments loaded from logfiles are now cast to their correct literal value.  This addresses an issue where some models containing boolean inputs could not have their parameters loaded from logfiles.
* Fixed an issue where the Pollination Model's UI required a farm polygon. It should have been optional and now it is.
* Fixing an issue with the documentation and forums links on the InVEST model windows.  The links now correctly link to the documentation page or forums as needed.
* Fixing an issue with the ``FileSystemRunDialog`` where pressing the 'X' button in the corner of the window would close the window, but not reset its state.  The window's state is now reset whenever the window is closed (and the window cannot be closed when the model is running)

3.4.1 (2017-12-11)
------------------
* In the Coastal Blue Carbon model, the ``interest_rate`` parameter has been renamed to ``inflation_rate``.
* Fixed issues with sample parameter sets for InVEST Habitat Quality, Habitat Risk Assessment, Coastal Blue Carbon, and Coastal Blue Carbon Preprocessors.  All sample parameter sets now have the correct paths to the model's input files, and correctly note the name of the model that they apply to.
* Added better error checking to the SDR model for missing `ws_id` and invalid `ws_id` values such as `None` or some non-integer value. Also added tests for the `SDR` validation module.

3.4.0 (2017-12-03)
------------------
* Fixed an issue with most InVEST models where the suffix was not being reflected in the output filenames.  This was due to a bug in the InVEST UI, where the suffix args key was assumed to be ``'suffix'``.  Instances of ``InVESTModel`` now accept a keyword argument to defined the suffix args key.
* Fixed an issue/bug in Seasonal Water Yield that would occur when a user provided a datastack that had nodata values overlapping with valid DEM locations. Previously this would generate an NaN for various biophysical values at that pixel and cascade it downslope. Now any question of nodata on a valid DEM pixel is treated as "0". This will make serious visual artifacts on the output, but should help users pinpoint the source of bad data rather than crash.
* Refactored all but routing components of SDR to use PyGeoprocessing 0.5.0 and laid a consistent raster floating point type of 'float32'. This will cause numerically insignificant differences between older versions of SDR and this one. But differences are well within the tolerance of the overall error of the model and expected error rate of data. Advantages are smaller disk footprint per run, cleaner and more maintainable design, and a slight performance increase.
* Bug fixed in SDR that would align the output raster stack to match with the landcover pixel stack even though the rest of the rasters are scaled and clipped to the DEM.
* When loading parameters from a datastack, parameter set or logfile, the UI will check that the model that created the file being loaded matches the name of the model that is currently running.  If there is a mismatch, a dialog is presented for the user to confirm or cancel the loading of parameters. Logfiles from IUI (which do not have clearly-recorded modelname or InVEST version information) can still have their arguments parsed, but the resulting model name and InVEST version will be set to ``"UNKNOWN"``.
* Data Stack files (``*.invest.json``, ``*.invest.tar.gz``) can now be dragged and dropped on an InVEST model window, which will prompt the UI to load that parameter set.
* Spatial inputs to Coastal Blue Carbon are now aligned as part of the model. This resolves a longstanding issue with the model where inputs would need to perfectly overlap (even down to pixel indices), or else the model would yield strange results.
* The InVEST UI now contains a submenu for opening a recently-opened datastack.  This submenu is automatically populated with the 10 most recently-opened datastacks for the current model.
* Removed vendored ``natcap.invest.dbfpy`` subpackage.
* Removed deprecated ``natcap.invest.fileio`` module.
* Removed ``natcap.invest.iui`` UI subpackage in favor of a new UI framework found at ``natcap.invest.ui``. This new UI features a greatly improved API, good test coverage, support for Qt4 and Qt5, and includes updates to all InVEST models to support validation of model arguments from a python script, independent of the UI.
* Updated core model of seasonal water yield to allow for negative `L_avail`.
* Updated RouteDEM to allow for file suffixes, finer control over what DEM routing algorithms to run, and removal of the multiple stepped stream threshold classification.
* Redesign/refactor of pollination model. Long term bugs in the model are resolved, managed pollinators added, and many simplifications to the end user's experience.  The updated user's guide chapter is available here: http://data.naturalcapitalproject.org/nightly-build/invest-users-guide/html/croppollination.html
* Scenario Generator - Rule Based now has an optional input to define a seed.
  This input is used to seed the random shuffling of parcels that have equal
  priorities.
* InVEST on mac is now distributed as a single application bundle, allowing InVEST to run as expected on mac OSX Sierra.  Individual models are selected and launched from a new launcher window.
* The InVEST CLI now has a GUI model launcher:  ``$ invest launcher``
* Updated the Coastal Blue Carbon model to improve handling of blank lines in input CSV tables and improve memory efficiency of the current implementation.
* Improved the readability of a cryptic error message in Coastal Vulnerability that is normally raised when the depth threshold is too high or the exposure proportion is too low to detect any shoreline segments.
* Adding InVEST HTML documentation to the Mac disk image distribution.
* Upgrading dependency of PyGeoprocessing to 0.3.3.  This fixes a memory leak associated with any model that aggregates rasters over complicated overlapping polygons.
* Adding sample data to Blue Carbon model that were missing.
* Deprecating the InVEST Marine Water Quality model.  This also removes InVEST's dependancy on the pyamg package which has been removed from REQUIREMENTS.TXT.
* Deprecating the ArcGIS-based Coastal Protection model and ArcGIS-based data-preprocessing scripts.  The toolbox and scripts may still be found at https://bitbucket.org/natcap/invest.arcgis.
* Fixing an issue in the carbon edge effect model that caused output values in the shapefile to be rounded to the nearest integer.
* Fixing issue in SDR model that would occasionally cause users to see errors about field widths in the output shapefile generation.
* Updated the erodibility sample raster that ships with InVEST for the SDR model.  The old version was in US units, in this version we convert to SI units as the model requires, and clipped the raster to the extents of the other stack to save disk space.

3.3.3 (2017-02-06)
------------------
* Fixed an issue in the UI where the carbon model wouldn't accept negative numbers in the price increase of carbon.
* RouteDEM no longer produces a "tiled_dem.tif" file since that functionality is being deprecated in PyGeoprocessing.
* Fixing an issue in SDR where the optional drainage layer would not be used in most of the SDR biophysical calculations.
* Refactoring so water yield pixels with Kc and et0 equal to be 0 now yields a 0.0 value of water yield on that pixel rather than nodata.
* Light optimization refactor of wind energy model that improves runtimes in some cases by a factor of 2-3.
* Performance optimizations to HRA that improve runtimes by approximately 30%.
* Fixed a broken UI link to Seasonal Water Yield's user's guide.
* Fixed an issue with DelineateIT that caused ArcGIS users to see both the watershed and inverse watershed polygons when viewing the output of the tool.
* Upgrading dependency to PyGeoprocessing 0.3.2.
* Fixed an issue with SDR that caused the LS factor to be an order of magnitue too high in areas where the slope was greater than 9%.  In our sample case this caused sediment export estimates to be about 6% too high, but in cases where analyses are run over steep slopes the error would have been greater.
* ``paver check`` now warns if the ``PYTHONHOME`` environment variable is set.
* API docs now correctly reflect installation steps needed for python development headers on linux.
* Fixed a side effect in the InVEST user interface that would cause ``tempfile.tempdir`` to be set and then not be reset after a model run is finished.
* The InVEST user interface will now record GDAL/OGR log messages in the log messages window and in the logfile written to the workspace.
* Updated branding and usability of the InVEST installer for Windows, and the Mac Disk Image (.dmg).


3.3.2 (2016-10-17)
------------------
* Partial test coverage for HRA model.
* Full test coverage for Overlap Analysis model.
* Full test coverage for Finfish Aquaculture.
* Full test coverage for DelineateIT.
* Full test coverage for RouteDEM.
* Fixed an issue in Habitat Quality where an error in the sample table or malformed threat raster names would display a confusing message to the user.
* Full test coverage for scenario generator proximity model.
* Patching an issue in seasonal water yield that causes an int overflow error if the user provides a floating point landcover map and the nodata value is outside of the range of an int64.
* Full test coverage for the fisheries model.
* Patched an issue that would cause the Seasonal Water Edge model to crash when the curve number was 100.
* Patching a critical issue with forest carbon edge that would give incorrect results for edge distance effects.
* Patching a minor issue with forest carbon edge that would cause the model to crash if only one  interpolation point were selected.
* Full test coverage for pollination model.
* Removed "farms aggregation" functionality from the InVEST pollination model.
* Full test coverage for the marine water quality model.
* Full test coverage for GLOBIO model.
* Full test coverage for carbon forest edge model.
* Upgraded SciPy dependancy to 0.16.1.
* Patched bug in NDR that would cause a phosphorus density to be reported per pixel rather than total amount of phosporous in a pixel.
* Corrected an issue with the uses of buffers in the euclidean risk function of Habitat Risk Assessment.  (issue #3564)
* Complete code coverage tests for Habitat Quality model.
* Corrected an issue with the ``Fisheries_Inputs.csv`` sample table used by Overlap Analysis.  (issue #3548)
* Major modifications to Terrestrial Carbon model to include removing the harvested wood product pool, uncertainty analysis, and updated efficient raster calculations for performance.
* Fixed an issue in GLOBIO that would cause model runs to crash if the AOI marked as optional was not present.
* Removed the deprecated and incomplete Nearshore Wave and Erosion model (``natcap.invest.nearshore_wave_and_erosion``).
* Removed the deprecated Timber model (``natcap.invest.timber``).
* Fixed an issue where seasonal water yield would raise a divide by zero error if a watershed polygon didn't cover a valid data region.  Now sets aggregation quantity to zero and reports a warning in the log.
* ``natcap.invest.utils.build_file_registry`` now raises a ``ValueError`` if a path is not a string or list of strings.
* Fixed issues in NDR that would indicate invalid values were being processed during runtimes by skipping the invalid calculations in the first place rather than calculating them and discarding after the fact.
* Complete code coverage tests for NDR model.
* Minor (~10% speedup) performance improvements to NDR.
* Added functionality to recreation model so that the `monthly_table.csv` file now receives a file suffix if one is provided by the user.
* Fixed an issue in SDR where the m exponent was calculated incorrectly in many situations resulting in an error of about 1% in total export.
* Fixed an issue in SDR that reported runtime overflow errors during normal processing even though the model completed without other errors.

3.3.1 (2016-06-13)
------------------
* Refactored API documentation for readability, organization by relevant topics, and to allow docs to build on `invest.readthedocs.io <http://invest.readthedocs.io>`_,
* Installation of ``natcap.invest`` now requires ``natcap.versioner``.  If this is not available on the system at runtime, setuptools will make it available at runtime.
* InVEST Windows installer now includes HISTORY.rst as the changelog instead of the old ``InVEST_Updates_<version>`` files.
* Habitat suitability model is generalized and released as an API only accessible model.  It can be found at ``natcap.invest.habitat_suitability.execute``.  This model replaces the oyster habitat suitability model.
    * The refactor of this model requires an upgrade to ``numpy >= 1.11.0``.
* Fixed a crash in the InVEST CLI where calling ``invest`` without a parameter would raise an exception on linux-based systems.  (Issue `#3528 <https://bitbucket.org/natcap/invest/issues/3515>`_)
* Patched an issue in Seasonal Water Yield model where a nodata value in the landcover map that was equal to ``MAX_INT`` would cause an overflow error/crash.
* InVEST NSIS installer will now optionally install the Microsoft Visual C++ 2008 redistributable on Windows 7 or earlier.  This addresses a known issue on Windows 7 systems when importing GDAL binaries (Issue `#3515 <https://bitbucket.org/natcap/invest/issues/3515>`_).  Users opting to install this redistributable agree to abide by the terms and conditions therein.
* Removed the deprecated subpackage ``natcap.invest.optimization``.
* Updated the InVEST license to legally define the Natural Capital Project.
* Corrected an issue in Coastal Vulnerability where an output shapefile was being recreated for each row, and where field values were not being stored correctly.
* Updated Scenario Generator model to add basic testing, file registry support, PEP8 and PEP257 compliance, and to fix several bugs.
* Updated Crop Production model to add a simplified UI, faster runtime, and more testing.

3.3.0 (2016-03-14)
------------------
* Refactored Wind Energy model to use a CSV input for wind data instead of a Binary file.
* Redesigned InVEST recreation model for a single input streamlined interface, advanced analytics, and refactored outputs.  While the model is still based on "photo user days" old model runs are not backward compatable with the new model or interface. See the Recreation Model user's guide chapter for details.
    * The refactor of this model requires an upgrade to ``GDAL >=1.11.0 <2.0`` and ``numpy >= 1.10.2``.
* Removed nutrient retention (water purification) model from InVEST suite and replaced it with the nutrient delivery ratio (NDR) model.  NDR has been available in development relseases, but has now officially been added to the set of Windows Start Menu models and the "under development" tag in its users guide has been removed.  See the InVEST user's guide for details between the differences and advantages of NDR over the old nutrient model.
* Modified NDR by adding a required "Runoff Proxy" raster to the inputs.  This allows the model to vary the relative intensity of nutrient runoff based on varying precipitation variability.
* Fixed a bug in the Area Change rule of the Rule-Based Scenario Generator, where units were being converted incorrectly. (Issue `#3472 <https://bitbucket.org/natcap/invest/issues/3472>`_) Thanks to Fosco Vesely for this fix.
* InVEST Seasonal Water Yield model released.
* InVEST Forest Carbon Edge Effect model released.
* InVEST Scenario Generator: Proximity Based model released and renamed the previous "Scenario Generator" to "Scenario Generator: Rule Based".
* Implemented a blockwise exponential decay kernel generation function, which is now used in the Pollination and Habitat Quality models.
* GLOBIO now uses an intensification parameter and not a map to average all agriculture across the GLOBIO 8 and 9 classes.
* GLOBIO outputs modified so core outputs are in workspace and intermediate outputs are in a subdirectory called 'intermediate_outputs'.
* Fixed a crash with the NDR model that could occur if the DEM and landcover maps were different resolutions.
* Refactored all the InVEST model user interfaces so that Workspace defaults to the user's home "Documents" directory.
* Fixed an HRA bug where stessors with a buffer of zero were being buffered by 1 pixel
* HRA enhancement which creates a common raster to burn all input shapefiles onto, ensuring consistent alignment.
* Fixed an issue in SDR model where a landcover map that was smaller than the DEM would create extraneous "0" valued cells.
* New HRA feature which allows for "NA" values to be entered into the "Ratings" column for a habitat / stressor pair in the Criteria Ratings CSV. If ALL ratings are set to NA, the habitat / stressor will be treated as having no interaction. This means in the model, that there will be no overlap between the two sources. All rows parameters with an NA rating will not be used in calculating results.
* Refactored Coastal Blue Carbon model for greater speed, maintainability and clearer documentation.
* Habitat Quality bug fix when given land cover rasters with different pixel sizes than threat rasters. Model would use the wrong pixel distance for the convolution kernel.
* Light refactor of Timber model. Now using CSV input attribute file instead of DBF file.
* Fixed clipping bug in Wave Energy model that was not properly clipping polygons correctly. Found when using global data.
* Made the following changes / updates to the coastal vulnerability model:
    * Fixed a bug in the model where the geomorphology ranks were not always being used correctly.
    * Removed the HTML summary results output and replaced with a link to a dashboard that helps visualize and interpret CV results.
    * Added a point shapefile output: 'outputs/coastal_exposure.shp' that is a shapefile representation of the corresponding CSV table.
    * The model UI now requires the 'Relief' input. No longer optional.
    * CSV outputs and Shapefile outputs based on rasters now have x, y coorinates of the center of the pixel instead of top left of the pixel.
* Turning setuptools' zip_safe to False for consistency across the Natcap Namespace.
* GLOBIO no longer requires user to specify a keyfield in the AOI.
* New feature to GLOBIO to summarize MSA by AOI.
* New feature to GLOBIO to use a user defined MSA parameter table to do the MSA thresholds for infrastructure, connectivity, and landuse type
* Documentation to the GLOBIO code base including the large docstring for 'execute'.

3.2.0 (2015-05-31)
------------------
InVEST 3.2.0 is a major release with the addition of several experimental models and tools as well as an upgrade to the PyGeoprocessing core:

* Upgrade to PyGeoprocessing v0.3.0a1 for miscelaneous performance improvements to InVEST's core geoprocessing routines.
* An alpha unstable build of the InVEST crop production model is released with partial documentation and sample data.
* A beta build of the InVEST fisheries model is released with documentation and sample data.
* An alpha unstable build of the nutrient delivery ratio (NDR) model is available directly under InVEST's instalation directory at  ``invest-x86/invest_ndr.exe``; eventually this model will replace InVEST's current "Nutrient" model.  It is currently undocumented and unsupported but inputs are similar to that of InVEST's SDR model.
* An alpha unstable build of InVEST's implementation of GLOBIO is available directly under InVEST's instalation directory at ``invest-x86/invest_globio.exe``.  It is currently undocumented but sample data are provided.
* DelinateIT, a watershed delination tool based on PyGeoprocessing's d-infinity flow algorithm is released as a standalone tool in the InVEST repository with documentation and sample data.
* Miscelaneous performance patches and bug fixes.

3.1.3 (2015-04-23)
------------------
InVEST 3.1.3 is a hotfix release patching a memory blocking issue resolved in PyGeoprocessing version 0.2.1.  Users might have experienced slow runtimes on SDR or other routed models.

3.1.2 (2015-04-15)
------------------
InVEST 3.1.2 is a minor release patching issues mostly related to the freshwater routing models and signed GDAL Byte datasets.

* Patching an issue where some projections were not regognized and InVEST reported an UnprojectedError.
* Updates to logging that make it easier to capture logging messages when scripting InVEST.
* Shortened water yield user interface height so it doesn't waste whitespace.
* Update PyGeoprocessing dependency to version 0.2.0.
* Fixed an InVEST wide issue related to bugs stemming from the use of signed byte raster inputs that resulted in nonsensical outputs or KeyErrors.
* Minor performance updates to carbon model.
* Fixed an issue where DEMS with 32 bit ints and INT_MAX as the nodata value nodata value incorrectly treated the nodata value in the raster as a very large DEM value ultimately resulting in rasters that did not drain correctly and empty flow accumulation rasters.
* Fixed an issue where some reservoirs whose edges were clipped to the edge of the watershed created large plateaus with no drain except off the edge of the defined raster.  Added a second pass in the plateau drainage algorithm to test for these cases and drains them to an adjacent nodata area if they occur.
* Fixed an issue in the Fisheries model where the Results Suffix input was invariably initializing to an empty string.
* Fixed an issue in the Blue Carbon model that prevented the report from being generated in the outputs file.

3.1.1 (2015-03-13)
------------------
InVEST 3.1.1 is a major performance and memory bug patch to the InVEST toolsuite.  We recommend all users upgrade to this version.

* Fixed an issue surrounding reports of SDR or Nutrient model outputs of zero values, nodata holes, excessive runtimes, or out of memory errors.  Some of those problems happened to be related to interesting DEMs that would break the flat drainage algorithm we have inside RouteDEM that adjusted the heights of those regions to drain away from higher edges and toward lower edges, and then pass the height adjusted dem to the InVEST model to do all its model specific calculations.  Unfortunately this solution was not amenable to some degenerate DEM cases and we have now adjusted the algorithm to treat each plateau in the DEM as its own separate region that is processed independently from the other regions. This decreases memory use so we never effectively run out of memory at a minor hit to overall runtime.  We also now adjust the flow direction directly instead of adjust the dem itself.  This saves us from having to modify the DEM and potentially get it into a state where a drained plateau would be higher than its original pixel neighbors that used to drain into it.

There are side effects that result in sometimes large changes to un calibrated runs of SDR or nutrient.  These are related to slightly different flow directions across the landscape and a bug fix on the distance to stream calculation.

* InVEST geoprocessing now uses the PyGeoprocessing package (v0.1.4) rather than the built in functionality that used to be in InVEST.  This will not affect end users of InVEST but may be of interest to users who script InVEST calls who want a standalone Python processing package for raster stack math and hydrological routing.  The project is hosted at https://bitbucket.org/richpsharp/pygeoprocessing.

* Fixed an marine water quality issue where users could input AOIs that were unprojected, but output pixel sizes were specified in meters.  Really the output pixel size should be in the units of the polygon and are now specified as such.  Additionally an exception is raised if the pixel size is too small to generate a numerical solution that is no longer a deep scipy error.

* Added a suffix parameter to the timber and marine water quality models that append a user defined string to the output files; consistent with most of the other InVEST models.

* Fixed a user interface issue where sometimes the InVEST model run would not open a windows explorer to the user's workspace.  Instead it would open to C:\User[..]\My Documents.  This would often happen if there were spaces in the the workspace name or "/" characters in the path.

* Fixed an error across all InVEST models where a specific combination of rasters of different cell sizes and alignments and unsigned data types could create errors in internal interpolation of the raster stacks.  Often these would appear as 'KeyError: 0' across a variety of contexts.  Usually the '0' was an erroneous value introduced by a faulty interpolation scheme.

* Fixed a MemoryError that could occur in the pollination and habitat quality models when the the base landcover map was large and the biophysical properties table allowed the effect to be on the order of that map.  Now can use any raster or range values with only a minor hit to runtime performance.

* Fixed a serious bug in the plateau resolution algorithm that occurred on DEMs with large plateau areas greater than 10x10 in size.  The underlying 32 bit floating point value used to record small height offsets did not have a large enough precision to differentiate between some offsets thus creating an undefined flow direction and holes in the flow accumulation algorithm.

* Minor performance improvements in the routing core, in some cases decreasing runtimes by 30%.

* Fixed a minor issue in DEM resolution that occurred when a perfect plateau was encountered.  Rather that offset the height so the plateau would drain, it kept the plateau at the original height.  This occurred because the uphill offset was nonexistent so the algorithm assumed no plateau resolution was needed.  Perfect plateaus now drain correctly.  In practice this kind of DEM was encountered in areas with large bodies of water where the remote sensing algorithm would classify the center of a lake 1 meter higher than the rest of the lake.

* Fixed a serious routing issue where divergent flow directions were not getting accumulated 50% of the time. Related to a division speed optimization that fell back on C-style modulus which differs from Python.

* InVEST SDR model thresholded slopes in terms of radians, not percent thus clipping the slope tightly between 0.001 and 1%.  The model now only has a lower threshold of 0.00005% for the IC_0 factor, and no other thresholds.  We believe this was an artifact left over from an earlier design of the model.


* Fixed a potential memory inefficiency in Wave Energy Model when computing the percentile rasters. Implemented a new memory efficient percentile algorithm and updated the outputs to reflect the new open source framework of the model. Now outputting csv files that describe the ranges and meaning of the percentile raster outputs.

* Fixed a bug in Habitat Quality where the future output "quality_out_f.tif" was not reflecting the habitat value given in the sensitivity table for the specified landcover types.


3.1.0 (2014-11-19)
------------------
InVEST 3.1.0 (http://www.naturalcapitalproject.org/download.html) is a major software and science milestone that includes an overhauled sedimentation model, long awaited fixes to exponential decay routines in habitat quality and pollination, and a massive update to the underlying hydrological routing routines.  The updated sediment model, called SDR (sediment delivery ratio), is part of our continuing effort to improve the science and capabilities of the InVEST tool suite.  The SDR model inputs are backwards comparable with the InVEST 3.0.1 sediment model with two additional global calibration parameters and removed the need for the retention efficiency parameter in the biophysical table; most users can run SDR directly with the data they have prepared for previous versions.  The biophysical differences between the models are described in a section within the SDR user's guide and represent a superior representation of the hydrological connectivity of the watershed, biophysical parameters that are independent of cell size, and a more accurate representation of sediment retention on the landscape.  Other InVEST improvements to include standard bug fixes, performance improvements, and usability features which in part are described below:

* InVEST Sediment Model has been replaced with the InVEST Sediment Delivery Ratio model.  See the SDR user's guide chapter for the difference between the two.
* Fixed an issue in the pollination model where the exponential decay function decreased too quickly.
* Fixed an issue in the habitat quality model where the exponential decay function decreased too quickly and added back linear decay as an option.
* Fixed an InVEST wide issue where some input rasters that were signed bytes did not correctly map to their negative nodata values.
* Hydropower input rasters have been normalized to the LULC size so sampling error is the same for all the input watersheds.
* Adding a check to make sure that input biophysical parameters to the water yield model do not exceed invalid scientific ranges.
* Added a check on nutrient retention in case the upstream water yield was less than 1 so that the log value did not go negative.  In that case we clamp upstream water yield to 0.
* A KeyError issue in hydropower was resolved that occurred when the input rasters were at such a coarse resolution that at least one pixel was completely contained in each watershed.  Now a value of -9999 will be reported for watersheds that don't contain any valid data.
* An early version of the monthly water yield model that was erroneously included in was in the installer; it was removed in this version.
* Python scripts necessary for running the ArcGIS version of Coastal Protection were missing.  They've since been added back to the distribution.
* Raster calculations are now processed by raster block sizes.  Improvements in raster reads and writes.
* Fixed an issue in the routing core where some wide DEMs would cause out of memory errors.
* Scenario generator marked as stable.
* Fixed bug in HRA where raster extents of shapefiles were not properly encapsulating the whole AOI.
* Fixed bug in HRA where any number of habitats over 4 would compress the output plots. Now extends the figure so that all plots are correctly scaled.
* Fixed a bug in HRA where the AOI attribute 'name' could not be an int. Should now accept any type.
* Fixed bug in HRA which re-wrote the labels if it was run immediately without closing the UI.
* Fixed nodata masking bug in Water Yield when raster extents were less than that covered by the watershed.
* Removed hydropower calibration parameter form water yield model.
* Models that had suffixes used to only allow alphanumeric characters.  Now all suffix types are allowed.
* A bug in the core platform that would occasionally cause routing errors on irregularly pixel sized rasters was fixed.  This often had the effect that the user would see broken streams and/or nodata values scattered through sediment or nutrient results.
* Wind Energy:
        * Added new framework for valuation component. Can now input a yearly price table that spans the lifetime of the wind farm. Also if no price table is made, can specify a price for energy and an annual rate of change.
        * Added new memory efficient distance transform functionality
        * Added ability to leave out 'landing points' in 'grid connection points' input. If not landing points are found, it will calculate wind farm directly to grid point distances
* Error message added in Wave Energy if clip shape has no intersection
* Fixed an issue where the data type of the nodata value in a raster might be different than the values in the raster.  This was common in the case of 64 bit floating point values as nodata when the underlying raster was 32 bit.  Now nodata values are cast to the underlying types which improves the reliability of many of the InVEST models.


3.0.1 (2014-05-19)
------------------
* Blue Carbon model released.

* HRA UI now properly reflects that the Resolution of Analysis is in meters, not meters squared, and thus will be applied as a side length for a raster pixel.

* HRA now accepts CSVs for ratings scoring that are semicolon separated as well as comma separated.

* Fixed a minor bug in InVEST's geoprocessing aggregate core that now consistently outputs correct zonal stats from the underlying pixel level hydro outputs which affects the water yield, sediment, and nutrient models.

* Added compression to InVEST output geotiff files.  In most cases this reduces output disk usage by a factor of 5.

* Fixed an issue where CSVs in the sediment model weren't open in universal line read mode.

* Fixed an issue where approximating whether pixel edges were the same size was not doing an approximately equal function.

* Fixed an issue that made the CV model crash when the coastline computed from the landmass didn't align perfectly with that defined in the geomorphology layer.

* Fixed an issue in the CV model where the intensity of local wave exposure was very low, and yielded zero local wave power for the majority of coastal segments.

* Fixed an issue where the CV model crashes if a coastal segment is at the edge of the shore exposure raster.

* Fixed the exposure of segments surrounded by land that appeared as exposed when their depth was zero.

* Fixed an issue in the CV model where the natural habitat values less than 5 were one unit too low, leading to negative habitat values in some cases.

* Fixed an exponent issue in the CV model where the coastal vulnerability index was raised to a power that was too high.

* Fixed a bug in the Scenic Quality model that prevented it from starting, as well as a number of other issues.

* Updated the pollination model to conform with the latest InVEST geoprocessing standards, resulting in an approximately 33% speedup.

* Improved the UI's ability to remember the last folder visited, and to have all file and folder selection dialogs have access to this information.

* Fixed an issue in Marine Water Quality where the UV points were supposed to be optional, but instead raised an exception when not passed in.

3.0.0 (2014-03-23)
------------------
The 3.0.0 release of InVEST represents a shift away from the ArcGIS to the InVEST standalone computational platform.  The only exception to this shift is the marine coastal protection tier 1 model which is still supported in an ArcGIS toolbox and has no InVEST 3.0 standalone at the moment.  Specific changes are detailed below

* A standalone version of the aesthetic quality model has been developed and packaged along with this release.  The standalone outperforms the ArcGIS equivalent and includes a valuation component.  See the user's guide for details.

* The core water routing algorithms for the sediment and nutrient models have been overhauled.  The routing algorithms now correctly adjust flow in plateau regions, address a bug that would sometimes not route large sections of a DEM, and has been optimized for both run time and memory performance.  In most cases the core d-infinity flow accumulation algorithm out performs TauDEM.  We have also packaged a simple interface to these algorithms in a standalone tool called RouteDEM; the functions can also be referenced from the scripting API in the invest_natcap.routing package.

* The sediment and nutrient models are now at a production level release.  We no longer support the ArcGIS equivalent of these models.

* The sediment model has had its outputs simplified with major changes including the removal of the 'pixel mean' outputs, a direct output of the pixel level export and retention maps, and a single output shapefile whose attribute table contains aggregations of sediment output values.  Additionally all inputs to the sediment biophysical table including p, c, and retention coefficients are now expressed as a proportion between 0 and 1; the ArcGIS model had previously required those inputs were integer values between 0 and 1000.  See the "Interpreting Results" section of sediment model for full details on the outputs.

* The nutrient model has had a similar overhaul to the sediment model including a simplified output structure with many key outputs contained in the attribute table of the shapefile.  Retention coefficients are also expressed in proportions between 0 and 1.  See the "Interpreting Results" section of nutrient model for full details on the outputs.

* Fixed a bug in Habitat Risk Assessment where the HRA module would incorrectly error if a criteria with a 0 score (meant to be removed from the assessment) had a 0 data quality or weight.

* Fixed a bug in Habitat Risk Assessment where the average E/C/Risk values across the given subregion were evaluating to negative numbers.

* Fixed a bug in Overlap Analysis where Human Use Hubs would error if run without inter-activity weighting, and Intra-Activity weighting would error if run without Human Use Hubs.

* The runtime performance of the hydropower water yield model has been improved.

* Released InVEST's implementation of the D-infinity flow algorithm in a tool called RouteDEM available from the start menu.

* Unstable version of blue carbon available.

* Unstable version of scenario generator available.

* Numerous other minor bug fixes and performance enhacnements.



2.6.0 (2013-12-16)
------------------
The 2.6.0 release of InVEST removes most of the old InVEST models from the Arc toolbox in favor of the new InVEST standalone models.  While we have been developing standalone equivalents for the InVEST Arc models since version 2.3.0, this is the first release in which we removed support for the deprecated ArcGIS versions after an internal review of correctness, performance, and stability on the standalones.  Additionally, this is one of the last milestones before the InVEST 3.0.0 release later next year which will transition InVEST models away from strict ArcGIS dependence to a standalone form.

Specifically, support for the following models have been moved from the ArcGIS toolbox to their Windows based standalones: (1) hydropower/water yield, (2) finfish aquaculture, (3) coastal protection tier 0/coastal vulnerability, (4) wave energy, (5) carbon, (6) habitat quality/biodiversity, (7) pollination, (8) timber, and (9) overlap analysis.  Additionally, documentation references to ArcGIS for those models have been replaced with instructions for launching standalone InVEST models from the Windows start menu.

This release also addresses minor bugs, documentation updates, performance tweaks, and new functionality to the toolset, including:

*  A Google doc to provide guidance for scripting the InVEST standalone models: https://docs.google.com/document/d/158WKiSHQ3dBX9C3Kc99HUBic0nzZ3MqW3CmwQgvAqGo/edit?usp=sharing

* Fixed a bug in the sample data that defined Kc as a number between 0 and 1000 instead of a number between 0 and 1.

* Link to report an issue now takes user to the online forums rather than an email address.

* Changed InVEST Sediment model standalone so that retention values are now between 0 and 1 instead of 0 and 100.

* Fixed a bug in Biodiversity where if no suffix were entered output filenames would have a trailing underscore (_) behind them.

* Added documentation to the water purification/nutrient retention model documentation about the standalone outputs since they differ from the ArcGIS version of the model.

* Fixed an issue where the model would try to move the logfile to the workspace after the model run was complete and Windows would erroneously report that the move failed.

* Removed the separation between marine and freshwater terrestrial models in the user's guide.  Now just a list of models.

* Changed the name of InVEST "Biodiversity" model to "Habitat Quality" in the module names, start menu, user's guide, and sample data folders.

* Minor bug fixes, performance enhancements, and better error reporting in the internal infrastructure.

* HRA risk in the unstable standalone is calculated differently from the last release. If there is no spatial overlap within a cell, there is automatically a risk of 0. This also applies to the E and C intermediate files for a given pairing. If there is no spatial overlap, E and C will be 0 where there is only habitat. However, we still create a recovery potential raster which has habitat- specific risk values, even without spatial overlap of a stressor. HRA shapefile outputs for high, medium, low risk areas are now calculated using a user-defined maximum number of overlapping stressors, rather than all potential stressors. In the HTML subregion averaged output, we now attribute what portion of risk to a habitat comes from each habitat-stressor pairing. Any pairings which don't overlap will have an automatic risk of 0.

* Major changes to Water Yield : Reservoir Hydropower Production. Changes include an alternative equation for calculating Actual Evapotranspiration (AET) for non-vegetated land cover types including wetlands. This allows for a more accurate representation of processes on land covers such as urban, water, wetlands, where root depth values aren't applicable. To differentiate between the two equations a column 'LULC_veg' has been added to the Biophysical table in Hydropower/input/biophysical_table.csv. In this column a 1 indicates vegetated and 0 indicates non-vegetated.

* The output structure and outputs have also change in Water Yield : Reservoir Hydropower Production. There is now a folder 'output' that contains all output files including a sub directory 'per_pixel' which has three pixel raster outputs. The subwatershed results are only calculated for the water yield portion and those results can be found as a shapefile, 'subwatershed_results.shp', and CSV file, 'subwatershed_results.csv'. The watershed results can be found in similar files: watershed_results.shp and watershed_results.csv. These two files for the watershed outputs will aggregate the Scarcity and Valuation results as well.

* The evapotranspiration coefficients for crops, Kc, has been changed to a decimal input value in the biophysical table. These values used to be multiplied by 1000 so that they were in integer format, that pre processing step is no longer necessary.

* Changing support from richsharp@stanford.edu to the user support forums at http://ncp-yamato.stanford.edu/natcapforums.

2.5.6 (2013-09-06)
------------------
The 2.5.6 release of InVEST that addresses minor bugs, performance
tweaks, and new functionality of the InVEST standalone models.
Including:

* Change the changed the Carbon biophysical table to use code field
  name from LULC to lucode so it is consistent with the InVEST water
  yield biophysical table.

* Added Monte Carlo uncertainty analysis and documentation to finfish
  aquaculture model.

* Replaced sample data in overlap analysis that was causing the model
  to crash.

* Updates to the overlap analysis user's guide.

* Added preprocessing toolkit available under
  C:\{InVEST install directory}\utils

* Biodiversity Model now exits gracefully if a threat raster is not
  found in the input folder.

* Wind Energy now uses linear (bilinear because its over 2D space?)
  interpolation.

* Wind Energy has been refactored to current API.

* Potential Evapotranspiration input has been properly named to
  Reference Evapotranspiration.

* PET_mn for Water Yield is now Ref Evapotranspiration times Kc
  (evapotranspiration coefficient).

* The soil depth field has been renamed 'depth to root restricting
  layer' in both the hydropower and nutrient retention models.

* ETK column in biophysical table for Water Yield is now Kc.

* Added help text to Timber model.

* Changed the behavior of nutrient retention to return nodata values
  when the mean runoff index is zero.

* Fixed an issue where the hydropower model didn't use the suffix
  inputs.

* Fixed a bug in Biodiversity that did not allow for numerals in the
  threat names and rasters.

* Updated routing algorithm to use a modern algorithm for plateau
  direction resolution.

* Fixed an issue in HRA where individual risk pixels weren't being
  calculated correctly.

* HRA will now properly detect in the preprocessed CSVs when criteria
  or entire habitat-stressor pairs are not desired within an
  assessment.

* Added an infrastructure feature so that temporary files are created
  in the user's workspace rather than at the system level
  folder.  This lets users work in a secondary workspace on a USB
  attached hard drive and use the space of that drive, rather than the
  primary operating system drive.

2.5.5 (2013-08-06)
------------------
The 2.5.5 release of InVEST that addresses minor bugs, performance
tweaks, and new functionality of the InVEST standalone models.  Including:

 * Production level release of the 3.0 Coastal Vulnerability model.
    - This upgrades the InVEST 2.5.4 version of the beta standalone CV
      to a full release with full users guide.  This version of the
      CV model should be used in all cases over its ArcGIS equivalent.

 * Production level release of the Habitat Risk Assessment model.
    - This release upgrades the InVEST 2.5.4 beta version of the
      standalone habitat risk assessment model. It should be used in
      all cases over its ArcGIS equivalent.

 * Uncertainty analysis in Carbon model (beta)
    - Added functionality to assess uncertainty in sequestration and
      emissions given known uncertainty in carbon pool stocks.  Users
      can now specify standard  deviations of carbon pools with
      normal distributions as well as desired uncertainty levels.
      New outputs include masks for regions which both sequester and
      emit carbon with a high probability of confidence.  Please see
      the "Uncertainty Analysis" section of the carbon user's guide
      chapter for more information.

 * REDD+ Scenario Analysis in Carbon model (beta)
    - Additional functionality to assist users evaluating REDD
      and REDD+ scenarios in the carbon model.  The uncertainty analysis
      functionality can also be used with these scenarios.
      Please see the "REDD Scenario Analysis" section of the
      carbon user's guide chapter for more information.

 * Uncertainty analysis in Finfish Aquaculture model (beta)
    - Additionally functionality to account for uncertainty in
      alpha and beta growth parameters as well as histogram
      plots showing the distribution of harvest weights and
      net present value.   Uncertainty analysis is performed
      through Monte Carlo runs that normally sample the
      growth parameters.

 * Streamlined Nutrient Retention model functionality
    - The nutrient retention module no longer requires users to explicitly
      run the water yield model.  The model now seamlessly runs water yield
      during execution.

 * Beta release of the recreation model
    - The recreation is available for beta use with limited documentation.

 * Full release of the wind energy model
    - Removing the 'beta' designation on the wind energy model.


Known Issues:

 * Flow routing in the standalone sediment and nutrient models has a
   bug that prevents routing in some (not all) landscapes.  This bug is
   related to resolving d-infinity flow directions across flat areas.
   We are implementing the solution in Garbrecht and Martx (1997).
   In the meanwhile the sediment and nutrient models are still marked
   as beta until this issue is resolved.

2.5.4 (2013-06-07)
------------------
This is a minor release of InVEST that addresses numerous minor bugs and performance tweaks in the InVEST 3.0 models.  Including:

 * Refactor of Wave Energy Model:
    - Combining the Biophysical and Valuation modules into one.
    - Adding new data for the North Sea and Australia
    - Fixed a bug where elevation values that were equal to or greater than zero
      were being used in calculations.
    - Fixed memory issues when dealing with large datasets.
    - Updated core functions to remove any use of depracated functions

 * Performance updates to the carbon model.

 * Nodata masking fix for rarity raster in Biodiversity Model.
    - When computing rarity from a base landuse raster and current or future
      landuse raster, the intersection of the two was not being properly taken.

 * Fixes to the flow routing algorithms in the sediment and nutrient
   retention models in cases where stream layers were burned in by ArcGIS
   hydro tools.  In those cases streams were at the same elevation and caused
   routing issues.

 * Fixed an issue that affected several InVEST models that occured
   when watershed polygons were too small to cover a pixel.  Excessively
   small watersheds are now handled correctly

 * Arc model deprecation.  We are deprecating the following ArcGIS versions
   of our InVEST models in the sense we recommend ALL users use the InVEST
   standalones over the ArcGIS versions, and the existing ArcGIS versions
   of these models will be removed entirely in the next release.

        * Timber
        * Carbon
        * Pollination
        * Biodiversity
        * Finfish Aquaculture

Known Issues:

 * Flow routing in the standalone sediment and nutrient models has a
   bug that prevents routing in several landscapes.  We're not
   certain of the nature of the bug at the moment, but we will fix by
   the next release.  Thus, sediment and nutrient models are marked
   as (beta) since in some cases the DEM routes correctly.

2.5.3 (2013-03-21)
------------------
This is a minor release of InVEST that fixes an issue with the HRA model that caused ArcGIS versions of the model to fail when calculating habitat maps for risk hotspots. This upgrade is strongly recommended for users of InVEST 2.5.1 or 2.5.2.

2.5.2 (2013-03-17)
------------------
This is a minor release of InVEST that fixes an issue with the HRA sample data that caused ArcGIS versions of the model to fail on the training data.  There is no need to upgrade for most users unless you are doing InVEST training.

2.5.1 (2013-03-12)
------------------
This is a minor release of InVEST that does not add any new models, but
does add additional functionality, stability, and increased performance to
one of the InVEST 3.0 standalones:

  - Pollination 3.0 Beta:
        - Fixed a bug where Windows users of InVEST could run the model, but
          most raster outputs were filled with nodata values.

Additionally, this minor release fixes a bug in the InVEST user interface where
collapsible containers became entirely non-interactive.

2.5.0 (2013-03-08)
------------------
This a major release of InVEST that includes new standalone versions (ArcGIS
is not required) our models as well as additional functionality, stability,
and increased performance to many of the existing models.  This release is
timed to support our group's annual training event at Stanford University.
We expect to release InVEST 2.5.1 a couple of weeks after to address any
software issues that arise during the training.  See the release notes
below for details of the release, and please contact richsharp@stanford.edu
for any issues relating to software:

  - *new* Sediment 3.0 Beta:
      - This is a standalone model that executes an order of magnitude faster
        than the original ArcGIS model, but may have memory issues with
	larger datasets. This fix is scheduled for the 2.5.1 release of InVEST.
      - Uses a d-infinity flow algorithm (ArcGIS version uses D8).
      - Includes a more accurate LS factor.
      - Outputs are now summarized by polygon rather than rasterized polygons.
        Users can view results directly as a table rather than sampling a
        GIS raster.
  - *new* Nutrient 3.0 Beta:
      - This is a standalone model that executes an order of magnitude faster
        than the original ArcGIS model, but may have memory issues with
	larger datasets. This fix is scheduled for the 2.5.1 release of InVEST.
      - Uses a d-infinity flow algorithm (ArcGIS version uses D8).
      - Includes a more accurate LS factor.
      - Outputs are now summarized by polygon rather than rasterized polygons.
        Users can view results directly as a table rather than sampling a
        GIS raster.
  - *new* Wind Energy:
      - A new offshore wind energy model.  This is a standalone-only model
        available under the windows start menu.
  - *new* Recreation Alpha:
      - This is a working demo of our soon to be released future land and near
        shore recreation model.  The model itself is incomplete and should only
        be used as a demo or by NatCap partners that know what they're doing.
  - *new* Habitat Risk Assessment 3.0 Alpha:
      - This is a working demo of our soon to be released 3.0 version of habitat
        risk assessment.  The model itself is incomplete and should only
    	be used as a demo or by NatCap partners that know what they're doing.
    	Users that need to use the habitat risk assessment should use the
        ArcGIS version of this model.

  - Improvements to the InVEST 2.x ArcGIS-based toolset:
      - Bug fixes to the ArcGIS based Coastal Protection toolset.

  - Removed support for the ArcGIS invest_VERSION.mxd map.  We expect to
    transition the InVEST toolset exclusive standalone tools in a few months.  In
    preparation of this we are starting to deprecate parts of our old ArcGIS
    toolset including this ArcMap document.  The InVEST ArcToolbox is still
    available in C:\InVEST_2_5_0\invest_250.tbx.

  - Known issues:

    - The InVEST 3.0 standalones generate open source GeoTiffs as
      outputs rather than the proprietary ESRI Grid format.  ArcGIS 9.3.1
      occasionally displays these rasters incorrectly.  We have found
      that these layers can be visualized in ArcGIS 9.3.1 by following
      convoluted steps: Right Click on the layer and select Properties; click on
      the Symbology tab; select Stretch, agree to calculate a histogram (this will
      create an .aux file that Arc can use for visualization), click "Ok", remove
      the raster from the layer list, then add it back. As an alternative, we
      suggest using an open source GIS Desktop Tool like Quantum GIS or ArcGIS
      version 10.0 or greater.

   - The InVEST 3.0 carbon model will generate inaccurate sequestration results
     if the extents of the current and future maps don't align.  This will be
     fixed in InVEST 2.5.1; in the meanwhile a workaround is to clip both LULCs
     so they have identical overlaps.

   - A user reported an unstable run of InVEST 3.0 water yield.  We are not
     certain what is causing the issue, but we do have a fix that will go out
     in InVEST 2.5.1.

   - At the moment the InVEST standalones do not run on Windows XP.  This appears
     to be related to an incompatibility between Windows XP and GDAL, the an open
     source gis library we use to create and read GIS data.  At the moment we are
     uncertain if we will be able to fix this bug in future releases, but will
     pass along more information in the future.

2.4.5 (2013-02-01)
------------------
This is a minor release of InVEST that does not add any new models, but
does add additional functionality, stability, and increased performance to
many of the InVEST 3.0 standalones:

  - Pollination 3.0 Beta:
      - Greatly improved memory efficiency over previous versions of this model.
      - 3.0 Beta Pollination Biophysical and Valuation have been merged into a
        single tool, run through a unified user interface.
      - Slightly improved runtime through the use of newer core InVEST GIS libraries.
      - Optional ability to weight different species individually.  This feature
        adds a column to the Guilds table that allows the user to specify a
        relative weight for each species, which will be used before combining all
        species supply rasters.
      - Optional ability to aggregate pollinator abundances at specific points
        provided by an optional points shapefile input.
      - Bugfix: non-agricultural pixels are set to a value of 0.0 to indicate no
        value on the farm value output raster.
      - Bugfix: sup_val_<beename>_<scenario>.tif rasters are now saved to the
        intermediate folder inside the user's workspace instead of the output
        folder.
  - Carbon Biophysical 3.0 Beta:
        * Tweaked the user interface to require the user to
          provide a future LULC raster when the 'Calculate Sequestration' checkbox
          is checked.
        * Fixed a bug that restricted naming of harvest layers.  Harvest layers are
          now selected simply by taking the first available layer.
  - Better memory efficiency in hydropower model.
  - Better support for unicode filepaths in all 3.0 Beta user interfaces.
  - Improved state saving and retrieval when loading up previous-run parameters
    in all 3.0 Beta user interfaces.
  - All 3.0 Beta tools now report elapsed time on completion of a model.
  - All 3.0 Beta tools now provide disk space usage reports on completion of a
    model.
  - All 3.0 Beta tools now report arguments at the top of each logfile.
  - Biodiversity 3.0 Beta: The half-saturation constant is now allowed to be a
    positive floating-point number.
  - Timber 3.0 Beta: Validation has been added to the user interface for this
    tool for all tabular and shapefile inputs.
  - Fixed some typos in Equation 1 in the Finfish Aquaculture user's guide.
  - Fixed a bug where start menu items were not getting deleted during an InVEST
    uninstall.
  - Added a feature so that if the user selects to download datasets but the
    datasets don't successfully download the installation alerts the user and
    continues normally.
  - Fixed a typo with tau in aquaculture guide, originally said 0.8, really 0.08.

  - Improvements to the InVEST 2.x ArcGIS-based toolset:
      - Minor bugfix to Coastal Vulnerability, where an internal unit of
        measurements was off by a couple digits in the Fetch Calculator.
      - Minor fixes to various helper tools used in InVEST 2.x models.
      - Outputs for Hargreaves are now saved as geoTIFFs.
      - Thornwaite allows more flexible entering of hours of sunlight.

2.4.4 (2012-10-24)
------------------
- Fixes memory errors experienced by some users in the Carbon Valuation 3.0 Beta model.
- Minor improvements to logging in the InVEST User Interface
- Fixes an issue importing packages for some officially-unreleased InVEST models.

2.4.3 (2012-10-19)
------------------
- Fixed a minor issue with hydropower output vaulation rasters whose statistics were not pre-calculated.  This would cause the range in ArcGIS to show ther rasters at -3e38 to 3e38.
- The InVEST installer now saves a log of the installation process to InVEST_<version>\install_log.txt
- Fixed an issue with Carbon 3.0 where carbon output values were incorrectly calculated.
- Added a feature to Carbon 3.0 were total carbon stored and sequestered is output as part of the running log.
- Fixed an issue in Carbon 3.0 that would occur when users had text representations of floating point numbers in the carbon pool dbf input file.
- Added a feature to all InVEST 3.0 models to list disk usage before and after each run and in most cases report a low free space error if relevant.

2.4.2 (2012-10-15)
------------------
- Fixed an issue with the ArcMap document where the paths to default data were not saved as relative paths.  This caused the default data in the document to not be found by ArcGIS.
- Introduced some more memory-efficient processing for Biodiversity 3.0 Beta.  This fixes an out-of-memory issue encountered by some users when using very large raster datasets as inputs.

2.4.1 (2012-10-08)
------------------
- Fixed a compatibility issue with ArcGIS 9.3 where the ArcMap and ArcToolbox were unable to be opened by Arc 9.3.

2.4.0 (2012-10-05)
------------------
Changes in InVEST 2.4.0

General:

This is a major release which releases two additional beta versions of the
InVEST models in the InVEST 3.0 framework.  Additionally, this release
introduces start menu shortcuts for all available InVEST 3.0 beta models.
Existing InVEST 2.x models can still be found in the included Arc toolbox.

Existing InVEST models migrated to the 3.0 framework in this release
include:

- Biodiversity 3.0 Beta
    - Minor bug fixes and usability enhancements
    - Runtime decreased by a factor of 210
- Overlap Analysis 3.0 Beta
    - In most cases runtime decreased by at least a factor of 15
    - Minor bug fixes and usability enhancements
    - Split into two separate tools:
        * Overlap Analysis outputs rasters with individually-weighted pixels
        * Overlap Analysis: Management Zones produces a shapefile output.
    - Updated table format for input activity CSVs
    - Removed the "grid the seascape" step

Updates to ArcGIS models:

- Coastal vulnerability
    - Removed the "structures" option
    - Minor bug fixes and usability enhancements
- Coastal protection (erosion protection)
    - Incorporated economic valuation option
    - Minor bug fixes and usability enhancements

Additionally there are a handful of minor fixes and feature
enhancements:

- InVEST 3.0 Beta standalones (identified by a new InVEST icon) may be run
  from the Start Menu (on windows navigate to
  Start Menu -> All Programs -> InVEST 2.4.0
- Bug fixes for the calculation of raster statistics.
- InVEST 3.0 wave energy no longer requires an AOI for global runs, but
  encounters memory issues on machines with less than 4GB of RAM.  This
  is a known issue that will be fixed in a minor release.
- Minor fixes to several chapters in the user's guide.
- Minor bug fix to the 3.0 Carbon model: harvest maps are no longer required
  inputs.
- Other minor bug fixes and runtime performance tweaks in the 3.0 framework.
- Improved installer allows users to remove InVEST from the Windows Add/Remove
  programs menu.
- Fixed a visualization bug with wave energy where output rasters did not have the min/max/stdev calculations on them.  This made the default visualization in arc be a gray blob.

2.3.0 (2012-08-02)
------------------
Changes in InVEST 2.3.0

General:

This is a major release which releases several beta versions of the
InVEST models in the InVEST 3.0 framework.  These models run as
standalones, but a GIS platform is needed to edit and view the data
inputs and outputs.  Until InVEST 3.0 is released the original ArcGIS
based versions of these tools will remain the release.

Existing InVEST models migrated to the 3.0 framework in this release
include:

- Reservoir Hydropower Production 3.0 beta
    - Minor bug fixes.
- Finfish Aquaculture
    - Minor bug fixes and usability enhancements.
- Wave Energy 3.0 beta
    - Runtimes for non-global runs decreased by a factor of 7
    - Minor bugs in interpolation that exist in the 2.x model is fixed in
      3.0 beta.
- Crop Pollination 3.0 beta
    - Runtimes decreased by a factor of over 10,000

This release also includes the new models which only exist in the 3.0
framework:

- Marine Water Quality 3.0 alpha with a preliminary  user's guide.

InVEST models in the 3.0 framework from previous releases that now
have a standalone executable include:

- Managed Timber Production Model
- Carbon Storage and Sequestration

Additionally there are a handful of other minor fixes and feature
enhancements since the previous release:

- Minor bug fix to 2.x sedimentation model that now correctly
  calculates slope exponentials.
- Minor fixes to several chapters in the user's guide.
- The 3.0 version of the Carbon model now can value the price of carbon
  in metric tons of C or CO2.
- Other minor bug fixes and runtime performance tweaks in the 3.0 framework.

2.2.2 (2012-03-03)
------------------
Changes in InVEST 2.2.2

General:

This is a minor release which fixes the following defects:

-Fixed an issue with sediment retention model where large watersheds
 allowed loading per cell was incorrectly rounded to integer values.

-Fixed bug where changing the threshold didn't affect the retention output
 because function was incorrectly rounded to integer values.

-Added total water yield in meters cubed to to output table by watershed.

-Fixed bug where smaller than default (2000) resolutions threw an error about
 not being able to find the field in "unitynew".  With non-default resolution,
 "unitynew" was created without an attribute table, so one was created by
 force.

-Removed mention of beta state and ecoinformatics from header of software
 license.

-Modified overlap analysis toolbox so it reports an error directly in the
 toolbox if the workspace name is too long.

2.2.1 (2012-01-26)
------------------
Changes in InVEST 2.2.1

General:

This is a minor release which fixes the following defects:

-A variety of miscellaneous bugs were fixed that were causing crashes of the Coastal Protection model in Arc 9.3.
-Fixed an issue in the Pollination model that was looking for an InVEST1005 directory.
-The InVEST "models only" release had an entry for the InVEST 3.0 Beta tools, but was missing the underlying runtime.  This has been added to the models only 2.2.1 release at the cost of a larger installer.
-The default InVEST ArcMap document wouldn't open in ArcGIS 9.3.  It can now be opened by Arc 9.3 and above.
-Minor updates to the Coastal Protection user's guide.

2.2.0 (2011-12-22)
------------------
In this release we include updates to the habitat risk assessment
model, updates to Coastal Vulnerability Tier 0 (previously named
Coastal Protection), and a new tier 1 Coastal Vulnerability tool.
Additionally, we are releasing a beta version of our 3.0 platform that
includes the terrestrial timber and carbon models.

See the "Marine Models" and "InVEST 3.0 Beta" sections below for more details.

**Marine Models**

1. Marine Python Extension Check

   This tool has been updated to include extension requirements for the new
   Coastal Protection T1 model.  It also reflects changes to the Habitat Risk
   Assessment and Coastal Protection T0 models, as they no longer require the
   PythonWin extension.

2. Habitat Risk Assessment (HRA)

   This model has been updated and is now part of three-step toolset.  The
   first step is a new Ratings Survey Tool which eliminates the need for
   Microsoft Excel when users are providing habitat-stressor ratings.  This
   Survey Tool now allows users to up- and down-weight the importance of
   various criteria.  For step 2, a copy of the Grid the Seascape tool has been
   placed in the HRA toolset.  In the last step, users will run the HRA model
   which includes the following updates:

   - New habitat outputs classifying risk as low, medium, and high
   - Model run status updates (% complete) in the message window
   - Improved habitat risk plots embedded in the output HTML

3. Coastal Protection

   This module is now split into sub-models, each with two parts.  The first
   sub-model is Coastal Vulnerability (Tier 0) and the new addition is Coastal
   Protection (Tier 1).

   Coastal Vulnerability (T0)
   Step 1) Fetch Calculator - there are no updates to this tool.
   Step 2) Vulnerability Index

   - Wave Exposure: In this version of the model, we define wave exposure for
     sites facing the open ocean as the maximum of the weighted average of
     wave's power coming from the ocean or generated by local winds.  We
     weight wave power coming from each of the 16 equiangular sector by the
     percent of time that waves occur in that sector, and based on whether or
     not fetch in that sector exceeds 20km.  For sites that are sheltered, wave
     exposure is the average of wave power generated by the local storm winds
     weighted by the percent occurrence of those winds in each sector.  This
     new method takes into account the seasonality of wind and wave patterns
     (storm waves generally come from a preferential direction), and helps
     identify regions that are not exposed to powerful waves although they are
     open to the ocean (e.g. the leeside of islands).

   - Natural Habitats: The ranking is now computed using the rank of all
     natural habitats present in front of a segment, and we weight the lowest
     ranking habitat 50% more than all other habitats.  Also, rankings and
     protective distance information are to be provided by CSV file instead of
     Excel.  With this new method, shoreline segments that have more habitats
     than others will have a lower risk of inundation and/or erosion during
     storms.

   - Structures: The model has been updated to now incorporate the presence of
     structures by decreasing the ranking of shoreline segments that adjoin
     structures.

   Coastal Protection (T1) - This is a new model which plots the amount of
   sandy beach erosion or consolidated bed scour that backshore regions
   experience in the presence or absence of natural habitats.  It is composed
   of two steps: a Profile Generator and Nearshore Waves and Erosion.  It is
   recommended to run the Profile Generator before the Nearshore Waves and
   Erosion model.

   Step 1) Profile Generator:  This tool helps the user generate a 1-dimensional
   bathymetric and topographic profile perpendicular to the shoreline at the
   user-defined location.  This model provides plenty of guidance for building
   backshore profiles for beaches, marshes and mangroves.  It will help users
   modify bathymetry profiles that they already have, or can generate profiles
   for sandy beaches if the user has not bathymetric data.  Also, the model
   estimates and maps the location of natural habitats present in front of the
   region of interest.  Finally, it provides sample wave and wind data that
   can be later used in the Nearshore Waves and Erosion model, based on
   computed fetch values and default Wave Watch III data.

   Step 2) Nearshore Waves and Erosion: This model estimates profiles of beach
   erosion or values of rates of consolidated bed scour at a site as a function
   of the type of habitats present in the area of interest.  The model takes
   into account the protective effects of vegetation, coral and oyster reefs,
   and sand dunes.  It also shows the difference of protection provided when
   those habitats are present, degraded, or gone.

4. Aesthetic Quality

   This model no longer requires users to provide a projection for Overlap
   Analysis.  Instead, it uses the projection from the user-specified Area of
   Interest (AOI) polygon.  Additionally, the population estimates for this
   model have been fixed.

**InVEST 3.0 Beta**

The 2.2.0 release includes a preliminary version of our InVEST 3.0 beta
platform.  It is included as a toolset named "InVEST 3.0 Beta" in the
InVEST220.tbx.  It is currently only supported with ArcGIS 10.  To launch
an InVEST 3.0 beta tool, double click on the desired tool in the InVEST 3.0
toolset then click "Ok" on the Arc toolbox screen that opens. The InVEST 3.0
tool panel has inputs very similar to the InVEST 2.2.0 versions of the tools
with the following modifications:

InVEST 3.0 Carbon:
  * Fixes a minor bug in the 2.2 version that ignored floating point values
    in carbon pool inputs.
  * Separation of carbon model into a biophysical and valuation model.
  * Calculates carbon storage and sequestration at the minimum resolution of
    the input maps.
  * Runtime efficiency improved by an order of magnitude.
  * User interface streamlined including dynamic activation of inputs based
    on user preference, direct link to documentation, and recall of inputs
    based on user's previous run.

InVEST 3.0 Timber:
  * User interface streamlined including dynamic activation of inputs based
    on user preference, direct link to documentation, and recall of inputs
    based on user's previous run.


2.1.1 (2011-10-17)
------------------
Changes in InVEST 2.1.1

General:

This is a minor release which fixes the following defects:

-A truncation error was fixed on nutrient retention and sedimentation model that involved division by the number of cells in a watershed.  Now correctly calculates floating point division.
-Minor typos were fixed across the user's guide.

2.1 Beta (2011-05-11)
---------------------
Updates to InVEST Beta

InVEST 2.1 . Beta

Changes in InVEST 2.1

General:

1.	InVEST versioning
We have altered our versioning scheme.  Integer changes will reflect major changes (e.g. the addition of marine models warranted moving from 1.x to 2.0).  An increment in the digit after the primary decimal indicates major new features (e.g the addition of a new model) or major revisions.  For example, this release is numbered InVEST 2.1 because two new models are included).  We will add another decimal to reflect minor feature revisions or bug fixes.  For example, InVEST 2.1.1 will likely be out soon as we are continually working to improve our tool.
2.	HTML guide
With this release, we have migrated the entire InVEST users. guide to an HTML format.  The HTML version will output a pdf version for use off-line, printing, etc.


**MARINE MODELS**

1.Marine Python Extension Check

-This tool has been updated to allow users to select the marine models they intend to run.  Based on this selection, it will provide a summary of which Python and ArcGIS extensions are necessary and if the Python extensions have been successfully installed on the user.s machine.

2.Grid the Seascape (GS)

-This tool has been created to allow marine model users to generate an seascape analysis grid within a specified area of interest (AOI).

-It only requires an AOI and cell size (in meters) as inputs, and produces a polygon grid which can be used as inputs for the Habitat Risk Assessment and Overlap Analysis models.

3. Coastal Protection

- This is now a two-part model for assessing Coastal Vulnerability.  The first part is a tool for calculating fetch and the second maps the value of a Vulnerability Index, which differentiates areas with relatively high or low exposure to erosion and inundation during storms.

- The model has been updated to now incorporate coastal relief and the protective influence of up to eight natural habitat input layers.

- A global Wave Watch 3 dataset is also provided to allow users to quickly generate rankings for wind and wave exposure worldwide.

4. Habitat Risk Assessment (HRA)

This new model allows users to assess the risk posed to coastal and marine habitats by human activities and the potential consequences of exposure for the delivery of ecosystem services and biodiversity.  The HRA model is suited to screening the risk of current and future human activities in order to prioritize management strategies that best mitigate risk.

5. Overlap Analysis

This new model maps current human uses in and around the seascape and summarizes the relative importance of various regions for particular activities.  The model was designed to produce maps that can be used to identify marine and coastal areas that are most important for human use, in particular recreation and fisheries, but also other activities.

**FRESHWATER MODELS**

All Freshwater models now support ArcMap 10.


Sample data:

1. Bug fix for error in Water_Tables.mdb Biophysical table where many field values were shifted over one column relative to the correct field name.

2. Bug fix for incorrect units in erosivity layer.


Hydropower:

1.In Water Yield, new output tables have been added containing mean biophysical outputs (precipitation, actual and potential evapotranspiration, water yield)  for each watershed and sub-watershed.


Water Purification:

1. The Water Purification Threshold table now allows users to specify separate thresholds for nitrogen and phosphorus.   Field names thresh_n and thresh_p replace the old ann_load.

2. The Nutrient Retention output tables nutrient_watershed.dbf and nutrient_subwatershed.dbf now include a column for nutrient retention per watershed/sub-watershed.

3. In Nutrient Retention, some output file names have changed.

4. The user's guide has been updated to explain more accurately the inclusion of thresholds in the biophysical service estimates.


Sedimentation:

1. The Soil Loss output tables sediment_watershed.dbf and sediment_subwatershed.dbf now include a column for sediment retention per watershed/sub-watershed.

2. In Soil Loss, some output file names have changed.

3. The default input value for Slope Threshold is now 75.

4. The user's guide has been updated to explain more accurately the inclusion of thresholds in the biophysical service estimates.

5. Valuation: Bug fix where the present value was not being applied correctly.





2.0 Beta (2011-02-14)
---------------------
Changes in InVEST 2.0

InVEST 1.005 is a minor release with the following modification:

1. Aesthetic Quality

    This new model allows users to determine the locations from which new nearshore or offshore features can be seen.  It generates viewshed maps that can be used to identify the visual footprint of new offshore development.


2. Coastal Vulnerability

    This new model produces maps of coastal human populations and a coastal exposure to erosion and inundation index map.  These outputs can be used to understand the relative contributions of different variables to coastal exposure and to highlight the protective services offered by natural habitats.


3. Aquaculture

    This new model is used to evaluate how human activities (e.g., addition or removal of farms, changes in harvest management practices) and climate change (e.g., change in sea surface temperature) may affect the production and economic value of aquacultured Atlantic salmon.


4. Wave Energy

    This new model provides spatially explicit information, showing potential areas for siting Wave Energy conversion (WEC) facilities with the greatest energy production and value.  This site- and device-specific information for the WEC facilities can then be used to identify and quantify potential trade-offs that may arise when siting WEC facilities.


5. Avoided Reservoir Sedimentation

    - The name of this model has been changed to the Sediment Retention model.

    - We have added a water quality valuation model for sediment retention. The user now has the option to select avoided dredge cost analysis, avoided water treatment cost analysis or both.  The water quality valuation approach is the same as that used in the Water Purification: Nutrient Retention model.

    - The threshold information for allowed sediment loads (TMDL, dead volume, etc.) are now input in a stand alone table instead of being included in the valuation table. This adjusts the biophysical service output for any social allowance of pollution. Previously, the adjustment was only done in the valuation model.

    - The watersheds and sub-watershed layers are now input as shapefiles instead of rasters.

    - Final outputs are now aggregated to the sub-basin scale. The user must input a sub-basin shapefile. We provide the Hydro 1K dataset as a starting option. See users guide for changes to many file output names.

    - Users are strongly advised not to interpret pixel-scale outputs for hydrological understanding or decision-making of any kind. Pixel outputs should only be used for calibration/validation or model checking.


6. Hydropower Production

    - The watersheds and sub-watershed layers are now input as shapefiles instead of rasters.

    - Final outputs are now aggregated to the sub-basin scale. The user must input a sub-basin shapefile. We provide the Hydro 1K dataset as a starting option. See users guide for changes to many file output names.

    - Users are strongly advised not to interpret pixel-scale outputs for hydrological understanding or decision-making of any kind. Pixel outputs should only be used for calibration/validation or model checking.

    - The calibration constant for each watershed is now input in a stand-alone table instead of being included in the valuation table. This makes running the water scarcity model simpler.


7. Water Purification: Nutrient Retention

    - The threshold information for allowed pollutant levels (TMDL, etc.) are now input in a stand alone table instead of being included in the valuation table. This adjusts the biophysical service output for any social allowance of pollution. Previously, the adjustment was only done in the valuation model.

    - The watersheds and sub-watershed layers are now input as shapefiles instead of rasters.

    - Final outputs are now aggregated to the sub-basin scale. The user must input a sub-basin shapefile. We provide the Hydro 1K dataset as a starting option. See users guide for changes to many file output names.

    - Users are strongly advised not to interpret pixel-scale outputs for hydrological understanding or decision-making of any kind. Pixel outputs should only be used for calibration/validation or model checking.


8. Carbon Storage and Sequestration

    The model now outputs an aggregate sum of the carbon storage.


9. Habitat Quality and Rarity

    This model had an error while running ReclassByACII if the land cover codes were not sorted alphabetically.  This has now been corrected and it sorts the reclass file before running the reclassification

    The model now outputs an aggregate sum of the habitat quality.

10. Pollination

    In this version, the pollination model accepts an additional parameter which indicated the proportion of a crops yield that is attributed to wild pollinators.

<|MERGE_RESOLUTION|>--- conflicted
+++ resolved
@@ -2,21 +2,18 @@
 
 Unreleased Changes
 ------------------
-<<<<<<< HEAD
 * Migrating over to GDAL 3 from GDAL 2 and leaving GDAL 2 behind.
 * Updating requirements to reflect GDAL version >= 3.
 * Updating crop production tests that varied slightly due to GDAL 3 
   differences in handling spatial references.
 * Adding function in utils.py to handle InVEST coordindate transformations.
 * Adding tests for new coordinate transformation function in utils.py.
-=======
 * Automated tests are now configured to use Github Actions for 32- and 64-bit
   build targets for Python 3.6 and 3.7 on Windows.  We are still using
   AppVeyor for our binary builds for the time being.
 * Makefile has been updated to fetch the version string from ``git`` rather
   than ``hg``.  A mercurial client is still needed in order to clone the
   InVEST User's Guide.
->>>>>>> 6aef3c12
 
 3.8.0 (2020-02-07)
 ------------------
