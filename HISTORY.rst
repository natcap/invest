..
  Changes should be grouped for readability.

  InVEST model names:
  - Annual Water Yield
  - Carbon Storage and Sequestration
  - Coastal Blue Carbon
  - Coastal Vulnerability
  - Crop Pollination
  - Crop Production
  - DelineateIt
  - Forest Carbon Edge Effects
  - Globio
  - Habitat Quality
  - HRA
  - NDR
  - Visitation: Recreation and Tourism
  - RouteDEM
  - Scenario Generator
  - Scenic Quality
  - SDR
  - Seasonal Water Yield
  - Urban Cooling
  - Urban Flood Risk
  - Urban Stormwater Retention
  - Wave Energy
  - Wind Energy

  Everything else:
  - General


.. :changelog:

Unreleased Changes
------------------
<<<<<<< HEAD
* DelineateIt
    * Watersheds delineated with this tool will now always have a ``ws_id``
      column containing integer watershed IDs for easier use within the routed
      InVEST models.  Existing ``ws_id`` field values will be overwritten if
      they are present.
=======
* General
    * Updating the ``pyinstaller`` requirement to ``>=4.10`` to support the new
      ``universal2`` wheel architecture offered by ``scipy>=1.8.0``.
>>>>>>> 08ca32a5
* RouteDEM
    * Rename the arg ``calculate_downstream_distance`` to
      ``calculate_downslope_distance``. This is meant to clarify that it
      applies to pixels that are not part of a stream.
* SDR
    * Fixed an issue with SDR where ``f.tif`` might not be recalculated if the
      file is modified or deleted after execution.

3.10.2 (2022-02-08)
-------------------
* General
    * The minimum ``setuptools_scm`` version has been increased to 6.4.0 in
      order to bypass calling ``setup.py`` for version information.  The
      version of this project can now be retrieved by calling ``python -m
      setuptools_scm`` from the project root.
    * Fixed an issue where datastack archives would not include any spatial
      datasets that were linked to in CSV files.  This now works for all models
      except HRA.  If an HRA datastack archive is requested,
      ``NotImplementedError`` will be raised.  A fix for HRA is pending.
    * Pinned ``numpy`` versions in ``pyproject.toml`` to the lowest compatible
      version for each supported python version. This prevents issues when
      ``natcap.invest`` is used in an environment with a lower numpy version
      than it was built with (https://github.com/cython/cython/issues/4452).
* DelineateIt
    * When snapping points to streams, if a point is equally near to more than
      one stream pixel, it will now snap to the stream pixel with a higher
      flow accumulation value. Before, it would snap to the stream pixel
      encountered first in the raster (though this was not guaranteed).
* GLOBIO
    * Gaussian decay kernels are now always tiled, which should result in a
      minor improvement in model runtime when large decay distances are used.
* Habitat Quality:
    * Linear decay kernels are now always tiled, which should result in a minor
      improvement in model runtime, particularly with large decay distances.
* HRA
    * Fixed a bug with how a pandas dataframe was instantiated. This bug did
      not effect outputs though some might notice less trailing zeros in the
      ``SUMMARY_STATISTICS.csv`` output.
* NDR
    * Changed some model inputs and outputs to clarify that subsurface
      phosphorus is not modeled.

        * Removed the inputs ``subsurface_critical_length_p`` and
          ``subsurface_eff_p``
        * Removed the output ``sub_ndr_p.tif``. The model no longer calculates
          subsurface NDR for phosphorus.
        * Removed the output ``sub_load_p.tif``. All pixels in this raster were
          always 0, because the model assumed no subsurface phosphorus movement.
        * Renamed the output ``p_export.tif`` to ``p_surface_export.tif`` to
          clarify that it only models the surface export of phosphorus.
        * Renamed the output ``n_export.tif`` to ``n_total_export.tif`` to
          clarify that it is the total of surface and subsurface nitrogen export.
        * Added the new outputs ``n_surface_export.tif`` and
          ``n_subsurface_export.tif``, showing the surface and subsurface
          components of the total nitrogen export.
        * The aggregate vector output ``watershed_results_ndr.shp`` was changed to
          a geopackage ``watershed_results_ndr.gpkg``.
        * The aggregate vector fields were given more descriptive names, and
          updated corresponding to the changed raster outputs:

            * ``surf_p_ld`` was renamed to ``p_surface_load``
            * ``surf_n_ld`` was renamed to ``n_surface_load``
            * ``p_exp_tot`` was renamed to ``p_surface_export``
            * ``sub_n_ld`` was renamed to ``n_subsurface_load``
            * ``n_exp_tot`` was renamed to ``n_total_export``
            * Added a new field ``n_surface_export``, representing the sum of
              ``n_surface_export.tif``
            * Added a new field ``n_subsurface_export``, representing the sum
              of ``n_subsurface_export.tif``
            * Removed the field ``sub_p_ld``, since ``sub_load_p.tif`` was removed.
* Wind Energy
    * Fixed a bug where distance was masking by pixel distance instead of
      euclidean distance.
    * Renamed the foundation cost label and help info to reflect it is no
      longer measured in Millions of US dollars.
    * Fixed a bug where running valuation with TaskGraph in asynchronous mode
      would cause the model to error.

3.10.1 (2022-01-06)
-------------------
* Urban Stormwater Retention
    * Fixed a bug where this model's sample data was not available via the
      Windows installer.


3.10.0 (2022-01-04)
-------------------
* General
    * Add a ``--language`` argument to the command-line interface, which will
      translate model names, specs, and validation messages.
    * Accept a ``language`` query parameter at the UI server endpoints, which
      will translate model names, specs, and validation messages.
    * Added ``invest serve`` entry-point to the CLI. This launches a Flask app
      and server on the localhost, to support the workbench.
    * Major updates to each model's ``ARGS_SPEC`` (and some related validation)
      to facilitate re-use & display in the Workbench and User's Guide.
    * Standardized and de-duplicated text in ``ARGS_SPEC`` ``about`` and
      ``name`` strings.
    * Update to FontAwesome 5 icons in the QT interface.
    * In response to the deprecation of ``setup.py``-based commands in Python
      3.10, the recommended way to build python distributions of
      ``natcap.invest`` is now with the ``build`` package, and installation
      should be done via ``pip``.  The ``README`` has been updated to reflect
      this change, and this should only be noticeable for those installing
      ``natcap.invest`` from source.
    * A bug has been fixed in ``make install`` so that now the current version
      of ``natcap.invest`` is built and installed.  The former (buggy) version
      of ``make install`` would install whatever the latest version was in your
      ``dist`` folder.
    * Updating the ``taskgraph`` requirement to ``0.11.0`` to resolve an issue
      where modifying a file within a roughly 2-second window would fool
      ``taskgraph`` into believing that the file had not been modified.
    * Fixed a bug where some input rasters with NaN nodata values would go
      undetected as nodata and yield unexpected behavior.
* Annual Water Yield
    * Renamed the Windows start menu shortcut from "Water Yield" to
      "Annual Water Yield".
* Coastal Vulnerability
    * Fixed bug where shore points were created on interior landmass holes
      (i.e. lakes).
    * Added feature to accept raster (in addition to vector) habitat layers.
    * Changed one intermediate output (geomorphology) from SHP to GPKG.
    * Fixed bug where output vectors had coordinates with an unnecessary
      z-dimension. Output vectors now have 2D geometry.
* Crop Pollination
    * Renamed the Windows start menu shortcut from "Pollination" to
      "Crop Pollination".
* Fisheries and Fisheries HST
    * The Fisheries models were deprecated due to lack of use,
      lack of scientific support staff, and maintenance costs.
* Finfish
    * The Finfish model was deprecated due to lack of use,
      lack of scientific support staff, and maintenance costs.
* Habitat Quality
    * Changed how Habitat Rarity outputs are calculated to be less confusing.
      Values now represent a 0 to 1 index where before there could be
      negative values. Now values of 0 indicate current/future LULC not
      represented in baseline LULC; values 0 to 0.5 indicate more
      abundance in current/future LULC and therefore less rarity; values
      of 0.5 indicate same abundance between baseline and current/future
      LULC; values 0.5 to 1 indicate less abundance in current/future LULC
      and therefore higher rarity.
* NDR
    * Added a new raster to the model's workspace,
      ``intermediate_outputs/what_drains_to_stream[suffix].tif``.  This raster
      has pixel values of 1 where DEM pixels flow to an identified stream, and
      0 where they do not.
* Scenario Generator
    * Changed an args key from ``replacment_lucode`` to ``replacement_lucode``.
* Scenic Quality
    * Simplify the ``valuation_function`` arg options. The options are now:
      ``linear``, ``logarithmic``, ``exponential``. The names displayed in the
      UI dropdown will stay the same as before. Datastacks or scripts will need
      to be updated to use the new option values.
    * Renamed the model title from
      "Unobstructed Views: Scenic Quality Provision" to "Scenic Quality".
* SDR
    * Added a new raster to the model's workspace,
      ``intermediate_outputs/what_drains_to_stream[suffix].tif``.  This raster
      has pixel values of 1 where DEM pixels flow to an identified stream, and
      0 where they do not.
* Urban Flood Risk:
    * Fixed broken documentation link in the user interface.
* Urban Stormwater Retention
    * Added this new model
* Visitation: Recreation and Tourism
    * Renamed the Windows start menu shortcut from "Recreation" to
      "Visitation: Recreation and Tourism".
* Wave Energy
    * Rename the ``analysis_area_path`` arg to ``analysis_area``, since it is
      not a path but an option string.
    * Simplify the ``analysis_area`` arg options. The options are now:
      ``westcoast``, ``eastcoast``, ``northsea4``, ``northsea10``,
      ``australia``, ``global``. The names displayed in the UI dropdown will
      stay the same as before. Datastacks and scripts will need to be updated
      to use the new option values.
* Wind Energy
    * No model inputs or outputs are measured in "millions of" currency units
      any more. Specifically:
    * The ``mw_coef_ac`` and ``mw_coef_dc`` values in the Global Wind Energy
      Parameters table were in millions of currency units per MW; now they
      should be provided in currency units per MW.
    * The ``infield_cable_cost``, ``cable_coef_ac``, and ``cable_coef_dc``
      values in the Global Wind Energy Parameters table were in millions of
      currency units per km; now they should be provided in currency units per km.
    * The ``turbine_cost`` value in the Turbine Parameters table was in
      millions of currency units; now it should be provided in currency units.
    * The ``foundation_cost`` parameter was in millions of currency units; now
      it should be provided in currency units.
    * The NPV output, formerly ``npv_US_millions.tif``, is now ``npv.tif``.
      It is now in currency units, not millions of currency units.

3.9.2 (2021-10-29)
------------------
* General:
    * Improving our binary build by including a data file needed for the
      ``charset-normalizer`` python package.  This eliminates a warning that
      was printed to stdout on Windows.
    * The Annual Water Yield model name is now standardized throughout InVEST.
      This model has been known in different contexts as Hydropower, Hydropower
      Water Yield, or Annual Water Yield. This name was chosen to emphasize
      that the model can be used for purposes other than hydropower (though the
      valuation component is hydropower-specific) and to highlight its
      difference from the Seasonal Water Yield model. The corresponding python
      module, formerly ``natcap.invest.hydropower.hydropower_water_yield``, is
      now ``natcap.invest.annual_water_yield``.
    * Minor changes to some other models' display names.
    * Update and expand on the instructions in the API docs for installing
      the ``natcap.invest`` package.
    * The InVEST binaries on Windows now no longer inspect the ``%PATH%``
      when looking for GDAL DLLs.  This fixes an issue where InVEST would not
      launch on computers where the ``%PATH%`` either contained other
      environment variables or was malformed.
    * invest processes announce their logfile path at a very high logging level
      that cannot be filtered out by the user.
    * JSON sample data parameter sets are now included in the complete sample
      data archives.
* Seasonal Water Yield
    * Fixed a bug in validation where providing the monthly alpha table would
      cause a "Spatial file <monthly alpha table> has no projection" error.
      The montly alpha table was mistakenly being validated as a spatial file.
* Crop Production Regression
    * Corrected a misspelled column name. The fertilization rate table column
      must now be named ``phosphorus_rate``, not ``phosphorous_rate``.
* Habitat Quality
    * Fixed a bug where optional input Allow Accessibility to Threats could
      not be passed as an empty string argument. Now handles falsey values.
* Urban Flood Risk
    * Fixed a bug where lucodes present in the LULC raster but missing from
      the biophysical table would either raise a cryptic IndexError or silently
      apply invalid curve numbers. Now a helpful ValueError is raised.

3.9.1 (2021-09-22)
------------------
* General:
    * Added error-handling for when ``pandas`` fails to decode a non-utf8
      encoded CSV.
    * Moved the sample data JSON files out of the root sample_data folder and
      into their respective model folders.
    * Updated documentation on installing InVEST from source.
    * Restructured API reference docs and removed outdated and redundant pages.
    * Include logger name in the logging format. This is helpful for the cython
      modules, which can't log module, function, or line number info.
    * Fixed a bug in makefile that prevented ``make env`` from working properly.
    * Fixed an issue with the InVEST application launching on Mac OS X 11
      "Big Sur".  When launching the InVEST ``.app`` bundle, the environment
      variable ``QT_MAC_WANTS_LAYER`` is defined.  If running InVEST through
      python, this environment variable may need to be defined by hand like
      so: ``QT_MAC_WANTS_LAYER=1 python -m natcap.invest``.  A warning will
      be raised if this environment variable is not present on mac.
    * Fixing an issue on Mac OS X where saving the InVEST application to a
      filepath containing spaces would prevent the application from launching.
    * Fixed an issue on Mac OS when certain models would loop indefinitely and
      never complete.  This was addressed by bumping the ``taskgraph``
      requirement version to ``0.10.3``
    * Allow Windows users to install for all users or current user. This allows
      non-admin users to install InVEST locally.
    * Fixed a bug where saving a datastack parameter set with relative paths
      would not convert Windows separators to linux style.
    * Provide a better validation error message when an overview '.ovr' file
      is input instead of a valid raster.
    * Removed internal references to ``TaskGraph``
      ``copy_duplicate_artifact`` calls in anticipation from that feature
      being removed from ``TaskGraph``. User facing changes include
      slightly faster initial runtimes for the Coastal Vulnerability,
      Coastal Blue Carbon, SDR, DelineateIt, and Seasonal Water Yield models.
      These models will no longer attempt to copy intermediate artifacts that
      could have been computed by previous runs.
    * Validation now returns a more helpful message when a spatial input has
      no projection defined.
    * Updated to pygeoprocessing 2.3.2
    * Added support for GDAL 3.3.1 and above
    * Added some logging to ``natcap.invest.utils._log_gdal_errors`` to aid in
      debugging some hard-to-reproduce GDAL logging errors that occasionally
      cause InVEST models to crash.  If GDAL calls ``_log_gdal_errors`` with an
      incorrect set of arguments, this is now logged.
    * Improved the reliability and consistency of log messages across the
      various ways that InVEST models can be run.  Running InVEST in
      ``--headless`` mode, for example, will now have the same logging behavior,
      including with exceptions, as the UI would produce.
    * The default log level for the CLI has been lowered from
      ``logging.CRITICAL`` to ``logging.ERROR``.  This ensures that exceptions
      should always be written to the correct logging streams.
* Carbon
    * Fixed a bug where, if rate change and discount rate were set to 0, the
      valuation results were in $/year rather than $, too small by a factor of
      ``lulc_fut_year - lulc_cur_year``.
    * Improved UI to indicate that Calendar Year inputs are only required for
      valuation, not also for sequestration.
    * Increasing the precision of ``numpy.sum`` from Float32 to Float64 when
      aggregating raster values for the HTML report.
* DelineateIt:
    * The DelineateIt UI has been updated so that the point-snapping options
      will always be interactive.
    * DelineateIt's point-snapping routine has been updated to snap
      ``MULTIPOINT`` geometries with 1 component point as well as primitive
      ``POINT`` geometries.  All other geometric types will not be snapped.
      When a geometry cannot be snapped, a log message is now recorded with the
      feature ID, the geometry type and the number of component geometries.
      Features with empty geometries are now also skipped.
* Fisheries Habitat Scenario Tool
    * Fixed divide-by-zero bug that was causing a RuntimeWarning in the logs.
      This bug did not affect the output.
* HRA
    * Fixed bugs that allowed zeros in DQ & Weight columns of criteria
      table to raise DivideByZero errors.
* NDR
    * Fixed a bug that allowed SDR to be calculated in areas that don't drain
      to any stream. Now all outputs that depend on distance to stream (
      ``d_dn``, ``dist_to_channel``, ``ic``, ``ndr_n``, ``ndr_p``,
      ``sub_ndr_n``, ``sub_ndr_p``, ``n_export``, ``p_export``) are only
      defined for pixels that drain to a stream. They have nodata everywhere
      else.
* Pollination
    * Updated so that the ``total_pollinator_abundance_[season].tif`` outputs
      are always created. Before, they weren't created if a farm vector was
      not supplied, even though they are independent.
* Recreation
    * Fixed some incorrectly formatted log and error messages
* Seasonal Water Yield
    * Fixed a bug where ``qf.tif`` outputs weren't properly masking nodata
      values and could show negative numbers.
* SDR
    * Fixed a bug in validation that did not warn against different coordinate
      systems (all SDR inputs must share a common coordinate system).
    * Fixed a bug that was incorrectly using a factor of 0.0986 rather than
      0.0896. This would have a minor effect on end-user results.
    * Changed how SDR thresholds its L factor to allow direct thresholding
      rather than based off of upstream area. Exposed this parameter as
      ``l_max`` in the ``args`` input and in the user interface.
    * Fixed a bug that allowed SDR to be calculated in areas that don't drain
      to any stream. Now all outputs that depend on distance to stream (
      ``d_dn``, ``d_dn_bare``, ``ic``, ``ic_bare``, ``sdr``, ``sdr_bare``,
      ``e_prime``, ``sed_retention``, ``sed_retention_index``,
      ``sed_deposition``, ``sed_export``) are only defined for pixels that
      drain to a stream. They have nodata everywhere else.
* Urban Flood Risk
    * Fixed a bug where a String ``Type`` column in the infrastructure vector
      would cause the aggregation step of the model to crash, even with the
      correct integer value in the column.
* Wind Energy
    * Raising ValueError when AOI does not intersect Wind Data points.

3.9.0 (2020-12-11)
------------------
* General:
    * Deprecating GDAL 2 and adding support for GDAL 3.
    * Adding function in utils.py to handle InVEST coordindate transformations.
    * Making InVEST compatible with Pygeoprocessing 2.0 by updating:
        * ``convolve_2d()`` keyword ``ignore_nodata`` to
          ``ignore_nodata_and_edges``.
        * ``get_raster_info()`` / ``get_vector_info()`` keyword ``projection``
          to ``projection_wkt``.
    * Improve consistency and context for error messages related to raster
      reclassification across models by using ``utils.reclassify_raster``.
    * Fixed bug that was causing a TypeError when certain input rasters had an
      undefined nodata value. Undefined nodata values should now work
      everywhere.
    * Include logging in python script generated from
      "Save to python script..." in the "Development" menu. Now logging
      messages from the model execution will show up when you run the script.
    * InVEST is now a 64-bit binary built against Python 3.7.
    * Adding Python 3.8 support for InVEST testing.
    * Add warning message to installer for 32-bit computers about installing
      64-bit software.
    * Stop running validation extra times when model inputs autofill, saving
      a small but noticeable amount of time in launching a model.
    * The number of files included in the python source distribution has been
      reduced to just those needed to install the python package and run tests.
    * Code-sign the macOS distribution, and switch to a DMG distribution format.
    * No longer include the HTML docs or HISTORY.rst in the macOS distribution.
    * Bumped the ``shapely`` requirements to ``>=1.7.1`` to address a library
      import issue on Mac OS Big Sur.
    * Fixing model local documentation links for Windows and Mac binaries.
    * The InVEST binary builds now launch on Mac OS 11 "Big Sur".  This was
      addressed by defining the ``QT_MAC_WANTS_LAYER`` environment variable.
    * Fixed the alphabetical ordering of Windows Start Menu shortcuts.
* Annual Water Yield:
    * Fixing bug that limited ``rsupply`` result when ``wyield_mn`` or
      ``consump_mn`` was 0.
* Coastal Blue Carbon
    * Refactor of Coastal Blue Carbon that implements TaskGraph for task
      management across the model and fixes a wide range of issues with the model
      that were returning incorrect results in all cases.
    * Corrected an issue with the model where available memory would be exhausted
      on a large number of timesteps.
    * In addition to the ``execute`` entrypoint, another entrypoint,
      ``execute_transition_analysis`` has been added that allows access to the
      transition analysis timeseries loop at a lower level.  This will enable
      users comfortable with python to provide spatially-explicit maps of
      accumulation rates, half lives and other parameters that can only be
      provided via tables to ``execute``.
    * Snapshot years and rasters, including the baseline year/raster, are now all
      provided via a table mapping snapshot years to the path to a raster on
      disk.  The baseline year is the earliest year of these.
    * The model's "initial" and "lulc lookup" and "transient" tables have been
      combined into a single "biophysical" table, indexed by LULC code/LULC class
      name, that includes all of the columns from all of these former tables.
    * The "analysis year" is now a required input that must be >= the final
      snapshot year in the snapshots CSV.
    * Litter can now accumulate at an annual rate if desired.
    * The model now produces many more files, which allows for greater
      flexibility in post-processing of model outputs.
* Coastal Vulnerability
    * 'shore_points_missing_geomorphology.gpkg' output file name now includes
      the suffix if any, and its one layer now is renamed from
      'missing_geomorphology' to be the same as the file name
      (including suffix).
    * Fixed a memory bug that occurred during shore point interpolation when
      dealing with very large landmass vectors.
* Delineateit
    * The layer in the 'preprocessed_geometries.gpkg' output is renamed from
      'verified_geometries' to be the same as the file name (including suffix).
    * The layer in the 'snapped_outlets.gpkg' output is renamed from
      'snapped' to be the same as the file name (including suffix).
    * The layer in the 'watersheds.gpkg' output has been renamed from
      'watersheds' to match the name of the vector file (including the suffix).
    * Added pour point detection option as an alternative to providing an
      outlet features vector.
* Finfish
    * Fixed a bug where the suffix input was not being used for output paths.
* Forest Carbon Edge Effect
    * Fixed a broken link to the local User's Guide
    * Fixed bug that was causing overflow errors to appear in the logs when
      running with the sample data.
    * Mask out nodata areas of the carbon map output. Now there should be no
      output data outside of the input LULC rasater area.
* GLOBIO
    * Fixing a bug with how the ``msa`` results were masked and operated on
      that could cause bad results in the ``msa`` outputs.
* Habitat Quality:
    * Refactor of Habitat Quality that implements TaskGraph
    * Threat files are now indicated in the Threat Table csv input under
      required columns: ``BASE_PATH``, ``CUR_PATH``, ``FUT_PATH``.
    * Threat and Sensitivity column names are now case-insensitive.
    * Sensitivity threat columns now match threat names from Threat Table
      exactly, without the need for ``L_``. ``L_`` prefix is deprecated.
    * Threat raster input folder has been removed.
    * Validation enhancements that check whether threat raster paths are valid.
    * HQ update to User's Guide.
    * Changing sample data to reflect Threat Table csv input changes and
      bumping revision.
    * More comprehensive testing for Habitat Quality and validation.
    * Checking if Threat raster values are between 0 and 1 range, raising
      ValueError if not. No longer snapping values less than 0 to 0 and greater
      than 1 to 1.
    * Fixing bug that was setting Threat raster values to 1 even if they were
      floats between 0 and 1.
    * Updating how threats are decayed across distance. Before, nodata edges
      were ignored causing values on the edges to maintain a higher threat
      value. Now, the decay does not ignore those nodata edges causing values
      on the edges to decay more quickly. The area of study should have
      adequate boundaries to account for these edge effects.
    * Update default half saturation value for sample data to 0.05 from 0.1.
* Seasonal Water Yield
    * Fixed a bug where precip or eto rasters of ``GDT_Float64`` with values
      greater than 32-bit would overflow to ``-inf``.
* SDR:
    * Fixing an issue where the LS factor should be capped to an upstream area
      of 333^2 m^2. In previous versions the LS factor was erroneously capped
      to "333" leading to high export spikes in some pixels.
    * Fixed an issue where sediment deposition progress logging was not
      progressing linearly.
    * Fixed a task dependency bug that in rare cases could cause failure.
* Urban Cooling
    * Split energy savings valuation and work productivity valuation into
      separate UI options.
* Urban Flood Risk
    * Changed output field names ``aff.bld`` and ``serv.blt`` to ``aff_bld``
      and ``serv_blt`` respectively to fix an issue where ArcGIS would not
      display properly.

3.8.9 (2020-09-15)
------------------
* Hydropower
    * Fixed bug that prevented validation from ever passing for this model.
      Validation will allow extra keys in addition to those in the ARGS_SPEC.
* Urban Flood Mitigation
    * Fixed incorrect calculation of total quickflow volume.

3.8.8 (2020-09-04)
------------------
* Coastal Vulnerability
    * Improved handling of invalid AOI geometries to avoid crashing and instead
      fix the geometry when possible and skip it otherwise.
    * Added validation check that shows a warning if the SLR vector is not
      a point or multipoint geometry.
* Urban Cooling
    * Energy units are now (correctly) expressed in kWh.  They were previously
      (incorrectly) expressed in kW.
    * Energy savings calculations now require that consumption is in units of
      kWh/degree C/m^2 for each building class.
    * Fixing an issue where blank values of the Cooling Coefficient weights
      (shade, albedo, ETI) would raise an error.  Now, a default value for the
      coefficient is assumed if any single value is left blank.
* HRA
    * Raise ValueError if habitat or stressor inputs are not projected.
    * Make sample data rating filepaths work on Mac. If not on Windows and a rating
      filepath isn't found, try replacing all backslashes with forward slashes.
* Seasonal Water Yield
    * Updated output file name from aggregated_results.shp to aggregated_results_swy.shp
      for consistency with NDR and SDR
* Datastack
    * Saved datastack archives now use helpful identifying names for spatial input folders
* Validation
    * Fixed bug that caused fields activated by a checkbox to make validation fail,
      even when the checkbox was unchecked.
* General
    * Input table column headers are now insensitive to leading/trailing whitespace in
      most places.
    * Modified the script that produces a conda environment file from InVEST's python
      requirements file so that it includes the ``conda-forge`` channel in the file
      itself.
* Recreation
    * Validate values in the type column of predictor tables early in execution. Raise
      a ValueError if a type value isn't valid (leading/trailing whitespace is okay).
* Validation
    * Set a 5-second timeout on validation functions that access a file. This will raise
      a warning and prevent validation from slowing down the UI too much.

3.8.7 (2020-07-17)
------------------
* General
    * Fixed an issue where some users would be unable to launch InVEST binaries
      on Windows.  This crash was due to a configuration issue in
      ``PySide2==5.15.0`` that will be fixed in a future release of PySide2.
* GLOBIO
    * Fix a bug that mishandled combining infrastructure data when only one
      infrastructure data was present.
* Urban Flood Risk
    * The output vector ``flood_risk_service.shp`` now includes a field,
      ``flood_vol`` that is the sum of the modeled flood volume (from
      ``Q_m3.tif``) within the AOI.
    * Fieldnames in ``flood_risk_service.shp`` have been updated to more
      closely match the variables they match as documented in the User's Guide
      chapter.  Specifically, ``serv_bld`` is now ``serv.blt`` and ``aff_bld``
      is now ``aff.bld``.
    * ``Q_mm.tif`` has been moved from the intermediate directory into the
      workspace.
    * Fixed a bug in the flood volume (``Q_m3.tif``) calculations that was
      producing incorrect values in all cases.
    * Fixed a bug where input rasters with nodata values of 0 were not handled
      properly.

3.8.6 (2020-07-03)
------------------
* Crop Production
    * Fixed critical bug in crop regression that caused incorrect yields in
      all cases.

3.8.5 (2020-06-26)
------------------
* General
    * Fix bug in ``utils.build_lookup_from_csv`` that was allowing
      ``key_field`` to be non unique and overwriting values.
    * Fix bug in ``utils.build_lookup_from_csv`` where trailing commas caused
      returned values to be malformed.
    * Add optional argument ``column_list`` to ``utils.build_lookup_from_csv``
      that takes a list of column names and only returns those in the
      dictionary.
    * Remove ``warn_if_missing`` argument from ``utils.build_lookup_from_csv``
      and warning by default.
* Scenic Quality
    * Fixing an issue in Scenic Quality where the creation of the weighted sum
      of visibility rasters could cause "Too Many Open Files" errors and/or
      ``MemoryError`` when the model is run with many viewpoints.
    * Progress logging has been added to several loops that may take a longer
      time when the model is run with thousands of points at a time.
    * A major part of the model's execution was optimized for speed,
      particularly when the model is run with many, many points.
* SDR:
    * Removed the unused parameter ``args['target_pixel_size']`` from the SDR
      ``execute`` docstring.
* Urban Flood Risk Mitigation
    * Fixed an issue where the output vector ``flood_risk_service.shp`` would
      only be created when the built infrastructure vector was provided.  Now,
      the ``flood_risk_service.shp`` vector is always created, but the fields
      created differ depending on whether the built infrastructure input is
      present during the model run.
    * Fixed an issue where the model would crash if an infrastructure geometry
      were invalid or absent.  Such features are now skipped.

3.8.4 (2020-06-05)
------------------
* General:
    * Advanced the ``Taskgraph`` version requirement to fix a bug where workspace
      directories created by InVEST versions <=3.8.0 could not be re-used by more
      recent InVEST versions.
* NDR:
    * The Start Menu shortcut on Windows and launcher label on Mac now have
      consistent labels for NDR: "NDR: Nutrient Delivery Ratio".
* SDR:
    * The Start Menu shortcut on Windows and launcher label on Mac now have
      consistent labels for SDR: "SDR: Sediment Delivery Ratio".

3.8.3 (2020-05-29)
------------------
* SDR
    * SDR's compiled core now defines its own ``SQRT2`` instead of relying on an
      available standard C library definition. This new definition helps to avoid
      some compiler issues on Windows.

3.8.2 (2020-05-15)
------------------
* InVEST's CSV encoding requirements are now described in the validation
  error message displayed when a CSV cannot be opened.

3.8.1 (2020-05-08)
------------------
* Fixed a compilation issue on Mac OS X Catalina.
* Fixed an issue with NDR's raster normalization function so that Float64
  nodata values are now correctly cast to Float32.  This issue was affecting
  the summary vector, where the ``surf_n``, ``sub_n`` and ``n_export_tot``
  columns would contain values of ``-inf``.
* Fixed minor bug in Coastal Vulnerability shore point creation. Also added a
  check to fail fast when zero shore points are found within the AOI.
* The Finfish Aquaculture model no longer generates histograms for
  uncertainty analysis due to issues with matplotlib that make InVEST
  unstable. See https://github.com/natcap/invest/issues/87 for more.
* Corrected the Urban Cooling Model's help text for the "Cooling Capacity
  Calculation Method" in the User Interface.
* Fixing an issue with SDR's ``LS`` calculations.  The ``x`` term is now
  the weighted mean of proportional flow from the current pixel into its
  neighbors.  Note that for ease of debugging, this has been implemented as a
  separate raster and is now included in ``RKLS`` calculations instead of in
  the ``LS`` calculations.
* Fixed a bug in validation where checking for spatial overlap would be skipped
  entirely in cases where optional model arguments were not used.
* Bumping the ``psutil`` dependency requirement to ``psutil>=5.6.6`` to address
  a double-free vulnerability documented in CVE-2019-18874.
* Adding a GitHub Actions workflow for building python wheels for Mac and Windows
  as well as a source distribution.
* Updating links in ``setup.py``, ``README.rst`` and ``README_PYTHON.rst`` to
  refer to the repository's new home on github.
* Binary builds for Windows and Mac OS X have been moved to GitHub Actions from
  AppVeyor.  All AppVeyor-specific configuration has been removed.
* Fixing an issue with the InVEST Makefile where ``make deploy`` was
  attempting to synchronize nonexistent sample data zipfiles with a storage
  bucket on GCP.  Sample data zipfiles are only built on Windows, and so
  ``make deploy`` will only attempt to upload them when running on Windows.
* Fixed a bug in CLI logging where logfiles created by the CLI were
  incompatible with the ``natcap.invest.datastack`` operation that
  allows the UI to load model arguments from logfiles.
* Added error-handling in Urban Flood Risk Mitigation to tell users to
  "Check that the Soil Group raster does not contain values other than
  (1, 2, 3, 4)" when a ``ValueError`` is raised from ``_lu_to_cn_op``.
* Updated the ``Makefile`` to use the new git location of the InVEST User's
  Guide repository at https://github.com/natcap/invest.users-guide
* Automated tests are now configured to use Github Actions for 32- and 64-bit
  build targets for Python 3.6 and 3.7 on Windows.  We are still using
  AppVeyor for our binary builds for the time being.
* Makefile has been updated to fetch the version string from ``git`` rather
  than ``hg``.  A mercurial client is still needed in order to clone the
  InVEST User's Guide.
* Removing Python 2 compatibility code such as ``future``, ``pyqt4``,
  ``basestring``, ``unicode``, ``six``, unicode casting, etc...
* Update api-docs conf file to mock sdr.sdr_core and to use updated unittest
  mock

3.8.0 (2020-02-07)
------------------
* Created a sub-directory for the sample data in the installation directory.
* Fixed minor bug in HRA that was duplicating the ``results_suffix`` in some
  output filenames.
* Updated the DelineateIt UI to improve the language around what the model
  should do when it encounters invalid geometry.  The default is now
  that it should skip invalid geometry.
* Updating how threat rasters are handled in Habitat Quality to address a few
  related and common usability issues for the model.  First, threat
  rasters are now aligned to the LULC instead of the intersection of the whole
  stack.  This means that the model now handles threat inputs that do not all
  completely overlap the LULC (they must all still be in the same projection).
  Second, nodata values in threat rasters are converted to a threat value of 0.
  Any threat pixel values other than 0 or nodata are interpreted as a threat
  value of 1.
* Updating the ``psutil`` requirement to avoid a possible import issue when
  building binaries under WINE.  Any version of ``psutil`` should work
  except for ``5.6.0``.
* InVEST sample data was re-organized to simply have one folder per model.
  New datastacks were added for SDR, NDR, Seasonal Water Yield,
  Annual Water Yield, DelineateIt, and Coastal Vulnerability.
* Fixed an issue with NDR where the model was not properly checking for the
  bounds of the raster, which could in some cases lead to exceptions being
  printed to the command-line.  The model now correctly checks for these
  raster boundaries.
* Habitat Risk Assessment model supports points and lines -- in addition to
  previously supported polygons and rasters -- for habitats or stressors.
* Updated raster percentile algorithms in Scenic Quality and Wave Energy
  models to use a more efficient and reliable raster percentile function
  from pygeoprocessing.
* InVEST is now compatible with pygeoprocessing 1.9.1.
* All InVEST models now have an ``ARGS_SPEC`` object that contains metadata
  about the model and describes the model's arguments.  Validation has been
  reimplemented across all models to use these ``ARGS_SPEC`` objects.
* The results suffix key for the Wave Energy and Wind Energy models has been
  renamed ``results_suffix`` (was previously ``suffix``).  This is for
  consistency across InVEST models.
* Speed and memory optimization of raster processing in the Recreation model.
* Removed a constraint in Coastal Vulnerability so the AOI polygon no longer
  needs to intersect the continental shelf contour line. So the AOI can now be
  used exclusively to delineate the coastal area of interest.
* Improved how Coastal Vulnerability calculates local wind-driven waves.
  This requires a new bathymetry raster input and implements equation 10
  of the User Guide. Also minor updates to fields in intermediate outputs,
  notably a 'shore_id' field is now the unique ID for joining tables and
  FIDs are no longer used.
* Added a status message to the UI if a datastack file fails to load,
  instead of staying silent.
* Correcting an issue with repository fetching in the InVEST ``Makefile``.
  Managed repositories will now be fetched and updated to the expected revision
  even if the repository already exists.
* Fixed the duplicate ``results_suffix`` input in Wave Energy UI.
* Added a human-friendly message on NDR model ``KeyError``.
* Adding a check to Annual Water Yield to ensure that the ``LULC_veg`` column
  has correct values.
* Improved how Seasonal Water Yield handles nodata values when processing
  floating-point precipitation and quickflow rasters.
* Add SDR feature to model sediment deposition across the landscape.
* Fixed an issue that would cause an exception if SDR landcover map was masked
  out if the original landcover map had no-nodata value defined.
* Fixed an issue in the SDR model that could cause reported result vector
  values to not correspond with known input vectors if the input watershed
  vector was not an ESRI Shapefile.
* Fixed issue in Seasonal Water Yield model that would cause an unhandled
  exception when input rasters had areas of a valid DEM but nodata in other
  input layers that overlap that dem.
* Fixed an issue in the NDR model that would cause an exception if the critical
  length of a landcover field was set to 0.
* Implemented PEP518-compatible build system definition in the file
  ``pyproject.toml``.  This should make it easier to install ``natcap.invest``
  from a source distribution.
* Fixed a ``TypeError`` issue in Seasonal Water Yield that would occur when
  the Land-Use/Land-Cover raster did not have a defined nodata value.  This
  case is now handled correctly.
* The binary build process for InVEST on Windows (which includes binaries
  based on PyInstaller and an NSIS Installer package) has been migrated
  to 32-bit Python 3.7.  The build itself is taking place on AppVeyor, and
  the configuration for this is contained within ``appveyor.yml``.
  Various python scripts involved in the distribution and release processes
  have been updated for compatibility with python 3.7 as a part of this
  migration.
* Fixed an ``IndexError`` issue in Wave Energy encountered in runs using
  the global wave energy dataset.  This error was the result of an incorrect
  spatial query of points and resulted in some wave energy points being
  double-counted.
* Fixed taskgraph-related issues with Habitat Risk Assessment where
  1) asynchronous mode was failing due to missing task dependencies and
  2) avoided recomputation was confounded by two tasks modifying the same files.
* Fixed an issue with Habitat Quality where the model was incorrectly
  expecting the sensitivity table to have a landcover code of 0.
* The InVEST CLI has been completely rebuilt to divide
  functionality into various topic-specific subcommands.  The various internal
  consumers of this API have been updated accordingly.  ``invest --help`` will
  contain details of the new interface.
* Updated the InVEST Launcher to list the human-readable model names rather
  than the internal model identifiers.
* Updated Coastal Vulnerability Model with significant speedups including
  ~40x speedup for geomorphology process and ~3x speedup for wind exposure process.
  Also saving an intermediate vector with wave energy values and a geomorphology
  vector with points that were assigned the ``geomorphology_fill_value``.
* Updated trove classifiers to indicate support for python versions 2.7, 3.6
  and 3.7.
* Updated all InVEST models to be compatible with a Python 2.7 or a Python 3.6
  environment. Also tested all models against GDAL versions 2.2.4 and 2.4.1.
* Fixed an issue with Habitat Quality where convolutions over threat rasters
  were not excluding nodata values, leading to incorrect outputs.  Nodata values
  are now handled correctly and excluded from the convolution entirely.
* Updated the subpackage ``natcap.invest.ui`` to work with python 3.6 and later
  and also to support the PySide2 bindings to Qt5.
* InVEST Coastal Blue Carbon model now writes out a net present value
  raster for the year of the current landcover, each transition year,
  and the final analysis year (if provided).
* Correcting an issue with InVEST Coastal Blue Carbon where incorrect
  configuration of a nodata value would result in ``-inf`` values in
  output rasters.  Now, any values without a defined reclassification
  rule that make it past validation will be written out as nodata.
* DelineateIt has been reimplemented using the latest version of
  pygeoprocessing (and the watershed delineation routine it provides) and now
  uses ``taskgraph`` for avoiding unnecessary recomputation.
* Fixed a bug in Recreation Model that was causing server-side code
  to execute twice for every client-side call.
* Fixed a bug in Recreation model that did not apply ``results_suffix`` to
  the monthly_table.csv output.
* Various fixes in Coastal Vulnerability Model. CSV output files now
  have FID column for joining to vector outputs. ``results_suffix`` can be
  used without triggering task re-execution. Raster processing maintains original
  resolution of the input raster so long as it is projected. Otherwise resamples
  to ``model_resolution``.
* Fixed a bug in Coastal Vulnerability model's task graph that sometimes
  caused an early task to re-execute when it should be deemed pre-calculated.
* Fixed a bug in the pollination model that would cause outputs to be all 0
  rasters if all the ``relative_abundance`` fields in the guild table were
  integers.
* Fixed a file cache flushing issue observed on Debian in
  ``utils.exponential_decay_kernel_raster`` that would cause an exponential
  kernel raster to contain random values rather than expected value.
* Added a new InVEST model: Urban Flood Risk Mitigation.
* Fixed an issue in the SDR model that would cause an unhandled exception
  if either the erosivity or erodibility raster had an undefined nodata value.
* Added a new InVEST model: Urban Cooling Model.

3.7.0 (2019-05-09)
------------------
* Refactoring Coastal Vulnerability (CV) model. CV now uses TaskGraph and
  Pygeoprocessing >=1.6.1. The model is now largely vector-based instead of
  raster-based. Fewer input datasets are required for the same functionality.
  Runtime in sycnhronous mode is similar to previous versions, but runtime can
  be reduced with multiprocessing. CV also supports avoided recomputation for
  successive runs in the same workspace, even if a different file suffix is
  used. Output vector files are in CSV and geopackage formats.
* Model User Interface 'Report an Issue' link points to our new
  community.naturalcapitalproject.org
* Correcting an issue with the Coastal Blue Carbon preprocessor where
  using misaligned landcover rasters would cause an exception to be raised.
* Correcting an issue with RouteDEM where runs of the tool with Flow Direction
  enabled would cause the tool to crash if ``n_workers > 0``.
* Correcting an issue with Habitat Quality's error checking where nodata values
  in landcover rasters were not being taken into account.
* Valuation is now an optional component of the InVEST Scenic Quality model.
* Fixing a bug in the percentiles algorithm used by Scenic Quality that
  would result in incorrect visual quality outputs.
* Carbon Model and Crop Production models no longer crash if user-input
  rasters do not have a nodata value defined. In this case these models
  treat all pixel values as valid data.
* Adding bitbucket pipelines and AppVeyor build configurations.
* Refactoring Recreation Model client to use taskgraph and the latest
  pygeoprocessing. Avoided re-computation from taskgraph means that
  successive model runs with the same AOI and gridding option can re-use PUD
  results and avoid server communication entirely. Successive runs with the
  same predictor data will re-use intermediate geoprocessing results.
  Multiprocessing offered by taskgraph means server-side PUD calculations
  and client-side predictor data processing can happen in parallel. Some
  output filenames have changed.
* Upgrading to SDR to use new PyGeoprocessing multiflow routing, DEM pit
  filling, contiguous stream extraction, and TaskGraph integration. This
  also includes a new TaskGraph feature that avoids recomputation by copying
  results from previous runs so long as the expected result would be
  identical. To use this feature, users must execute successive runs of SDR
  in the same workspace but use a different file suffix. This is useful when
  users need to do a parameter study or run scenarios with otherwise minor
  changes to inputs.
* Refactoring Habitat Risk Assessment (HRA) Model to use TaskGraph >= 0.8.2 and
  Pygeoprocessing >= 1.6.1. The HRA Proprocessor is removed and its previous
  functionality was simplified and merged into the HRA model itself.
  The model will no longer generate HTML plots and tables.
* Adding a software update notification button, dialog, and a link to the
  download page on the User Interface when a new InVEST version is available.
* Migrating the subversion sample and test data repositories to Git LFS
  repositories on BitBucket. Update the repository URL and fetch commands on
  Makefile accordingly.
* Fixing a bug in Habitat Quality UI where the absence of the required
  half_saturation_constant variable did not raise an exception.
* Adding encoding='utf-8-sig' to pandas.read_csv() to support
  utils.build_lookup_from_csv() to read CSV files encoded with UTF-8 BOM
  (byte-order mark) properly.

3.6.0 (2019-01-30)
------------------
* Correcting an issue with the InVEST Carbon Storage and Sequestration model
  where filepaths containing non-ASCII characters would cause the model's
  report generation to crash.  The output report is now a UTF-8 document.
* Refactoring RouteDEM to use taskgraph and the latest pygeoprocessing
  (``>=1.5.0``).  RouteDEM now fills hydrological sinks and users have the
  option to use either of the D8 or Multiple Flow Direction (MFD) routing
  algorithms.
* Adding a new input to the InVEST Settings window to allow users to customize
  the value that should be used for the ``n_workers`` parameter in
  taskgraph-enabled models.  This change involves removing the "Number of
  Parallel Workers" input from the model inputs pane for some models in
  favor of this new location.  The default value for this setting is ``-1``,
  indicating synchronous (non-threaded, non-multiprocessing) execution of
  tasks.
* Removing Scenario Generator: Rule-based model.
* Fixing a bug in Hydropower model where watershed aggregations would be incorrect
  if a watershed is partially covering nodata raster values. Nodata values are now
  ignored in zonal statistics. Numerical results change very slightly in the
  case where a watershed only includes a few nodata pixels.
* Adding TaskGraph functionality to GLOBIO model.
* Adding some TaskGraph functionality to Scenario Generator: Proximity.
* Fixing an issue with the InVEST Fisheries model that would prevent the model
  from batch-processing a directory of population tables.  The model will now
  process these files as expected.
* Reimplementing Crop Production models using taskgraph.
* Fixing an issue with Crop Production Regression's result_table.csv where the
  'production_modeled' and '<nutrient>_modeled' values calculated for each crop
  were done so using the same crop raster (e.g. wheat, soybean, and barley values
  were all based on soybean data).
* Hydropower subwatershed results now include all the same metrics as the
  watershed results, with the exception of economic valuation metrics.
* Reimplementing the Hydropower model using taskgraph.
* Reimplementing the Carbon model using taskgraph.
* Fixing an issue with Coastal Blue Carbon validation to allow column names to
  ignore case.
* Updating core carbon forest edge regression data coefficient to drop
  impossible negative coefficients.
* Fixing an issue with the Scenario Generator: Proximity model that would
  raise an exception if no AOI were passed in even though the AOI is optional.
* Removing Overlap Analysis and Overlap Analysis: Management Zones.
* Removing Habitat Suitability.
* Added comprehensive error checking to hydropower model to test for the VERY
  common errors of missing biophysical, demand, and valuation coefficients in
  their respective tables.
* Fixing an issue with Hydropower Water Yield ("Annual Water Yield") where
  valuation would never be triggered when running the model through the User
  Interface. And a related issue where the model would crash if a valuation table
  was provided but a demand table was not. The UI no longer validates that config.
* Fixing an issue with how logging is captured when a model is run through the
  InVEST User Interface.  Now, logging from any thread started by the executor
  thread will be written to the log file, which we expect to aid in debugging.
* Fixing an issue with Scenic Quality where viewpoints outside of the AOI
  were not being properly excluded.  Viewpoints are now excluded correctly.
* The crop production model has been refactored to drop the "aggregate ID"
  concept when summarizing results across an aggregate polygon. The model now
  uses the polygon FIDs internally and externally when producing the result
  summary table.
* Correcting the rating instructions in the criteria rating instructions on how
  the data quality (DQ) and weight should be rated in the HRA Preprocessor.
  A DQ score of 1 should represent better data quality whereas the score of 3 is
  worse data quality. A weight score of 1 is more important, whereas that of 3
  is less important.
* Fixing a case where a zero discount rate and rate of change in the carbon
  model would cause a divide by zero error.

3.5.0 (2018-08-14)
------------------
* Bumped pygeoprocessing requirement to ``pygeoprocessing>=1.2.3``.
* Bumped taskgraph requirement to ``taskgraph>=0.6.1``.
* Reimplemented the InVEST Scenic Quality model.  This new version removes the
  'population' and 'overlap' postprocessing steps, updates the available
  valuation functions and greatly improves the runtime and memory-efficiency of
  the model.  See the InVEST User's Guide chapter for more information.
* Updated Recreation server's database to include metadata from photos taken
  from 2005-2017 (previous range was 2005-2014). The new range is reflected
  in the UI.
* Fixed an issue with the InVEST binary build where binaries on Windows would
  crash with an error saying Python27.dll could not be loaded.
* Fixed an issue in the Rule-Based Scenario Generator UI where vector column
  names from override and constraint layers were not being loaded.  This bug
  caused the field 'UNKNOWN' to be passed to the model, causing an error.
* Fixed an issue with the InVEST UI (all models), where attempting to
  drag-and-drop a directory onto a model input would cause the application to
  crash.
* Coastal Vulnerability UI now specifies a number of reasonable defaults for
  some numeric inputs.
* Fixed an issue with the Fisheries UI where alpha and beta parameter inputs
  were incorrectly disabled for the Ricker recruitment function.
* InVEST now uses a Makefile to automate the build processes.  GNU Make is
  required to use the Makefile.  See ``README.rst`` for instructions on
  building InVEST.  This replaces the old ``pavement.py`` build entrypoint,
  which has been removed.
* Fixed an issue with the InVEST UI (all models), where attempting to
  drag-and-drop a directory onto a model input would cause the application to
  crash.
* Fixed an issue with Forest Carbon Edge Effect where the UI layer was always
  causing the model to run with only the aboveground carbon pool
* Added functionality to the InVEST UI so that ``Dropdown`` inputs can now map
  dropdown values to different output values.
* Fixed an issue in the Crop Production Percentile model that would treat the
  optional AOI vector field as a filename and crash on a run if it were empty.
* Fixing an issue in the Pollination Model that would cause occasional crashes
  due to a missing dependent task; it had previously been patched by setting
  taskgraph to operate in single thread mode. This restores multithreading
  in the pollination model.
* Fixed an issue in the water yield / hydropower model that would skip
  calculation of water demand tables when "water scarcity" was enabled.
* Fixed an issue in the model data of the crop production model where some
  crops were using incorrect climate bin rasters. Since the error was in the
  data and not the code, users will need to download the most recent version
  of InVEST's crop model data during the installation step to get the fix.

3.4.4 (2018-03-26)
------------------
* InVEST now requires GDAL 2.0.0 and has been tested up to GDAL 2.2.3. Any API users of InVEST will need to use GDAL version >= 2.0. When upgrading GDAL we noticed slight numerical differences in our test suite in both numerical raster differences, geometry transforms, and occasionally a single pixel difference when using `gdal.RasterizeLayer`. Each of these differences in the InVEST test suite is within a reasonable numerical tolerance and we have updated our regression test suite appropriately. Users comparing runs between previous versions of InVEST may also notice reasonable numerical differences between runs.
* Added a UI keyboard shortcut for showing documentation. On Mac OSX, this will be Command-?. On Windows, GNOME and KDE, this will be F1.
* Patching an issue in NDR that was using the nitrogen subsurface retention efficiency for both nitrogen and phosphorous.
* Fixed an issue with the Seasonal Water Yield model that incorrectly required a rain events table when the climate zone mode was in use.
* Fixed a broken link to local and online user documentation from the Seasonal Water Yield model from the model's user interface.

3.4.3 (2018-03-26)
------------------
* Fixed a critical issue in the carbon model UI that would incorrectly state the user needed a "REDD Priority Raster" when none was required.
* Fixed an issue in annual water yield model that required subwatersheds even though it is an optional field.
* Fixed an issue in wind energy UI that was incorrectly validating most of the inputs.

3.4.2 (2017-12-15)
------------------
* Fixed a cross-platform issue with the UI where logfiles could not be dropped onto UI windows.
* Model arguments loaded from logfiles are now cast to their correct literal value.  This addresses an issue where some models containing boolean inputs could not have their parameters loaded from logfiles.
* Fixed an issue where the Pollination Model's UI required a farm polygon. It should have been optional and now it is.
* Fixing an issue with the documentation and forums links on the InVEST model windows.  The links now correctly link to the documentation page or forums as needed.
* Fixing an issue with the ``FileSystemRunDialog`` where pressing the 'X' button in the corner of the window would close the window, but not reset its state.  The window's state is now reset whenever the window is closed (and the window cannot be closed when the model is running)

3.4.1 (2017-12-11)
------------------
* In the Coastal Blue Carbon model, the ``interest_rate`` parameter has been renamed to ``inflation_rate``.
* Fixed issues with sample parameter sets for InVEST Habitat Quality, Habitat Risk Assessment, Coastal Blue Carbon, and Coastal Blue Carbon Preprocessors.  All sample parameter sets now have the correct paths to the model's input files, and correctly note the name of the model that they apply to.
* Added better error checking to the SDR model for missing `ws_id` and invalid `ws_id` values such as `None` or some non-integer value. Also added tests for the `SDR` validation module.

3.4.0 (2017-12-03)
------------------
* Fixed an issue with most InVEST models where the suffix was not being reflected in the output filenames.  This was due to a bug in the InVEST UI, where the suffix args key was assumed to be ``'suffix'``.  Instances of ``InVESTModel`` now accept a keyword argument to defined the suffix args key.
* Fixed an issue/bug in Seasonal Water Yield that would occur when a user provided a datastack that had nodata values overlapping with valid DEM locations. Previously this would generate an NaN for various biophysical values at that pixel and cascade it downslope. Now any question of nodata on a valid DEM pixel is treated as "0". This will make serious visual artifacts on the output, but should help users pinpoint the source of bad data rather than crash.
* Refactored all but routing components of SDR to use PyGeoprocessing 0.5.0 and laid a consistent raster floating point type of 'float32'. This will cause numerically insignificant differences between older versions of SDR and this one. But differences are well within the tolerance of the overall error of the model and expected error rate of data. Advantages are smaller disk footprint per run, cleaner and more maintainable design, and a slight performance increase.
* Bug fixed in SDR that would align the output raster stack to match with the landcover pixel stack even though the rest of the rasters are scaled and clipped to the DEM.
* When loading parameters from a datastack, parameter set or logfile, the UI will check that the model that created the file being loaded matches the name of the model that is currently running.  If there is a mismatch, a dialog is presented for the user to confirm or cancel the loading of parameters. Logfiles from IUI (which do not have clearly-recorded modelname or InVEST version information) can still have their arguments parsed, but the resulting model name and InVEST version will be set to ``"UNKNOWN"``.
* Data Stack files (``*.invest.json``, ``*.invest.tar.gz``) can now be dragged and dropped on an InVEST model window, which will prompt the UI to load that parameter set.
* Spatial inputs to Coastal Blue Carbon are now aligned as part of the model. This resolves a longstanding issue with the model where inputs would need to perfectly overlap (even down to pixel indices), or else the model would yield strange results.
* The InVEST UI now contains a submenu for opening a recently-opened datastack.  This submenu is automatically populated with the 10 most recently-opened datastacks for the current model.
* Removed vendored ``natcap.invest.dbfpy`` subpackage.
* Removed deprecated ``natcap.invest.fileio`` module.
* Removed ``natcap.invest.iui`` UI subpackage in favor of a new UI framework found at ``natcap.invest.ui``. This new UI features a greatly improved API, good test coverage, support for Qt4 and Qt5, and includes updates to all InVEST models to support validation of model arguments from a python script, independent of the UI.
* Updated core model of seasonal water yield to allow for negative `L_avail`.
* Updated RouteDEM to allow for file suffixes, finer control over what DEM routing algorithms to run, and removal of the multiple stepped stream threshold classification.
* Redesign/refactor of pollination model. Long term bugs in the model are resolved, managed pollinators added, and many simplifications to the end user's experience.  The updated user's guide chapter is available here: http://data.naturalcapitalproject.org/nightly-build/invest-users-guide/html/croppollination.html
* Scenario Generator - Rule Based now has an optional input to define a seed.
  This input is used to seed the random shuffling of parcels that have equal
  priorities.
* InVEST on mac is now distributed as a single application bundle, allowing InVEST to run as expected on mac OSX Sierra.  Individual models are selected and launched from a new launcher window.
* The InVEST CLI now has a GUI model launcher:  ``$ invest launcher``
* Updated the Coastal Blue Carbon model to improve handling of blank lines in input CSV tables and improve memory efficiency of the current implementation.
* Improved the readability of a cryptic error message in Coastal Vulnerability that is normally raised when the depth threshold is too high or the exposure proportion is too low to detect any shoreline segments.
* Adding InVEST HTML documentation to the Mac disk image distribution.
* Upgrading dependency of PyGeoprocessing to 0.3.3.  This fixes a memory leak associated with any model that aggregates rasters over complicated overlapping polygons.
* Adding sample data to Blue Carbon model that were missing.
* Deprecating the InVEST Marine Water Quality model.  This also removes InVEST's dependancy on the pyamg package which has been removed from REQUIREMENTS.TXT.
* Deprecating the ArcGIS-based Coastal Protection model and ArcGIS-based data-preprocessing scripts.  The toolbox and scripts may still be found at https://bitbucket.org/natcap/invest.arcgis.
* Fixing an issue in the carbon edge effect model that caused output values in the shapefile to be rounded to the nearest integer.
* Fixing issue in SDR model that would occasionally cause users to see errors about field widths in the output shapefile generation.
* Updated the erodibility sample raster that ships with InVEST for the SDR model.  The old version was in US units, in this version we convert to SI units as the model requires, and clipped the raster to the extents of the other stack to save disk space.

3.3.3 (2017-02-06)
------------------
* Fixed an issue in the UI where the carbon model wouldn't accept negative numbers in the price increase of carbon.
* RouteDEM no longer produces a "tiled_dem.tif" file since that functionality is being deprecated in PyGeoprocessing.
* Fixing an issue in SDR where the optional drainage layer would not be used in most of the SDR biophysical calculations.
* Refactoring so water yield pixels with Kc and et0 equal to be 0 now yields a 0.0 value of water yield on that pixel rather than nodata.
* Light optimization refactor of wind energy model that improves runtimes in some cases by a factor of 2-3.
* Performance optimizations to HRA that improve runtimes by approximately 30%.
* Fixed a broken UI link to Seasonal Water Yield's user's guide.
* Fixed an issue with DelineateIT that caused ArcGIS users to see both the watershed and inverse watershed polygons when viewing the output of the tool.
* Upgrading dependency to PyGeoprocessing 0.3.2.
* Fixed an issue with SDR that caused the LS factor to be an order of magnitue too high in areas where the slope was greater than 9%.  In our sample case this caused sediment export estimates to be about 6% too high, but in cases where analyses are run over steep slopes the error would have been greater.
* ``paver check`` now warns if the ``PYTHONHOME`` environment variable is set.
* API docs now correctly reflect installation steps needed for python development headers on linux.
* Fixed a side effect in the InVEST user interface that would cause ``tempfile.tempdir`` to be set and then not be reset after a model run is finished.
* The InVEST user interface will now record GDAL/OGR log messages in the log messages window and in the logfile written to the workspace.
* Updated branding and usability of the InVEST installer for Windows, and the Mac Disk Image (.dmg).


3.3.2 (2016-10-17)
------------------
* Partial test coverage for HRA model.
* Full test coverage for Overlap Analysis model.
* Full test coverage for Finfish Aquaculture.
* Full test coverage for DelineateIT.
* Full test coverage for RouteDEM.
* Fixed an issue in Habitat Quality where an error in the sample table or malformed threat raster names would display a confusing message to the user.
* Full test coverage for scenario generator proximity model.
* Patching an issue in seasonal water yield that causes an int overflow error if the user provides a floating point landcover map and the nodata value is outside of the range of an int64.
* Full test coverage for the fisheries model.
* Patched an issue that would cause the Seasonal Water Edge model to crash when the curve number was 100.
* Patching a critical issue with forest carbon edge that would give incorrect results for edge distance effects.
* Patching a minor issue with forest carbon edge that would cause the model to crash if only one  interpolation point were selected.
* Full test coverage for pollination model.
* Removed "farms aggregation" functionality from the InVEST pollination model.
* Full test coverage for the marine water quality model.
* Full test coverage for GLOBIO model.
* Full test coverage for carbon forest edge model.
* Upgraded SciPy dependancy to 0.16.1.
* Patched bug in NDR that would cause a phosphorus density to be reported per pixel rather than total amount of phosporous in a pixel.
* Corrected an issue with the uses of buffers in the euclidean risk function of Habitat Risk Assessment.  (issue #3564)
* Complete code coverage tests for Habitat Quality model.
* Corrected an issue with the ``Fisheries_Inputs.csv`` sample table used by Overlap Analysis.  (issue #3548)
* Major modifications to Terrestrial Carbon model to include removing the harvested wood product pool, uncertainty analysis, and updated efficient raster calculations for performance.
* Fixed an issue in GLOBIO that would cause model runs to crash if the AOI marked as optional was not present.
* Removed the deprecated and incomplete Nearshore Wave and Erosion model (``natcap.invest.nearshore_wave_and_erosion``).
* Removed the deprecated Timber model (``natcap.invest.timber``).
* Fixed an issue where seasonal water yield would raise a divide by zero error if a watershed polygon didn't cover a valid data region.  Now sets aggregation quantity to zero and reports a warning in the log.
* ``natcap.invest.utils.build_file_registry`` now raises a ``ValueError`` if a path is not a string or list of strings.
* Fixed issues in NDR that would indicate invalid values were being processed during runtimes by skipping the invalid calculations in the first place rather than calculating them and discarding after the fact.
* Complete code coverage tests for NDR model.
* Minor (~10% speedup) performance improvements to NDR.
* Added functionality to recreation model so that the `monthly_table.csv` file now receives a file suffix if one is provided by the user.
* Fixed an issue in SDR where the m exponent was calculated incorrectly in many situations resulting in an error of about 1% in total export.
* Fixed an issue in SDR that reported runtime overflow errors during normal processing even though the model completed without other errors.

3.3.1 (2016-06-13)
------------------
* Refactored API documentation for readability, organization by relevant topics, and to allow docs to build on `invest.readthedocs.io <http://invest.readthedocs.io>`_,
* Installation of ``natcap.invest`` now requires ``natcap.versioner``.  If this is not available on the system at runtime, setuptools will make it available at runtime.
* InVEST Windows installer now includes HISTORY.rst as the changelog instead of the old ``InVEST_Updates_<version>`` files.
* Habitat suitability model is generalized and released as an API only accessible model.  It can be found at ``natcap.invest.habitat_suitability.execute``.  This model replaces the oyster habitat suitability model.
    * The refactor of this model requires an upgrade to ``numpy >= 1.11.0``.
* Fixed a crash in the InVEST CLI where calling ``invest`` without a parameter would raise an exception on linux-based systems.  (Issue `#3528 <https://bitbucket.org/natcap/invest/issues/3515>`_)
* Patched an issue in Seasonal Water Yield model where a nodata value in the landcover map that was equal to ``MAX_INT`` would cause an overflow error/crash.
* InVEST NSIS installer will now optionally install the Microsoft Visual C++ 2008 redistributable on Windows 7 or earlier.  This addresses a known issue on Windows 7 systems when importing GDAL binaries (Issue `#3515 <https://bitbucket.org/natcap/invest/issues/3515>`_).  Users opting to install this redistributable agree to abide by the terms and conditions therein.
* Removed the deprecated subpackage ``natcap.invest.optimization``.
* Updated the InVEST license to legally define the Natural Capital Project.
* Corrected an issue in Coastal Vulnerability where an output shapefile was being recreated for each row, and where field values were not being stored correctly.
* Updated Scenario Generator model to add basic testing, file registry support, PEP8 and PEP257 compliance, and to fix several bugs.
* Updated Crop Production model to add a simplified UI, faster runtime, and more testing.

3.3.0 (2016-03-14)
------------------
* Refactored Wind Energy model to use a CSV input for wind data instead of a Binary file.
* Redesigned InVEST recreation model for a single input streamlined interface, advanced analytics, and refactored outputs.  While the model is still based on "photo user days" old model runs are not backward compatable with the new model or interface. See the Recreation Model user's guide chapter for details.
    * The refactor of this model requires an upgrade to ``GDAL >=1.11.0 <2.0`` and ``numpy >= 1.10.2``.
* Removed nutrient retention (water purification) model from InVEST suite and replaced it with the nutrient delivery ratio (NDR) model.  NDR has been available in development relseases, but has now officially been added to the set of Windows Start Menu models and the "under development" tag in its users guide has been removed.  See the InVEST user's guide for details between the differences and advantages of NDR over the old nutrient model.
* Modified NDR by adding a required "Runoff Proxy" raster to the inputs.  This allows the model to vary the relative intensity of nutrient runoff based on varying precipitation variability.
* Fixed a bug in the Area Change rule of the Rule-Based Scenario Generator, where units were being converted incorrectly. (Issue `#3472 <https://bitbucket.org/natcap/invest/issues/3472>`_) Thanks to Fosco Vesely for this fix.
* InVEST Seasonal Water Yield model released.
* InVEST Forest Carbon Edge Effect model released.
* InVEST Scenario Generator: Proximity Based model released and renamed the previous "Scenario Generator" to "Scenario Generator: Rule Based".
* Implemented a blockwise exponential decay kernel generation function, which is now used in the Pollination and Habitat Quality models.
* GLOBIO now uses an intensification parameter and not a map to average all agriculture across the GLOBIO 8 and 9 classes.
* GLOBIO outputs modified so core outputs are in workspace and intermediate outputs are in a subdirectory called 'intermediate_outputs'.
* Fixed a crash with the NDR model that could occur if the DEM and landcover maps were different resolutions.
* Refactored all the InVEST model user interfaces so that Workspace defaults to the user's home "Documents" directory.
* Fixed an HRA bug where stessors with a buffer of zero were being buffered by 1 pixel
* HRA enhancement which creates a common raster to burn all input shapefiles onto, ensuring consistent alignment.
* Fixed an issue in SDR model where a landcover map that was smaller than the DEM would create extraneous "0" valued cells.
* New HRA feature which allows for "NA" values to be entered into the "Ratings" column for a habitat / stressor pair in the Criteria Ratings CSV. If ALL ratings are set to NA, the habitat / stressor will be treated as having no interaction. This means in the model, that there will be no overlap between the two sources. All rows parameters with an NA rating will not be used in calculating results.
* Refactored Coastal Blue Carbon model for greater speed, maintainability and clearer documentation.
* Habitat Quality bug fix when given land cover rasters with different pixel sizes than threat rasters. Model would use the wrong pixel distance for the convolution kernel.
* Light refactor of Timber model. Now using CSV input attribute file instead of DBF file.
* Fixed clipping bug in Wave Energy model that was not properly clipping polygons correctly. Found when using global data.
* Made the following changes / updates to the coastal vulnerability model:
    * Fixed a bug in the model where the geomorphology ranks were not always being used correctly.
    * Removed the HTML summary results output and replaced with a link to a dashboard that helps visualize and interpret CV results.
    * Added a point shapefile output: 'outputs/coastal_exposure.shp' that is a shapefile representation of the corresponding CSV table.
    * The model UI now requires the 'Relief' input. No longer optional.
    * CSV outputs and Shapefile outputs based on rasters now have x, y coorinates of the center of the pixel instead of top left of the pixel.
* Turning setuptools' zip_safe to False for consistency across the Natcap Namespace.
* GLOBIO no longer requires user to specify a keyfield in the AOI.
* New feature to GLOBIO to summarize MSA by AOI.
* New feature to GLOBIO to use a user defined MSA parameter table to do the MSA thresholds for infrastructure, connectivity, and landuse type
* Documentation to the GLOBIO code base including the large docstring for 'execute'.

3.2.0 (2015-05-31)
------------------
InVEST 3.2.0 is a major release with the addition of several experimental models and tools as well as an upgrade to the PyGeoprocessing core:

* Upgrade to PyGeoprocessing v0.3.0a1 for miscelaneous performance improvements to InVEST's core geoprocessing routines.
* An alpha unstable build of the InVEST crop production model is released with partial documentation and sample data.
* A beta build of the InVEST fisheries model is released with documentation and sample data.
* An alpha unstable build of the nutrient delivery ratio (NDR) model is available directly under InVEST's instalation directory at  ``invest-x86/invest_ndr.exe``; eventually this model will replace InVEST's current "Nutrient" model.  It is currently undocumented and unsupported but inputs are similar to that of InVEST's SDR model.
* An alpha unstable build of InVEST's implementation of GLOBIO is available directly under InVEST's instalation directory at ``invest-x86/invest_globio.exe``.  It is currently undocumented but sample data are provided.
* DelinateIT, a watershed delination tool based on PyGeoprocessing's d-infinity flow algorithm is released as a standalone tool in the InVEST repository with documentation and sample data.
* Miscelaneous performance patches and bug fixes.

3.1.3 (2015-04-23)
------------------
InVEST 3.1.3 is a hotfix release patching a memory blocking issue resolved in PyGeoprocessing version 0.2.1.  Users might have experienced slow runtimes on SDR or other routed models.

3.1.2 (2015-04-15)
------------------
InVEST 3.1.2 is a minor release patching issues mostly related to the freshwater routing models and signed GDAL Byte datasets.

* Patching an issue where some projections were not regognized and InVEST reported an UnprojectedError.
* Updates to logging that make it easier to capture logging messages when scripting InVEST.
* Shortened water yield user interface height so it doesn't waste whitespace.
* Update PyGeoprocessing dependency to version 0.2.0.
* Fixed an InVEST wide issue related to bugs stemming from the use of signed byte raster inputs that resulted in nonsensical outputs or KeyErrors.
* Minor performance updates to carbon model.
* Fixed an issue where DEMS with 32 bit ints and INT_MAX as the nodata value nodata value incorrectly treated the nodata value in the raster as a very large DEM value ultimately resulting in rasters that did not drain correctly and empty flow accumulation rasters.
* Fixed an issue where some reservoirs whose edges were clipped to the edge of the watershed created large plateaus with no drain except off the edge of the defined raster.  Added a second pass in the plateau drainage algorithm to test for these cases and drains them to an adjacent nodata area if they occur.
* Fixed an issue in the Fisheries model where the Results Suffix input was invariably initializing to an empty string.
* Fixed an issue in the Blue Carbon model that prevented the report from being generated in the outputs file.

3.1.1 (2015-03-13)
------------------
InVEST 3.1.1 is a major performance and memory bug patch to the InVEST toolsuite.  We recommend all users upgrade to this version.

* Fixed an issue surrounding reports of SDR or Nutrient model outputs of zero values, nodata holes, excessive runtimes, or out of memory errors.  Some of those problems happened to be related to interesting DEMs that would break the flat drainage algorithm we have inside RouteDEM that adjusted the heights of those regions to drain away from higher edges and toward lower edges, and then pass the height adjusted dem to the InVEST model to do all its model specific calculations.  Unfortunately this solution was not amenable to some degenerate DEM cases and we have now adjusted the algorithm to treat each plateau in the DEM as its own separate region that is processed independently from the other regions. This decreases memory use so we never effectively run out of memory at a minor hit to overall runtime.  We also now adjust the flow direction directly instead of adjust the dem itself.  This saves us from having to modify the DEM and potentially get it into a state where a drained plateau would be higher than its original pixel neighbors that used to drain into it.

There are side effects that result in sometimes large changes to un calibrated runs of SDR or nutrient.  These are related to slightly different flow directions across the landscape and a bug fix on the distance to stream calculation.

* InVEST geoprocessing now uses the PyGeoprocessing package (v0.1.4) rather than the built in functionality that used to be in InVEST.  This will not affect end users of InVEST but may be of interest to users who script InVEST calls who want a standalone Python processing package for raster stack math and hydrological routing.  The project is hosted at https://bitbucket.org/richpsharp/pygeoprocessing.

* Fixed an marine water quality issue where users could input AOIs that were unprojected, but output pixel sizes were specified in meters.  Really the output pixel size should be in the units of the polygon and are now specified as such.  Additionally an exception is raised if the pixel size is too small to generate a numerical solution that is no longer a deep scipy error.

* Added a suffix parameter to the timber and marine water quality models that append a user defined string to the output files; consistent with most of the other InVEST models.

* Fixed a user interface issue where sometimes the InVEST model run would not open a windows explorer to the user's workspace.  Instead it would open to C:\User[..]\My Documents.  This would often happen if there were spaces in the the workspace name or "/" characters in the path.

* Fixed an error across all InVEST models where a specific combination of rasters of different cell sizes and alignments and unsigned data types could create errors in internal interpolation of the raster stacks.  Often these would appear as 'KeyError: 0' across a variety of contexts.  Usually the '0' was an erroneous value introduced by a faulty interpolation scheme.

* Fixed a MemoryError that could occur in the pollination and habitat quality models when the the base landcover map was large and the biophysical properties table allowed the effect to be on the order of that map.  Now can use any raster or range values with only a minor hit to runtime performance.

* Fixed a serious bug in the plateau resolution algorithm that occurred on DEMs with large plateau areas greater than 10x10 in size.  The underlying 32 bit floating point value used to record small height offsets did not have a large enough precision to differentiate between some offsets thus creating an undefined flow direction and holes in the flow accumulation algorithm.

* Minor performance improvements in the routing core, in some cases decreasing runtimes by 30%.

* Fixed a minor issue in DEM resolution that occurred when a perfect plateau was encountered.  Rather that offset the height so the plateau would drain, it kept the plateau at the original height.  This occurred because the uphill offset was nonexistent so the algorithm assumed no plateau resolution was needed.  Perfect plateaus now drain correctly.  In practice this kind of DEM was encountered in areas with large bodies of water where the remote sensing algorithm would classify the center of a lake 1 meter higher than the rest of the lake.

* Fixed a serious routing issue where divergent flow directions were not getting accumulated 50% of the time. Related to a division speed optimization that fell back on C-style modulus which differs from Python.

* InVEST SDR model thresholded slopes in terms of radians, not percent thus clipping the slope tightly between 0.001 and 1%.  The model now only has a lower threshold of 0.00005% for the IC_0 factor, and no other thresholds.  We believe this was an artifact left over from an earlier design of the model.


* Fixed a potential memory inefficiency in Wave Energy Model when computing the percentile rasters. Implemented a new memory efficient percentile algorithm and updated the outputs to reflect the new open source framework of the model. Now outputting csv files that describe the ranges and meaning of the percentile raster outputs.

* Fixed a bug in Habitat Quality where the future output "quality_out_f.tif" was not reflecting the habitat value given in the sensitivity table for the specified landcover types.


3.1.0 (2014-11-19)
------------------
InVEST 3.1.0 (http://www.naturalcapitalproject.org/download.html) is a major software and science milestone that includes an overhauled sedimentation model, long awaited fixes to exponential decay routines in habitat quality and pollination, and a massive update to the underlying hydrological routing routines.  The updated sediment model, called SDR (sediment delivery ratio), is part of our continuing effort to improve the science and capabilities of the InVEST tool suite.  The SDR model inputs are backwards comparable with the InVEST 3.0.1 sediment model with two additional global calibration parameters and removed the need for the retention efficiency parameter in the biophysical table; most users can run SDR directly with the data they have prepared for previous versions.  The biophysical differences between the models are described in a section within the SDR user's guide and represent a superior representation of the hydrological connectivity of the watershed, biophysical parameters that are independent of cell size, and a more accurate representation of sediment retention on the landscape.  Other InVEST improvements to include standard bug fixes, performance improvements, and usability features which in part are described below:

* InVEST Sediment Model has been replaced with the InVEST Sediment Delivery Ratio model.  See the SDR user's guide chapter for the difference between the two.
* Fixed an issue in the pollination model where the exponential decay function decreased too quickly.
* Fixed an issue in the habitat quality model where the exponential decay function decreased too quickly and added back linear decay as an option.
* Fixed an InVEST wide issue where some input rasters that were signed bytes did not correctly map to their negative nodata values.
* Hydropower input rasters have been normalized to the LULC size so sampling error is the same for all the input watersheds.
* Adding a check to make sure that input biophysical parameters to the water yield model do not exceed invalid scientific ranges.
* Added a check on nutrient retention in case the upstream water yield was less than 1 so that the log value did not go negative.  In that case we clamp upstream water yield to 0.
* A KeyError issue in hydropower was resolved that occurred when the input rasters were at such a coarse resolution that at least one pixel was completely contained in each watershed.  Now a value of -9999 will be reported for watersheds that don't contain any valid data.
* An early version of the monthly water yield model that was erroneously included in was in the installer; it was removed in this version.
* Python scripts necessary for running the ArcGIS version of Coastal Protection were missing.  They've since been added back to the distribution.
* Raster calculations are now processed by raster block sizes.  Improvements in raster reads and writes.
* Fixed an issue in the routing core where some wide DEMs would cause out of memory errors.
* Scenario generator marked as stable.
* Fixed bug in HRA where raster extents of shapefiles were not properly encapsulating the whole AOI.
* Fixed bug in HRA where any number of habitats over 4 would compress the output plots. Now extends the figure so that all plots are correctly scaled.
* Fixed a bug in HRA where the AOI attribute 'name' could not be an int. Should now accept any type.
* Fixed bug in HRA which re-wrote the labels if it was run immediately without closing the UI.
* Fixed nodata masking bug in Water Yield when raster extents were less than that covered by the watershed.
* Removed hydropower calibration parameter form water yield model.
* Models that had suffixes used to only allow alphanumeric characters.  Now all suffix types are allowed.
* A bug in the core platform that would occasionally cause routing errors on irregularly pixel sized rasters was fixed.  This often had the effect that the user would see broken streams and/or nodata values scattered through sediment or nutrient results.
* Wind Energy:
        * Added new framework for valuation component. Can now input a yearly price table that spans the lifetime of the wind farm. Also if no price table is made, can specify a price for energy and an annual rate of change.
        * Added new memory efficient distance transform functionality
        * Added ability to leave out 'landing points' in 'grid connection points' input. If not landing points are found, it will calculate wind farm directly to grid point distances
* Error message added in Wave Energy if clip shape has no intersection
* Fixed an issue where the data type of the nodata value in a raster might be different than the values in the raster.  This was common in the case of 64 bit floating point values as nodata when the underlying raster was 32 bit.  Now nodata values are cast to the underlying types which improves the reliability of many of the InVEST models.


3.0.1 (2014-05-19)
------------------
* Blue Carbon model released.

* HRA UI now properly reflects that the Resolution of Analysis is in meters, not meters squared, and thus will be applied as a side length for a raster pixel.

* HRA now accepts CSVs for ratings scoring that are semicolon separated as well as comma separated.

* Fixed a minor bug in InVEST's geoprocessing aggregate core that now consistently outputs correct zonal stats from the underlying pixel level hydro outputs which affects the water yield, sediment, and nutrient models.

* Added compression to InVEST output geotiff files.  In most cases this reduces output disk usage by a factor of 5.

* Fixed an issue where CSVs in the sediment model weren't open in universal line read mode.

* Fixed an issue where approximating whether pixel edges were the same size was not doing an approximately equal function.

* Fixed an issue that made the CV model crash when the coastline computed from the landmass didn't align perfectly with that defined in the geomorphology layer.

* Fixed an issue in the CV model where the intensity of local wave exposure was very low, and yielded zero local wave power for the majority of coastal segments.

* Fixed an issue where the CV model crashes if a coastal segment is at the edge of the shore exposure raster.

* Fixed the exposure of segments surrounded by land that appeared as exposed when their depth was zero.

* Fixed an issue in the CV model where the natural habitat values less than 5 were one unit too low, leading to negative habitat values in some cases.

* Fixed an exponent issue in the CV model where the coastal vulnerability index was raised to a power that was too high.

* Fixed a bug in the Scenic Quality model that prevented it from starting, as well as a number of other issues.

* Updated the pollination model to conform with the latest InVEST geoprocessing standards, resulting in an approximately 33% speedup.

* Improved the UI's ability to remember the last folder visited, and to have all file and folder selection dialogs have access to this information.

* Fixed an issue in Marine Water Quality where the UV points were supposed to be optional, but instead raised an exception when not passed in.

3.0.0 (2014-03-23)
------------------
The 3.0.0 release of InVEST represents a shift away from the ArcGIS to the InVEST standalone computational platform.  The only exception to this shift is the marine coastal protection tier 1 model which is still supported in an ArcGIS toolbox and has no InVEST 3.0 standalone at the moment.  Specific changes are detailed below

* A standalone version of the aesthetic quality model has been developed and packaged along with this release.  The standalone outperforms the ArcGIS equivalent and includes a valuation component.  See the user's guide for details.

* The core water routing algorithms for the sediment and nutrient models have been overhauled.  The routing algorithms now correctly adjust flow in plateau regions, address a bug that would sometimes not route large sections of a DEM, and has been optimized for both run time and memory performance.  In most cases the core d-infinity flow accumulation algorithm out performs TauDEM.  We have also packaged a simple interface to these algorithms in a standalone tool called RouteDEM; the functions can also be referenced from the scripting API in the invest_natcap.routing package.

* The sediment and nutrient models are now at a production level release.  We no longer support the ArcGIS equivalent of these models.

* The sediment model has had its outputs simplified with major changes including the removal of the 'pixel mean' outputs, a direct output of the pixel level export and retention maps, and a single output shapefile whose attribute table contains aggregations of sediment output values.  Additionally all inputs to the sediment biophysical table including p, c, and retention coefficients are now expressed as a proportion between 0 and 1; the ArcGIS model had previously required those inputs were integer values between 0 and 1000.  See the "Interpreting Results" section of sediment model for full details on the outputs.

* The nutrient model has had a similar overhaul to the sediment model including a simplified output structure with many key outputs contained in the attribute table of the shapefile.  Retention coefficients are also expressed in proportions between 0 and 1.  See the "Interpreting Results" section of nutrient model for full details on the outputs.

* Fixed a bug in Habitat Risk Assessment where the HRA module would incorrectly error if a criteria with a 0 score (meant to be removed from the assessment) had a 0 data quality or weight.

* Fixed a bug in Habitat Risk Assessment where the average E/C/Risk values across the given subregion were evaluating to negative numbers.

* Fixed a bug in Overlap Analysis where Human Use Hubs would error if run without inter-activity weighting, and Intra-Activity weighting would error if run without Human Use Hubs.

* The runtime performance of the hydropower water yield model has been improved.

* Released InVEST's implementation of the D-infinity flow algorithm in a tool called RouteDEM available from the start menu.

* Unstable version of blue carbon available.

* Unstable version of scenario generator available.

* Numerous other minor bug fixes and performance enhacnements.



2.6.0 (2013-12-16)
------------------
The 2.6.0 release of InVEST removes most of the old InVEST models from the Arc toolbox in favor of the new InVEST standalone models.  While we have been developing standalone equivalents for the InVEST Arc models since version 2.3.0, this is the first release in which we removed support for the deprecated ArcGIS versions after an internal review of correctness, performance, and stability on the standalones.  Additionally, this is one of the last milestones before the InVEST 3.0.0 release later next year which will transition InVEST models away from strict ArcGIS dependence to a standalone form.

Specifically, support for the following models have been moved from the ArcGIS toolbox to their Windows based standalones: (1) hydropower/water yield, (2) finfish aquaculture, (3) coastal protection tier 0/coastal vulnerability, (4) wave energy, (5) carbon, (6) habitat quality/biodiversity, (7) pollination, (8) timber, and (9) overlap analysis.  Additionally, documentation references to ArcGIS for those models have been replaced with instructions for launching standalone InVEST models from the Windows start menu.

This release also addresses minor bugs, documentation updates, performance tweaks, and new functionality to the toolset, including:

*  A Google doc to provide guidance for scripting the InVEST standalone models: https://docs.google.com/document/d/158WKiSHQ3dBX9C3Kc99HUBic0nzZ3MqW3CmwQgvAqGo/edit?usp=sharing

* Fixed a bug in the sample data that defined Kc as a number between 0 and 1000 instead of a number between 0 and 1.

* Link to report an issue now takes user to the online forums rather than an email address.

* Changed InVEST Sediment model standalone so that retention values are now between 0 and 1 instead of 0 and 100.

* Fixed a bug in Biodiversity where if no suffix were entered output filenames would have a trailing underscore (_) behind them.

* Added documentation to the water purification/nutrient retention model documentation about the standalone outputs since they differ from the ArcGIS version of the model.

* Fixed an issue where the model would try to move the logfile to the workspace after the model run was complete and Windows would erroneously report that the move failed.

* Removed the separation between marine and freshwater terrestrial models in the user's guide.  Now just a list of models.

* Changed the name of InVEST "Biodiversity" model to "Habitat Quality" in the module names, start menu, user's guide, and sample data folders.

* Minor bug fixes, performance enhancements, and better error reporting in the internal infrastructure.

* HRA risk in the unstable standalone is calculated differently from the last release. If there is no spatial overlap within a cell, there is automatically a risk of 0. This also applies to the E and C intermediate files for a given pairing. If there is no spatial overlap, E and C will be 0 where there is only habitat. However, we still create a recovery potential raster which has habitat- specific risk values, even without spatial overlap of a stressor. HRA shapefile outputs for high, medium, low risk areas are now calculated using a user-defined maximum number of overlapping stressors, rather than all potential stressors. In the HTML subregion averaged output, we now attribute what portion of risk to a habitat comes from each habitat-stressor pairing. Any pairings which don't overlap will have an automatic risk of 0.

* Major changes to Water Yield : Reservoir Hydropower Production. Changes include an alternative equation for calculating Actual Evapotranspiration (AET) for non-vegetated land cover types including wetlands. This allows for a more accurate representation of processes on land covers such as urban, water, wetlands, where root depth values aren't applicable. To differentiate between the two equations a column 'LULC_veg' has been added to the Biophysical table in Hydropower/input/biophysical_table.csv. In this column a 1 indicates vegetated and 0 indicates non-vegetated.

* The output structure and outputs have also change in Water Yield : Reservoir Hydropower Production. There is now a folder 'output' that contains all output files including a sub directory 'per_pixel' which has three pixel raster outputs. The subwatershed results are only calculated for the water yield portion and those results can be found as a shapefile, 'subwatershed_results.shp', and CSV file, 'subwatershed_results.csv'. The watershed results can be found in similar files: watershed_results.shp and watershed_results.csv. These two files for the watershed outputs will aggregate the Scarcity and Valuation results as well.

* The evapotranspiration coefficients for crops, Kc, has been changed to a decimal input value in the biophysical table. These values used to be multiplied by 1000 so that they were in integer format, that pre processing step is no longer necessary.

* Changing support from richsharp@stanford.edu to the user support forums at http://ncp-yamato.stanford.edu/natcapforums.

2.5.6 (2013-09-06)
------------------
The 2.5.6 release of InVEST that addresses minor bugs, performance
tweaks, and new functionality of the InVEST standalone models.
Including:

* Change the changed the Carbon biophysical table to use code field
  name from LULC to lucode so it is consistent with the InVEST water
  yield biophysical table.

* Added Monte Carlo uncertainty analysis and documentation to finfish
  aquaculture model.

* Replaced sample data in overlap analysis that was causing the model
  to crash.

* Updates to the overlap analysis user's guide.

* Added preprocessing toolkit available under
  C:\{InVEST install directory}\utils

* Biodiversity Model now exits gracefully if a threat raster is not
  found in the input folder.

* Wind Energy now uses linear (bilinear because its over 2D space?)
  interpolation.

* Wind Energy has been refactored to current API.

* Potential Evapotranspiration input has been properly named to
  Reference Evapotranspiration.

* PET_mn for Water Yield is now Ref Evapotranspiration times Kc
  (evapotranspiration coefficient).

* The soil depth field has been renamed 'depth to root restricting
  layer' in both the hydropower and nutrient retention models.

* ETK column in biophysical table for Water Yield is now Kc.

* Added help text to Timber model.

* Changed the behavior of nutrient retention to return nodata values
  when the mean runoff index is zero.

* Fixed an issue where the hydropower model didn't use the suffix
  inputs.

* Fixed a bug in Biodiversity that did not allow for numerals in the
  threat names and rasters.

* Updated routing algorithm to use a modern algorithm for plateau
  direction resolution.

* Fixed an issue in HRA where individual risk pixels weren't being
  calculated correctly.

* HRA will now properly detect in the preprocessed CSVs when criteria
  or entire habitat-stressor pairs are not desired within an
  assessment.

* Added an infrastructure feature so that temporary files are created
  in the user's workspace rather than at the system level
  folder.  This lets users work in a secondary workspace on a USB
  attached hard drive and use the space of that drive, rather than the
  primary operating system drive.

2.5.5 (2013-08-06)
------------------
The 2.5.5 release of InVEST that addresses minor bugs, performance
tweaks, and new functionality of the InVEST standalone models.  Including:

 * Production level release of the 3.0 Coastal Vulnerability model.
    - This upgrades the InVEST 2.5.4 version of the beta standalone CV
      to a full release with full users guide.  This version of the
      CV model should be used in all cases over its ArcGIS equivalent.

 * Production level release of the Habitat Risk Assessment model.
    - This release upgrades the InVEST 2.5.4 beta version of the
      standalone habitat risk assessment model. It should be used in
      all cases over its ArcGIS equivalent.

 * Uncertainty analysis in Carbon model (beta)
    - Added functionality to assess uncertainty in sequestration and
      emissions given known uncertainty in carbon pool stocks.  Users
      can now specify standard  deviations of carbon pools with
      normal distributions as well as desired uncertainty levels.
      New outputs include masks for regions which both sequester and
      emit carbon with a high probability of confidence.  Please see
      the "Uncertainty Analysis" section of the carbon user's guide
      chapter for more information.

 * REDD+ Scenario Analysis in Carbon model (beta)
    - Additional functionality to assist users evaluating REDD
      and REDD+ scenarios in the carbon model.  The uncertainty analysis
      functionality can also be used with these scenarios.
      Please see the "REDD Scenario Analysis" section of the
      carbon user's guide chapter for more information.

 * Uncertainty analysis in Finfish Aquaculture model (beta)
    - Additionally functionality to account for uncertainty in
      alpha and beta growth parameters as well as histogram
      plots showing the distribution of harvest weights and
      net present value.   Uncertainty analysis is performed
      through Monte Carlo runs that normally sample the
      growth parameters.

 * Streamlined Nutrient Retention model functionality
    - The nutrient retention module no longer requires users to explicitly
      run the water yield model.  The model now seamlessly runs water yield
      during execution.

 * Beta release of the recreation model
    - The recreation is available for beta use with limited documentation.

 * Full release of the wind energy model
    - Removing the 'beta' designation on the wind energy model.


Known Issues:

 * Flow routing in the standalone sediment and nutrient models has a
   bug that prevents routing in some (not all) landscapes.  This bug is
   related to resolving d-infinity flow directions across flat areas.
   We are implementing the solution in Garbrecht and Martx (1997).
   In the meanwhile the sediment and nutrient models are still marked
   as beta until this issue is resolved.

2.5.4 (2013-06-07)
------------------
This is a minor release of InVEST that addresses numerous minor bugs and performance tweaks in the InVEST 3.0 models.  Including:

 * Refactor of Wave Energy Model:
    - Combining the Biophysical and Valuation modules into one.
    - Adding new data for the North Sea and Australia
    - Fixed a bug where elevation values that were equal to or greater than zero
      were being used in calculations.
    - Fixed memory issues when dealing with large datasets.
    - Updated core functions to remove any use of depracated functions

 * Performance updates to the carbon model.

 * Nodata masking fix for rarity raster in Biodiversity Model.
    - When computing rarity from a base landuse raster and current or future
      landuse raster, the intersection of the two was not being properly taken.

 * Fixes to the flow routing algorithms in the sediment and nutrient
   retention models in cases where stream layers were burned in by ArcGIS
   hydro tools.  In those cases streams were at the same elevation and caused
   routing issues.

 * Fixed an issue that affected several InVEST models that occured
   when watershed polygons were too small to cover a pixel.  Excessively
   small watersheds are now handled correctly

 * Arc model deprecation.  We are deprecating the following ArcGIS versions
   of our InVEST models in the sense we recommend ALL users use the InVEST
   standalones over the ArcGIS versions, and the existing ArcGIS versions
   of these models will be removed entirely in the next release.

        * Timber
        * Carbon
        * Pollination
        * Biodiversity
        * Finfish Aquaculture

Known Issues:

 * Flow routing in the standalone sediment and nutrient models has a
   bug that prevents routing in several landscapes.  We're not
   certain of the nature of the bug at the moment, but we will fix by
   the next release.  Thus, sediment and nutrient models are marked
   as (beta) since in some cases the DEM routes correctly.

2.5.3 (2013-03-21)
------------------
This is a minor release of InVEST that fixes an issue with the HRA model that caused ArcGIS versions of the model to fail when calculating habitat maps for risk hotspots. This upgrade is strongly recommended for users of InVEST 2.5.1 or 2.5.2.

2.5.2 (2013-03-17)
------------------
This is a minor release of InVEST that fixes an issue with the HRA sample data that caused ArcGIS versions of the model to fail on the training data.  There is no need to upgrade for most users unless you are doing InVEST training.

2.5.1 (2013-03-12)
------------------
This is a minor release of InVEST that does not add any new models, but
does add additional functionality, stability, and increased performance to
one of the InVEST 3.0 standalones:

  - Pollination 3.0 Beta:
        - Fixed a bug where Windows users of InVEST could run the model, but
          most raster outputs were filled with nodata values.

Additionally, this minor release fixes a bug in the InVEST user interface where
collapsible containers became entirely non-interactive.

2.5.0 (2013-03-08)
------------------
This a major release of InVEST that includes new standalone versions (ArcGIS
is not required) our models as well as additional functionality, stability,
and increased performance to many of the existing models.  This release is
timed to support our group's annual training event at Stanford University.
We expect to release InVEST 2.5.1 a couple of weeks after to address any
software issues that arise during the training.  See the release notes
below for details of the release, and please contact richsharp@stanford.edu
for any issues relating to software:

  - *new* Sediment 3.0 Beta:
      - This is a standalone model that executes an order of magnitude faster
        than the original ArcGIS model, but may have memory issues with
	larger datasets. This fix is scheduled for the 2.5.1 release of InVEST.
      - Uses a d-infinity flow algorithm (ArcGIS version uses D8).
      - Includes a more accurate LS factor.
      - Outputs are now summarized by polygon rather than rasterized polygons.
        Users can view results directly as a table rather than sampling a
        GIS raster.
  - *new* Nutrient 3.0 Beta:
      - This is a standalone model that executes an order of magnitude faster
        than the original ArcGIS model, but may have memory issues with
	larger datasets. This fix is scheduled for the 2.5.1 release of InVEST.
      - Uses a d-infinity flow algorithm (ArcGIS version uses D8).
      - Includes a more accurate LS factor.
      - Outputs are now summarized by polygon rather than rasterized polygons.
        Users can view results directly as a table rather than sampling a
        GIS raster.
  - *new* Wind Energy:
      - A new offshore wind energy model.  This is a standalone-only model
        available under the windows start menu.
  - *new* Recreation Alpha:
      - This is a working demo of our soon to be released future land and near
        shore recreation model.  The model itself is incomplete and should only
        be used as a demo or by NatCap partners that know what they're doing.
  - *new* Habitat Risk Assessment 3.0 Alpha:
      - This is a working demo of our soon to be released 3.0 version of habitat
        risk assessment.  The model itself is incomplete and should only
    	be used as a demo or by NatCap partners that know what they're doing.
    	Users that need to use the habitat risk assessment should use the
        ArcGIS version of this model.

  - Improvements to the InVEST 2.x ArcGIS-based toolset:
      - Bug fixes to the ArcGIS based Coastal Protection toolset.

  - Removed support for the ArcGIS invest_VERSION.mxd map.  We expect to
    transition the InVEST toolset exclusive standalone tools in a few months.  In
    preparation of this we are starting to deprecate parts of our old ArcGIS
    toolset including this ArcMap document.  The InVEST ArcToolbox is still
    available in C:\InVEST_2_5_0\invest_250.tbx.

  - Known issues:

    - The InVEST 3.0 standalones generate open source GeoTiffs as
      outputs rather than the proprietary ESRI Grid format.  ArcGIS 9.3.1
      occasionally displays these rasters incorrectly.  We have found
      that these layers can be visualized in ArcGIS 9.3.1 by following
      convoluted steps: Right Click on the layer and select Properties; click on
      the Symbology tab; select Stretch, agree to calculate a histogram (this will
      create an .aux file that Arc can use for visualization), click "Ok", remove
      the raster from the layer list, then add it back. As an alternative, we
      suggest using an open source GIS Desktop Tool like Quantum GIS or ArcGIS
      version 10.0 or greater.

   - The InVEST 3.0 carbon model will generate inaccurate sequestration results
     if the extents of the current and future maps don't align.  This will be
     fixed in InVEST 2.5.1; in the meanwhile a workaround is to clip both LULCs
     so they have identical overlaps.

   - A user reported an unstable run of InVEST 3.0 water yield.  We are not
     certain what is causing the issue, but we do have a fix that will go out
     in InVEST 2.5.1.

   - At the moment the InVEST standalones do not run on Windows XP.  This appears
     to be related to an incompatibility between Windows XP and GDAL, the an open
     source gis library we use to create and read GIS data.  At the moment we are
     uncertain if we will be able to fix this bug in future releases, but will
     pass along more information in the future.

2.4.5 (2013-02-01)
------------------
This is a minor release of InVEST that does not add any new models, but
does add additional functionality, stability, and increased performance to
many of the InVEST 3.0 standalones:

  - Pollination 3.0 Beta:
      - Greatly improved memory efficiency over previous versions of this model.
      - 3.0 Beta Pollination Biophysical and Valuation have been merged into a
        single tool, run through a unified user interface.
      - Slightly improved runtime through the use of newer core InVEST GIS libraries.
      - Optional ability to weight different species individually.  This feature
        adds a column to the Guilds table that allows the user to specify a
        relative weight for each species, which will be used before combining all
        species supply rasters.
      - Optional ability to aggregate pollinator abundances at specific points
        provided by an optional points shapefile input.
      - Bugfix: non-agricultural pixels are set to a value of 0.0 to indicate no
        value on the farm value output raster.
      - Bugfix: sup_val_<beename>_<scenario>.tif rasters are now saved to the
        intermediate folder inside the user's workspace instead of the output
        folder.
  - Carbon Biophysical 3.0 Beta:
        * Tweaked the user interface to require the user to
          provide a future LULC raster when the 'Calculate Sequestration' checkbox
          is checked.
        * Fixed a bug that restricted naming of harvest layers.  Harvest layers are
          now selected simply by taking the first available layer.
  - Better memory efficiency in hydropower model.
  - Better support for unicode filepaths in all 3.0 Beta user interfaces.
  - Improved state saving and retrieval when loading up previous-run parameters
    in all 3.0 Beta user interfaces.
  - All 3.0 Beta tools now report elapsed time on completion of a model.
  - All 3.0 Beta tools now provide disk space usage reports on completion of a
    model.
  - All 3.0 Beta tools now report arguments at the top of each logfile.
  - Biodiversity 3.0 Beta: The half-saturation constant is now allowed to be a
    positive floating-point number.
  - Timber 3.0 Beta: Validation has been added to the user interface for this
    tool for all tabular and shapefile inputs.
  - Fixed some typos in Equation 1 in the Finfish Aquaculture user's guide.
  - Fixed a bug where start menu items were not getting deleted during an InVEST
    uninstall.
  - Added a feature so that if the user selects to download datasets but the
    datasets don't successfully download the installation alerts the user and
    continues normally.
  - Fixed a typo with tau in aquaculture guide, originally said 0.8, really 0.08.

  - Improvements to the InVEST 2.x ArcGIS-based toolset:
      - Minor bugfix to Coastal Vulnerability, where an internal unit of
        measurements was off by a couple digits in the Fetch Calculator.
      - Minor fixes to various helper tools used in InVEST 2.x models.
      - Outputs for Hargreaves are now saved as geoTIFFs.
      - Thornwaite allows more flexible entering of hours of sunlight.

2.4.4 (2012-10-24)
------------------
- Fixes memory errors experienced by some users in the Carbon Valuation 3.0 Beta model.
- Minor improvements to logging in the InVEST User Interface
- Fixes an issue importing packages for some officially-unreleased InVEST models.

2.4.3 (2012-10-19)
------------------
- Fixed a minor issue with hydropower output vaulation rasters whose statistics were not pre-calculated.  This would cause the range in ArcGIS to show ther rasters at -3e38 to 3e38.
- The InVEST installer now saves a log of the installation process to InVEST_<version>\install_log.txt
- Fixed an issue with Carbon 3.0 where carbon output values were incorrectly calculated.
- Added a feature to Carbon 3.0 were total carbon stored and sequestered is output as part of the running log.
- Fixed an issue in Carbon 3.0 that would occur when users had text representations of floating point numbers in the carbon pool dbf input file.
- Added a feature to all InVEST 3.0 models to list disk usage before and after each run and in most cases report a low free space error if relevant.

2.4.2 (2012-10-15)
------------------
- Fixed an issue with the ArcMap document where the paths to default data were not saved as relative paths.  This caused the default data in the document to not be found by ArcGIS.
- Introduced some more memory-efficient processing for Biodiversity 3.0 Beta.  This fixes an out-of-memory issue encountered by some users when using very large raster datasets as inputs.

2.4.1 (2012-10-08)
------------------
- Fixed a compatibility issue with ArcGIS 9.3 where the ArcMap and ArcToolbox were unable to be opened by Arc 9.3.

2.4.0 (2012-10-05)
------------------
Changes in InVEST 2.4.0

General:

This is a major release which releases two additional beta versions of the
InVEST models in the InVEST 3.0 framework.  Additionally, this release
introduces start menu shortcuts for all available InVEST 3.0 beta models.
Existing InVEST 2.x models can still be found in the included Arc toolbox.

Existing InVEST models migrated to the 3.0 framework in this release
include:

- Biodiversity 3.0 Beta
    - Minor bug fixes and usability enhancements
    - Runtime decreased by a factor of 210
- Overlap Analysis 3.0 Beta
    - In most cases runtime decreased by at least a factor of 15
    - Minor bug fixes and usability enhancements
    - Split into two separate tools:
        * Overlap Analysis outputs rasters with individually-weighted pixels
        * Overlap Analysis: Management Zones produces a shapefile output.
    - Updated table format for input activity CSVs
    - Removed the "grid the seascape" step

Updates to ArcGIS models:

- Coastal vulnerability
    - Removed the "structures" option
    - Minor bug fixes and usability enhancements
- Coastal protection (erosion protection)
    - Incorporated economic valuation option
    - Minor bug fixes and usability enhancements

Additionally there are a handful of minor fixes and feature
enhancements:

- InVEST 3.0 Beta standalones (identified by a new InVEST icon) may be run
  from the Start Menu (on windows navigate to
  Start Menu -> All Programs -> InVEST 2.4.0
- Bug fixes for the calculation of raster statistics.
- InVEST 3.0 wave energy no longer requires an AOI for global runs, but
  encounters memory issues on machines with less than 4GB of RAM.  This
  is a known issue that will be fixed in a minor release.
- Minor fixes to several chapters in the user's guide.
- Minor bug fix to the 3.0 Carbon model: harvest maps are no longer required
  inputs.
- Other minor bug fixes and runtime performance tweaks in the 3.0 framework.
- Improved installer allows users to remove InVEST from the Windows Add/Remove
  programs menu.
- Fixed a visualization bug with wave energy where output rasters did not have the min/max/stdev calculations on them.  This made the default visualization in arc be a gray blob.

2.3.0 (2012-08-02)
------------------
Changes in InVEST 2.3.0

General:

This is a major release which releases several beta versions of the
InVEST models in the InVEST 3.0 framework.  These models run as
standalones, but a GIS platform is needed to edit and view the data
inputs and outputs.  Until InVEST 3.0 is released the original ArcGIS
based versions of these tools will remain the release.

Existing InVEST models migrated to the 3.0 framework in this release
include:

- Reservoir Hydropower Production 3.0 beta
    - Minor bug fixes.
- Finfish Aquaculture
    - Minor bug fixes and usability enhancements.
- Wave Energy 3.0 beta
    - Runtimes for non-global runs decreased by a factor of 7
    - Minor bugs in interpolation that exist in the 2.x model is fixed in
      3.0 beta.
- Crop Pollination 3.0 beta
    - Runtimes decreased by a factor of over 10,000

This release also includes the new models which only exist in the 3.0
framework:

- Marine Water Quality 3.0 alpha with a preliminary  user's guide.

InVEST models in the 3.0 framework from previous releases that now
have a standalone executable include:

- Managed Timber Production Model
- Carbon Storage and Sequestration

Additionally there are a handful of other minor fixes and feature
enhancements since the previous release:

- Minor bug fix to 2.x sedimentation model that now correctly
  calculates slope exponentials.
- Minor fixes to several chapters in the user's guide.
- The 3.0 version of the Carbon model now can value the price of carbon
  in metric tons of C or CO2.
- Other minor bug fixes and runtime performance tweaks in the 3.0 framework.

2.2.2 (2012-03-03)
------------------
Changes in InVEST 2.2.2

General:

This is a minor release which fixes the following defects:

-Fixed an issue with sediment retention model where large watersheds
 allowed loading per cell was incorrectly rounded to integer values.

-Fixed bug where changing the threshold didn't affect the retention output
 because function was incorrectly rounded to integer values.

-Added total water yield in meters cubed to to output table by watershed.

-Fixed bug where smaller than default (2000) resolutions threw an error about
 not being able to find the field in "unitynew".  With non-default resolution,
 "unitynew" was created without an attribute table, so one was created by
 force.

-Removed mention of beta state and ecoinformatics from header of software
 license.

-Modified overlap analysis toolbox so it reports an error directly in the
 toolbox if the workspace name is too long.

2.2.1 (2012-01-26)
------------------
Changes in InVEST 2.2.1

General:

This is a minor release which fixes the following defects:

-A variety of miscellaneous bugs were fixed that were causing crashes of the Coastal Protection model in Arc 9.3.
-Fixed an issue in the Pollination model that was looking for an InVEST1005 directory.
-The InVEST "models only" release had an entry for the InVEST 3.0 Beta tools, but was missing the underlying runtime.  This has been added to the models only 2.2.1 release at the cost of a larger installer.
-The default InVEST ArcMap document wouldn't open in ArcGIS 9.3.  It can now be opened by Arc 9.3 and above.
-Minor updates to the Coastal Protection user's guide.

2.2.0 (2011-12-22)
------------------
In this release we include updates to the habitat risk assessment
model, updates to Coastal Vulnerability Tier 0 (previously named
Coastal Protection), and a new tier 1 Coastal Vulnerability tool.
Additionally, we are releasing a beta version of our 3.0 platform that
includes the terrestrial timber and carbon models.

See the "Marine Models" and "InVEST 3.0 Beta" sections below for more details.

**Marine Models**

1. Marine Python Extension Check

   This tool has been updated to include extension requirements for the new
   Coastal Protection T1 model.  It also reflects changes to the Habitat Risk
   Assessment and Coastal Protection T0 models, as they no longer require the
   PythonWin extension.

2. Habitat Risk Assessment (HRA)

   This model has been updated and is now part of three-step toolset.  The
   first step is a new Ratings Survey Tool which eliminates the need for
   Microsoft Excel when users are providing habitat-stressor ratings.  This
   Survey Tool now allows users to up- and down-weight the importance of
   various criteria.  For step 2, a copy of the Grid the Seascape tool has been
   placed in the HRA toolset.  In the last step, users will run the HRA model
   which includes the following updates:

   - New habitat outputs classifying risk as low, medium, and high
   - Model run status updates (% complete) in the message window
   - Improved habitat risk plots embedded in the output HTML

3. Coastal Protection

   This module is now split into sub-models, each with two parts.  The first
   sub-model is Coastal Vulnerability (Tier 0) and the new addition is Coastal
   Protection (Tier 1).

   Coastal Vulnerability (T0)
   Step 1) Fetch Calculator - there are no updates to this tool.
   Step 2) Vulnerability Index

   - Wave Exposure: In this version of the model, we define wave exposure for
     sites facing the open ocean as the maximum of the weighted average of
     wave's power coming from the ocean or generated by local winds.  We
     weight wave power coming from each of the 16 equiangular sector by the
     percent of time that waves occur in that sector, and based on whether or
     not fetch in that sector exceeds 20km.  For sites that are sheltered, wave
     exposure is the average of wave power generated by the local storm winds
     weighted by the percent occurrence of those winds in each sector.  This
     new method takes into account the seasonality of wind and wave patterns
     (storm waves generally come from a preferential direction), and helps
     identify regions that are not exposed to powerful waves although they are
     open to the ocean (e.g. the leeside of islands).

   - Natural Habitats: The ranking is now computed using the rank of all
     natural habitats present in front of a segment, and we weight the lowest
     ranking habitat 50% more than all other habitats.  Also, rankings and
     protective distance information are to be provided by CSV file instead of
     Excel.  With this new method, shoreline segments that have more habitats
     than others will have a lower risk of inundation and/or erosion during
     storms.

   - Structures: The model has been updated to now incorporate the presence of
     structures by decreasing the ranking of shoreline segments that adjoin
     structures.

   Coastal Protection (T1) - This is a new model which plots the amount of
   sandy beach erosion or consolidated bed scour that backshore regions
   experience in the presence or absence of natural habitats.  It is composed
   of two steps: a Profile Generator and Nearshore Waves and Erosion.  It is
   recommended to run the Profile Generator before the Nearshore Waves and
   Erosion model.

   Step 1) Profile Generator:  This tool helps the user generate a 1-dimensional
   bathymetric and topographic profile perpendicular to the shoreline at the
   user-defined location.  This model provides plenty of guidance for building
   backshore profiles for beaches, marshes and mangroves.  It will help users
   modify bathymetry profiles that they already have, or can generate profiles
   for sandy beaches if the user has not bathymetric data.  Also, the model
   estimates and maps the location of natural habitats present in front of the
   region of interest.  Finally, it provides sample wave and wind data that
   can be later used in the Nearshore Waves and Erosion model, based on
   computed fetch values and default Wave Watch III data.

   Step 2) Nearshore Waves and Erosion: This model estimates profiles of beach
   erosion or values of rates of consolidated bed scour at a site as a function
   of the type of habitats present in the area of interest.  The model takes
   into account the protective effects of vegetation, coral and oyster reefs,
   and sand dunes.  It also shows the difference of protection provided when
   those habitats are present, degraded, or gone.

4. Aesthetic Quality

   This model no longer requires users to provide a projection for Overlap
   Analysis.  Instead, it uses the projection from the user-specified Area of
   Interest (AOI) polygon.  Additionally, the population estimates for this
   model have been fixed.

**InVEST 3.0 Beta**

The 2.2.0 release includes a preliminary version of our InVEST 3.0 beta
platform.  It is included as a toolset named "InVEST 3.0 Beta" in the
InVEST220.tbx.  It is currently only supported with ArcGIS 10.  To launch
an InVEST 3.0 beta tool, double click on the desired tool in the InVEST 3.0
toolset then click "Ok" on the Arc toolbox screen that opens. The InVEST 3.0
tool panel has inputs very similar to the InVEST 2.2.0 versions of the tools
with the following modifications:

InVEST 3.0 Carbon:
  * Fixes a minor bug in the 2.2 version that ignored floating point values
    in carbon pool inputs.
  * Separation of carbon model into a biophysical and valuation model.
  * Calculates carbon storage and sequestration at the minimum resolution of
    the input maps.
  * Runtime efficiency improved by an order of magnitude.
  * User interface streamlined including dynamic activation of inputs based
    on user preference, direct link to documentation, and recall of inputs
    based on user's previous run.

InVEST 3.0 Timber:
  * User interface streamlined including dynamic activation of inputs based
    on user preference, direct link to documentation, and recall of inputs
    based on user's previous run.


2.1.1 (2011-10-17)
------------------
Changes in InVEST 2.1.1

General:

This is a minor release which fixes the following defects:

-A truncation error was fixed on nutrient retention and sedimentation model that involved division by the number of cells in a watershed.  Now correctly calculates floating point division.
-Minor typos were fixed across the user's guide.

2.1 Beta (2011-05-11)
---------------------
Updates to InVEST Beta

InVEST 2.1 . Beta

Changes in InVEST 2.1

General:

1.	InVEST versioning
We have altered our versioning scheme.  Integer changes will reflect major changes (e.g. the addition of marine models warranted moving from 1.x to 2.0).  An increment in the digit after the primary decimal indicates major new features (e.g the addition of a new model) or major revisions.  For example, this release is numbered InVEST 2.1 because two new models are included).  We will add another decimal to reflect minor feature revisions or bug fixes.  For example, InVEST 2.1.1 will likely be out soon as we are continually working to improve our tool.
2.	HTML guide
With this release, we have migrated the entire InVEST users. guide to an HTML format.  The HTML version will output a pdf version for use off-line, printing, etc.


**MARINE MODELS**

1.Marine Python Extension Check

-This tool has been updated to allow users to select the marine models they intend to run.  Based on this selection, it will provide a summary of which Python and ArcGIS extensions are necessary and if the Python extensions have been successfully installed on the user.s machine.

2.Grid the Seascape (GS)

-This tool has been created to allow marine model users to generate an seascape analysis grid within a specified area of interest (AOI).

-It only requires an AOI and cell size (in meters) as inputs, and produces a polygon grid which can be used as inputs for the Habitat Risk Assessment and Overlap Analysis models.

3. Coastal Protection

- This is now a two-part model for assessing Coastal Vulnerability.  The first part is a tool for calculating fetch and the second maps the value of a Vulnerability Index, which differentiates areas with relatively high or low exposure to erosion and inundation during storms.

- The model has been updated to now incorporate coastal relief and the protective influence of up to eight natural habitat input layers.

- A global Wave Watch 3 dataset is also provided to allow users to quickly generate rankings for wind and wave exposure worldwide.

4. Habitat Risk Assessment (HRA)

This new model allows users to assess the risk posed to coastal and marine habitats by human activities and the potential consequences of exposure for the delivery of ecosystem services and biodiversity.  The HRA model is suited to screening the risk of current and future human activities in order to prioritize management strategies that best mitigate risk.

5. Overlap Analysis

This new model maps current human uses in and around the seascape and summarizes the relative importance of various regions for particular activities.  The model was designed to produce maps that can be used to identify marine and coastal areas that are most important for human use, in particular recreation and fisheries, but also other activities.

**FRESHWATER MODELS**

All Freshwater models now support ArcMap 10.


Sample data:

1. Bug fix for error in Water_Tables.mdb Biophysical table where many field values were shifted over one column relative to the correct field name.

2. Bug fix for incorrect units in erosivity layer.


Hydropower:

1.In Water Yield, new output tables have been added containing mean biophysical outputs (precipitation, actual and potential evapotranspiration, water yield)  for each watershed and sub-watershed.


Water Purification:

1. The Water Purification Threshold table now allows users to specify separate thresholds for nitrogen and phosphorus.   Field names thresh_n and thresh_p replace the old ann_load.

2. The Nutrient Retention output tables nutrient_watershed.dbf and nutrient_subwatershed.dbf now include a column for nutrient retention per watershed/sub-watershed.

3. In Nutrient Retention, some output file names have changed.

4. The user's guide has been updated to explain more accurately the inclusion of thresholds in the biophysical service estimates.


Sedimentation:

1. The Soil Loss output tables sediment_watershed.dbf and sediment_subwatershed.dbf now include a column for sediment retention per watershed/sub-watershed.

2. In Soil Loss, some output file names have changed.

3. The default input value for Slope Threshold is now 75.

4. The user's guide has been updated to explain more accurately the inclusion of thresholds in the biophysical service estimates.

5. Valuation: Bug fix where the present value was not being applied correctly.





2.0 Beta (2011-02-14)
---------------------
Changes in InVEST 2.0

InVEST 1.005 is a minor release with the following modification:

1. Aesthetic Quality

    This new model allows users to determine the locations from which new nearshore or offshore features can be seen.  It generates viewshed maps that can be used to identify the visual footprint of new offshore development.


2. Coastal Vulnerability

    This new model produces maps of coastal human populations and a coastal exposure to erosion and inundation index map.  These outputs can be used to understand the relative contributions of different variables to coastal exposure and to highlight the protective services offered by natural habitats.


3. Aquaculture

    This new model is used to evaluate how human activities (e.g., addition or removal of farms, changes in harvest management practices) and climate change (e.g., change in sea surface temperature) may affect the production and economic value of aquacultured Atlantic salmon.


4. Wave Energy

    This new model provides spatially explicit information, showing potential areas for siting Wave Energy conversion (WEC) facilities with the greatest energy production and value.  This site- and device-specific information for the WEC facilities can then be used to identify and quantify potential trade-offs that may arise when siting WEC facilities.


5. Avoided Reservoir Sedimentation

    - The name of this model has been changed to the Sediment Retention model.

    - We have added a water quality valuation model for sediment retention. The user now has the option to select avoided dredge cost analysis, avoided water treatment cost analysis or both.  The water quality valuation approach is the same as that used in the Water Purification: Nutrient Retention model.

    - The threshold information for allowed sediment loads (TMDL, dead volume, etc.) are now input in a stand alone table instead of being included in the valuation table. This adjusts the biophysical service output for any social allowance of pollution. Previously, the adjustment was only done in the valuation model.

    - The watersheds and sub-watershed layers are now input as shapefiles instead of rasters.

    - Final outputs are now aggregated to the sub-basin scale. The user must input a sub-basin shapefile. We provide the Hydro 1K dataset as a starting option. See users guide for changes to many file output names.

    - Users are strongly advised not to interpret pixel-scale outputs for hydrological understanding or decision-making of any kind. Pixel outputs should only be used for calibration/validation or model checking.


6. Hydropower Production

    - The watersheds and sub-watershed layers are now input as shapefiles instead of rasters.

    - Final outputs are now aggregated to the sub-basin scale. The user must input a sub-basin shapefile. We provide the Hydro 1K dataset as a starting option. See users guide for changes to many file output names.

    - Users are strongly advised not to interpret pixel-scale outputs for hydrological understanding or decision-making of any kind. Pixel outputs should only be used for calibration/validation or model checking.

    - The calibration constant for each watershed is now input in a stand-alone table instead of being included in the valuation table. This makes running the water scarcity model simpler.


7. Water Purification: Nutrient Retention

    - The threshold information for allowed pollutant levels (TMDL, etc.) are now input in a stand alone table instead of being included in the valuation table. This adjusts the biophysical service output for any social allowance of pollution. Previously, the adjustment was only done in the valuation model.

    - The watersheds and sub-watershed layers are now input as shapefiles instead of rasters.

    - Final outputs are now aggregated to the sub-basin scale. The user must input a sub-basin shapefile. We provide the Hydro 1K dataset as a starting option. See users guide for changes to many file output names.

    - Users are strongly advised not to interpret pixel-scale outputs for hydrological understanding or decision-making of any kind. Pixel outputs should only be used for calibration/validation or model checking.


8. Carbon Storage and Sequestration

    The model now outputs an aggregate sum of the carbon storage.


9. Habitat Quality and Rarity

    This model had an error while running ReclassByACII if the land cover codes were not sorted alphabetically.  This has now been corrected and it sorts the reclass file before running the reclassification

    The model now outputs an aggregate sum of the habitat quality.

10. Pollination

    In this version, the pollination model accepts an additional parameter which indicated the proportion of a crops yield that is attributed to wild pollinators.<|MERGE_RESOLUTION|>--- conflicted
+++ resolved
@@ -34,17 +34,14 @@
 
 Unreleased Changes
 ------------------
-<<<<<<< HEAD
+* General
+    * Updating the ``pyinstaller`` requirement to ``>=4.10`` to support the new
+      ``universal2`` wheel architecture offered by ``scipy>=1.8.0``.
 * DelineateIt
     * Watersheds delineated with this tool will now always have a ``ws_id``
       column containing integer watershed IDs for easier use within the routed
       InVEST models.  Existing ``ws_id`` field values will be overwritten if
       they are present.
-=======
-* General
-    * Updating the ``pyinstaller`` requirement to ``>=4.10`` to support the new
-      ``universal2`` wheel architecture offered by ``scipy>=1.8.0``.
->>>>>>> 08ca32a5
 * RouteDEM
     * Rename the arg ``calculate_downstream_distance`` to
       ``calculate_downslope_distance``. This is meant to clarify that it
