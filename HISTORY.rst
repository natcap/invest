..
  Changes should be grouped for readability.

  InVEST model names:
  - Annual Water Yield
  - Carbon Storage and Sequestration
  - Coastal Blue Carbon
  - Coastal Vulnerability
  - Crop Pollination
  - Crop Production
  - DelineateIt
  - Forest Carbon Edge Effects
  - Globio
  - Habitat Quality
  - HRA
  - NDR
  - Visitation: Recreation and Tourism
  - RouteDEM
  - Scenario Generator
  - Scenic Quality
  - SDR
  - Seasonal Water Yield
  - Stormwater
  - Urban Cooling
  - Urban Flood Risk
  - Wave Energy
  - Wind Energy

  Everything else:
  - General


.. :changelog:


Unreleased Changes (3.10)
-------------------------
<<<<<<< HEAD
* General:
    * Add a ``--language`` argument to the command-line interface, which will
      translate model names, specs, and validation messages.
    * Accept a ``language`` query parameter at the UI server endpoints, which
      will translate model names, specs, and validation messages.
=======
* General
>>>>>>> 24cc6233
    * Added ``invest serve`` entry-point to the CLI. This launches a Flask app
      and server on the localhost, to support the workbench.
    * Major updates to each model's ``ARGS_SPEC`` (and some related validation)
      to facilitate re-use & display in the Workbench and User's Guide.
    * Standardized and de-duplicated text in ``ARGS_SPEC`` ``about`` and
      ``name`` strings.
    * Update to FontAwesome 5 icons in the QT interface.
* Annual Water Yield
    * Renamed the Windows start menu shortcut from "Water Yield" to
      "Annual Water Yield".
* Coastal Vulnerability
    * Fixed bug where shore points were created on interior landmass holes
      (i.e. lakes).
    * Added feature to accept raster (in addition to vector) habitat layers.
    * Changed one intermediate output (geomorphology) from SHP to GPKG.
    * Fixed bug where output vectors had coordinates with an unncessary 
      z-dimension. Output vectors now have 2D geometry.
* Crop Pollination
    * Renamed the Windows start menu shortcut from "Pollination" to
      "Crop Pollination".
* Fisheries and Fisheries HST
    * The Fisheries models were deprecated due to lack of use,
      lack of scientific support staff, and maintenance costs.
* Finfish
    * The Finfish model was deprecated due to lack of use,
      lack of scientific support staff, and maintenance costs.
* Habitat Quality
    * Changed how Habitat Rarity outputs are calculated to be less confusing.
      Values now represent a 0 to 1 index where before there could be
      negative values. Now values of 0 indicate current/future LULC not
      represented in baseline LULC; values 0 to 0.5 indicate more
      abundance in current/future LULC and therefore less rarity; values
      of 0.5 indicate same abundance between baseline and current/future
      LULC; values 0.5 to 1 indicate less abundance in current/future LULC
      and therefore higher rarity.
* Scenic Quality
<<<<<<< HEAD
    * Simplify the ``valuation_function`` arg options. The options are now:
      ``linear``, ``logarithmic``, ``exponential``. The names displayed in the
      UI dropdown will stay the same as before. Datastacks or scripts will need
      to be updated to use the new option values.
* Wave Energy
    * Rename the ``analysis_area_path`` arg to ``analysis_area``, since it is
      not a path but an option string.
    * Simplify the ``analysis_area`` arg options. The options are now:
      ``westcoast``, ``eastcoast``, ``northsea4``, ``northsea10``,
      ``australia``, ``global``. The names displayed in the UI dropdown will
      stay the same as before. Datastacks and scripts will need to be updated
      to use the new option values.
=======
    * Renamed the model title from
      "Unobstructed Views: Scenic Quality Provision" to "Scenic Quality".
* Visitation: Recreation and Tourism
    * Renamed the Windows start menu shortcut from "Recreation" to
      "Visitation: Recreation and Tourism".
>>>>>>> 24cc6233

3.9.2 (2021-10-29)
------------------
* General:
    * Improving our binary build by including a data file needed for the
      ``charset-normalizer`` python package.  This eliminates a warning that
      was printed to stdout on Windows.
    * The Annual Water Yield model name is now standardized throughout InVEST.
      This model has been known in different contexts as Hydropower, Hydropower
      Water Yield, or Annual Water Yield. This name was chosen to emphasize
      that the model can be used for purposes other than hydropower (though the
      valuation component is hydropower-specific) and to highlight its
      difference from the Seasonal Water Yield model. The corresponding python
      module, formerly ``natcap.invest.hydropower.hydropower_water_yield``, is
      now ``natcap.invest.annual_water_yield``.
    * Minor changes to some other models' display names.
    * Update and expand on the instructions in the API docs for installing
      the ``natcap.invest`` package.
    * The InVEST binaries on Windows now no longer inspect the ``%PATH%``
      when looking for GDAL DLLs.  This fixes an issue where InVEST would not
      launch on computers where the ``%PATH%`` either contained other
      environment variables or was malformed.
    * invest processes announce their logfile path at a very high logging level
      that cannot be filtered out by the user.
    * JSON sample data parameter sets are now included in the complete sample
      data archives.
* Seasonal Water Yield
    * Fixed a bug in validation where providing the monthly alpha table would
      cause a "Spatial file <monthly alpha table> has no projection" error.
      The montly alpha table was mistakenly being validated as a spatial file.
* Crop Production Regression
    * Corrected a misspelled column name. The fertilization rate table column
      must now be named ``phosphorus_rate``, not ``phosphorous_rate``.
* Habitat Quality
    * Fixed a bug where optional input Allow Accessibility to Threats could
      not be passed as an empty string argument. Now handles falsey values.
* Urban Flood Risk
    * Fixed a bug where lucodes present in the LULC raster but missing from
      the biophysical table would either raise a cryptic IndexError or silently
      apply invalid curve numbers. Now a helpful ValueError is raised.

3.9.1 (2021-09-22)
------------------
* General:
    * Added error-handling for when ``pandas`` fails to decode a non-utf8
      encoded CSV.
    * Moved the sample data JSON files out of the root sample_data folder and
      into their respective model folders.
    * Updated documentation on installing InVEST from source.
    * Restructured API reference docs and removed outdated and redundant pages.
    * Include logger name in the logging format. This is helpful for the cython
      modules, which can't log module, function, or line number info.
    * Fixed a bug in makefile that prevented ``make env`` from working properly.
    * Fixed an issue with the InVEST application launching on Mac OS X 11
      "Big Sur".  When launching the InVEST ``.app`` bundle, the environment
      variable ``QT_MAC_WANTS_LAYER`` is defined.  If running InVEST through
      python, this environment variable may need to be defined by hand like
      so: ``QT_MAC_WANTS_LAYER=1 python -m natcap.invest``.  A warning will
      be raised if this environment variable is not present on mac.
    * Fixing an issue on Mac OS X where saving the InVEST application to a
      filepath containing spaces would prevent the application from launching.
    * Fixed an issue on Mac OS when certain models would loop indefinitely and
      never complete.  This was addressed by bumping the ``taskgraph``
      requirement version to ``0.10.3``
    * Allow Windows users to install for all users or current user. This allows
      non-admin users to install InVEST locally.
    * Fixed a bug where saving a datastack parameter set with relative paths
      would not convert Windows separators to linux style.
    * Provide a better validation error message when an overview '.ovr' file
      is input instead of a valid raster.
    * Removed internal references to ``TaskGraph``
      ``copy_duplicate_artifact`` calls in anticipation from that feature
      being removed from ``TaskGraph``. User facing changes include
      slightly faster initial runtimes for the Coastal Vulnerability,
      Coastal Blue Carbon, SDR, DelineateIt, and Seasonal Water Yield models.
      These models will no longer attempt to copy intermediate artifacts that
      could have been computed by previous runs.
    * Validation now returns a more helpful message when a spatial input has
      no projection defined.
    * Updated to pygeoprocessing 2.3.2
    * Added support for GDAL 3.3.1 and above
    * Added some logging to ``natcap.invest.utils._log_gdal_errors`` to aid in
      debugging some hard-to-reproduce GDAL logging errors that occasionally
      cause InVEST models to crash.  If GDAL calls ``_log_gdal_errors`` with an
      incorrect set of arguments, this is now logged.
    * Improved the reliability and consistency of log messages across the
      various ways that InVEST models can be run.  Running InVEST in
      ``--headless`` mode, for example, will now have the same logging behavior,
      including with exceptions, as the UI would produce.
    * The default log level for the CLI has been lowered from
      ``logging.CRITICAL`` to ``logging.ERROR``.  This ensures that exceptions
      should always be written to the correct logging streams.
* Carbon
    * Fixed a bug where, if rate change and discount rate were set to 0, the
      valuation results were in $/year rather than $, too small by a factor of
      ``lulc_fut_year - lulc_cur_year``.
    * Improved UI to indicate that Calendar Year inputs are only required for
      valuation, not also for sequestration.
    * Increasing the precision of ``numpy.sum`` from Float32 to Float64 when
      aggregating raster values for the HTML report.
* DelineateIt:
    * The DelineateIt UI has been updated so that the point-snapping options
      will always be interactive.
    * DelineateIt's point-snapping routine has been updated to snap
      ``MULTIPOINT`` geometries with 1 component point as well as primitive
      ``POINT`` geometries.  All other geometric types will not be snapped.
      When a geometry cannot be snapped, a log message is now recorded with the
      feature ID, the geometry type and the number of component geometries.
      Features with empty geometries are now also skipped.
* Fisheries Habitat Scenario Tool
    * Fixed divide-by-zero bug that was causing a RuntimeWarning in the logs.
      This bug did not affect the output.
* HRA
    * Fixed bugs that allowed zeros in DQ & Weight columns of criteria
      table to raise DivideByZero errors.
* NDR
    * Fixed a bug that allowed SDR to be calculated in areas that don't drain
      to any stream. Now all outputs that depend on distance to stream (
      ``d_dn``, ``dist_to_channel``, ``ic``, ``ndr_n``, ``ndr_p``,
      ``sub_ndr_n``, ``sub_ndr_p``, ``n_export``, ``p_export``) are only
      defined for pixels that drain to a stream. They have nodata everywhere
      else.
* Pollination
    * Updated so that the ``total_pollinator_abundance_[season].tif`` outputs
      are always created. Before, they weren't created if a farm vector was
      not supplied, even though they are independent.
* Recreation
    * Fixed some incorrectly formatted log and error messages
* Seasonal Water Yield
    * Fixed a bug where ``qf.tif`` outputs weren't properly masking nodata
      values and could show negative numbers.
* SDR
    * Fixed a bug in validation that did not warn against different coordinate
      systems (all SDR inputs must share a common coordinate system).
    * Fixed a bug that was incorrectly using a factor of 0.0986 rather than
      0.0896. This would have a minor effect on end-user results.
    * Changed how SDR thresholds its L factor to allow direct thresholding
      rather than based off of upstream area. Exposed this parameter as
      ``l_max`` in the ``args`` input and in the user interface.
    * Fixed a bug that allowed SDR to be calculated in areas that don't drain
      to any stream. Now all outputs that depend on distance to stream (
      ``d_dn``, ``d_dn_bare``, ``ic``, ``ic_bare``, ``sdr``, ``sdr_bare``,
      ``e_prime``, ``sed_retention``, ``sed_retention_index``,
      ``sed_deposition``, ``sed_export``) are only defined for pixels that
      drain to a stream. They have nodata everywhere else.
* Stormwater
    * Added this new model
* Urban Flood Risk
    * Fixed a bug where a String ``Type`` column in the infrastructure vector
      would cause the aggregation step of the model to crash, even with the
      correct integer value in the column.
* Wind Energy
    * Raising ValueError when AOI does not intersect Wind Data points.

3.9.0 (2020-12-11)
------------------
* General:
    * Deprecating GDAL 2 and adding support for GDAL 3.
    * Adding function in utils.py to handle InVEST coordindate transformations.
    * Making InVEST compatible with Pygeoprocessing 2.0 by updating:
        * ``convolve_2d()`` keyword ``ignore_nodata`` to
          ``ignore_nodata_and_edges``.
        * ``get_raster_info()`` / ``get_vector_info()`` keyword ``projection``
          to ``projection_wkt``.
    * Improve consistency and context for error messages related to raster
      reclassification across models by using ``utils.reclassify_raster``.
    * Fixed bug that was causing a TypeError when certain input rasters had an
      undefined nodata value. Undefined nodata values should now work
      everywhere.
    * Include logging in python script generated from
      "Save to python script..." in the "Development" menu. Now logging
      messages from the model execution will show up when you run the script.
    * InVEST is now a 64-bit binary built against Python 3.7.
    * Adding Python 3.8 support for InVEST testing.
    * Add warning message to installer for 32-bit computers about installing
      64-bit software.
    * Stop running validation extra times when model inputs autofill, saving
      a small but noticeable amount of time in launching a model.
    * The number of files included in the python source distribution has been
      reduced to just those needed to install the python package and run tests.
    * Code-sign the macOS distribution, and switch to a DMG distribution format.
    * No longer include the HTML docs or HISTORY.rst in the macOS distribution.
    * Bumped the ``shapely`` requirements to ``>=1.7.1`` to address a library
      import issue on Mac OS Big Sur.
    * Fixing model local documentation links for Windows and Mac binaries.
    * The InVEST binary builds now launch on Mac OS 11 "Big Sur".  This was
      addressed by defining the ``QT_MAC_WANTS_LAYER`` environment variable.
    * Fixed the alphabetical ordering of Windows Start Menu shortcuts.
* Annual Water Yield:
    * Fixing bug that limited ``rsupply`` result when ``wyield_mn`` or
      ``consump_mn`` was 0.
* Coastal Blue Carbon
    * Refactor of Coastal Blue Carbon that implements TaskGraph for task
      management across the model and fixes a wide range of issues with the model
      that were returning incorrect results in all cases.
    * Corrected an issue with the model where available memory would be exhausted
      on a large number of timesteps.
    * In addition to the ``execute`` entrypoint, another entrypoint,
      ``execute_transition_analysis`` has been added that allows access to the
      transition analysis timeseries loop at a lower level.  This will enable
      users comfortable with python to provide spatially-explicit maps of
      accumulation rates, half lives and other parameters that can only be
      provided via tables to ``execute``.
    * Snapshot years and rasters, including the baseline year/raster, are now all
      provided via a table mapping snapshot years to the path to a raster on
      disk.  The baseline year is the earliest year of these.
    * The model's "initial" and "lulc lookup" and "transient" tables have been
      combined into a single "biophysical" table, indexed by LULC code/LULC class
      name, that includes all of the columns from all of these former tables.
    * The "analysis year" is now a required input that must be >= the final
      snapshot year in the snapshots CSV.
    * Litter can now accumulate at an annual rate if desired.
    * The model now produces many more files, which allows for greater
      flexibility in post-processing of model outputs.
* Coastal Vulnerability
    * 'shore_points_missing_geomorphology.gpkg' output file name now includes
      the suffix if any, and its one layer now is renamed from
      'missing_geomorphology' to be the same as the file name
      (including suffix).
    * Fixed a memory bug that occurred during shore point interpolation when
      dealing with very large landmass vectors.
* Delineateit
    * The layer in the 'preprocessed_geometries.gpkg' output is renamed from
      'verified_geometries' to be the same as the file name (including suffix).
    * The layer in the 'snapped_outlets.gpkg' output is renamed from
      'snapped' to be the same as the file name (including suffix).
    * The layer in the 'watersheds.gpkg' output has been renamed from
      'watersheds' to match the name of the vector file (including the suffix).
    * Added pour point detection option as an alternative to providing an
      outlet features vector.
* Finfish
    * Fixed a bug where the suffix input was not being used for output paths.
* Forest Carbon Edge Effect
    * Fixed a broken link to the local User's Guide
    * Fixed bug that was causing overflow errors to appear in the logs when
      running with the sample data.
    * Mask out nodata areas of the carbon map output. Now there should be no
      output data outside of the input LULC rasater area.
* GLOBIO
    * Fixing a bug with how the ``msa`` results were masked and operated on
      that could cause bad results in the ``msa`` outputs.
* Habitat Quality:
    * Refactor of Habitat Quality that implements TaskGraph
    * Threat files are now indicated in the Threat Table csv input under
      required columns: ``BASE_PATH``, ``CUR_PATH``, ``FUT_PATH``.
    * Threat and Sensitivity column names are now case-insensitive.
    * Sensitivity threat columns now match threat names from Threat Table
      exactly, without the need for ``L_``. ``L_`` prefix is deprecated.
    * Threat raster input folder has been removed.
    * Validation enhancements that check whether threat raster paths are valid.
    * HQ update to User's Guide.
    * Changing sample data to reflect Threat Table csv input changes and
      bumping revision.
    * More comprehensive testing for Habitat Quality and validation.
    * Checking if Threat raster values are between 0 and 1 range, raising
      ValueError if not. No longer snapping values less than 0 to 0 and greater
      than 1 to 1.
    * Fixing bug that was setting Threat raster values to 1 even if they were
      floats between 0 and 1.
    * Updating how threats are decayed across distance. Before, nodata edges
      were ignored causing values on the edges to maintain a higher threat
      value. Now, the decay does not ignore those nodata edges causing values
      on the edges to decay more quickly. The area of study should have
      adequate boundaries to account for these edge effects.
    * Update default half saturation value for sample data to 0.05 from 0.1.
* Seasonal Water Yield
    * Fixed a bug where precip or eto rasters of ``GDT_Float64`` with values
      greater than 32-bit would overflow to ``-inf``.
* SDR:
    * Fixing an issue where the LS factor should be capped to an upstream area
      of 333^2 m^2. In previous versions the LS factor was erroneously capped
      to "333" leading to high export spikes in some pixels.
    * Fixed an issue where sediment deposition progress logging was not
      progressing linearly.
    * Fixed a task dependency bug that in rare cases could cause failure.
* Urban Cooling
    * Split energy savings valuation and work productivity valuation into
      separate UI options.
* Urban Flood Risk
    * Changed output field names ``aff.bld`` and ``serv.blt`` to ``aff_bld``
      and ``serv_blt`` respectively to fix an issue where ArcGIS would not
      display properly.

3.8.9 (2020-09-15)
------------------
* Hydropower
    * Fixed bug that prevented validation from ever passing for this model.
      Validation will allow extra keys in addition to those in the ARGS_SPEC.
* Urban Flood Mitigation
    * Fixed incorrect calculation of total quickflow volume.

3.8.8 (2020-09-04)
------------------
* Coastal Vulnerability
    * Improved handling of invalid AOI geometries to avoid crashing and instead
      fix the geometry when possible and skip it otherwise.
    * Added validation check that shows a warning if the SLR vector is not
      a point or multipoint geometry.
* Urban Cooling
    * Energy units are now (correctly) expressed in kWh.  They were previously
      (incorrectly) expressed in kW.
    * Energy savings calculations now require that consumption is in units of
      kWh/degree C/m^2 for each building class.
    * Fixing an issue where blank values of the Cooling Coefficient weights
      (shade, albedo, ETI) would raise an error.  Now, a default value for the
      coefficient is assumed if any single value is left blank.
* HRA
    * Raise ValueError if habitat or stressor inputs are not projected.
    * Make sample data rating filepaths work on Mac. If not on Windows and a rating
      filepath isn't found, try replacing all backslashes with forward slashes.
* Seasonal Water Yield
    * Updated output file name from aggregated_results.shp to aggregated_results_swy.shp
      for consistency with NDR and SDR
* Datastack
    * Saved datastack archives now use helpful identifying names for spatial input folders
* Validation
    * Fixed bug that caused fields activated by a checkbox to make validation fail,
      even when the checkbox was unchecked.
* General
    * Input table column headers are now insensitive to leading/trailing whitespace in
      most places.
    * Modified the script that produces a conda environment file from InVEST's python
      requirements file so that it includes the ``conda-forge`` channel in the file
      itself.
* Recreation
    * Validate values in the type column of predictor tables early in execution. Raise
      a ValueError if a type value isn't valid (leading/trailing whitespace is okay).
* Validation
    * Set a 5-second timeout on validation functions that access a file. This will raise
      a warning and prevent validation from slowing down the UI too much.

3.8.7 (2020-07-17)
------------------
* General
    * Fixed an issue where some users would be unable to launch InVEST binaries
      on Windows.  This crash was due to a configuration issue in
      ``PySide2==5.15.0`` that will be fixed in a future release of PySide2.
* GLOBIO
    * Fix a bug that mishandled combining infrastructure data when only one
      infrastructure data was present.
* Urban Flood Risk
    * The output vector ``flood_risk_service.shp`` now includes a field,
      ``flood_vol`` that is the sum of the modeled flood volume (from
      ``Q_m3.tif``) within the AOI.
    * Fieldnames in ``flood_risk_service.shp`` have been updated to more
      closely match the variables they match as documented in the User's Guide
      chapter.  Specifically, ``serv_bld`` is now ``serv.blt`` and ``aff_bld``
      is now ``aff.bld``.
    * ``Q_mm.tif`` has been moved from the intermediate directory into the
      workspace.
    * Fixed a bug in the flood volume (``Q_m3.tif``) calculations that was
      producing incorrect values in all cases.
    * Fixed a bug where input rasters with nodata values of 0 were not handled
      properly.

3.8.6 (2020-07-03)
------------------
* Crop Production
    * Fixed critical bug in crop regression that caused incorrect yields in
      all cases.

3.8.5 (2020-06-26)
------------------
* General
    * Fix bug in ``utils.build_lookup_from_csv`` that was allowing
      ``key_field`` to be non unique and overwriting values.
    * Fix bug in ``utils.build_lookup_from_csv`` where trailing commas caused
      returned values to be malformed.
    * Add optional argument ``column_list`` to ``utils.build_lookup_from_csv``
      that takes a list of column names and only returns those in the
      dictionary.
    * Remove ``warn_if_missing`` argument from ``utils.build_lookup_from_csv``
      and warning by default.
* Scenic Quality
    * Fixing an issue in Scenic Quality where the creation of the weighted sum
      of visibility rasters could cause "Too Many Open Files" errors and/or
      ``MemoryError`` when the model is run with many viewpoints.
    * Progress logging has been added to several loops that may take a longer
      time when the model is run with thousands of points at a time.
    * A major part of the model's execution was optimized for speed,
      particularly when the model is run with many, many points.
* SDR:
    * Removed the unused parameter ``args['target_pixel_size']`` from the SDR
      ``execute`` docstring.
* Urban Flood Risk Mitigation
    * Fixed an issue where the output vector ``flood_risk_service.shp`` would
      only be created when the built infrastructure vector was provided.  Now,
      the ``flood_risk_service.shp`` vector is always created, but the fields
      created differ depending on whether the built infrastructure input is
      present during the model run.
    * Fixed an issue where the model would crash if an infrastructure geometry
      were invalid or absent.  Such features are now skipped.

3.8.4 (2020-06-05)
------------------
* General:
    * Advanced the ``Taskgraph`` version requirement to fix a bug where workspace
      directories created by InVEST versions <=3.8.0 could not be re-used by more
      recent InVEST versions.
* NDR:
    * The Start Menu shortcut on Windows and launcher label on Mac now have
      consistent labels for NDR: "NDR: Nutrient Delivery Ratio".
* SDR:
    * The Start Menu shortcut on Windows and launcher label on Mac now have
      consistent labels for SDR: "SDR: Sediment Delivery Ratio".

3.8.3 (2020-05-29)
------------------
* SDR
    * SDR's compiled core now defines its own ``SQRT2`` instead of relying on an
      available standard C library definition. This new definition helps to avoid
      some compiler issues on Windows.

3.8.2 (2020-05-15)
------------------
* InVEST's CSV encoding requirements are now described in the validation
  error message displayed when a CSV cannot be opened.

3.8.1 (2020-05-08)
------------------
* Fixed a compilation issue on Mac OS X Catalina.
* Fixed an issue with NDR's raster normalization function so that Float64
  nodata values are now correctly cast to Float32.  This issue was affecting
  the summary vector, where the ``surf_n``, ``sub_n`` and ``n_export_tot``
  columns would contain values of ``-inf``.
* Fixed minor bug in Coastal Vulnerability shore point creation. Also added a
  check to fail fast when zero shore points are found within the AOI.
* The Finfish Aquaculture model no longer generates histograms for
  uncertainty analysis due to issues with matplotlib that make InVEST
  unstable. See https://github.com/natcap/invest/issues/87 for more.
* Corrected the Urban Cooling Model's help text for the "Cooling Capacity
  Calculation Method" in the User Interface.
* Fixing an issue with SDR's ``LS`` calculations.  The ``x`` term is now
  the weighted mean of proportional flow from the current pixel into its
  neighbors.  Note that for ease of debugging, this has been implemented as a
  separate raster and is now included in ``RKLS`` calculations instead of in
  the ``LS`` calculations.
* Fixed a bug in validation where checking for spatial overlap would be skipped
  entirely in cases where optional model arguments were not used.
* Bumping the ``psutil`` dependency requirement to ``psutil>=5.6.6`` to address
  a double-free vulnerability documented in CVE-2019-18874.
* Adding a GitHub Actions workflow for building python wheels for Mac and Windows
  as well as a source distribution.
* Updating links in ``setup.py``, ``README.rst`` and ``README_PYTHON.rst`` to
  refer to the repository's new home on github.
* Binary builds for Windows and Mac OS X have been moved to GitHub Actions from
  AppVeyor.  All AppVeyor-specific configuration has been removed.
* Fixing an issue with the InVEST Makefile where ``make deploy`` was
  attempting to synchronize nonexistent sample data zipfiles with a storage
  bucket on GCP.  Sample data zipfiles are only built on Windows, and so
  ``make deploy`` will only attempt to upload them when running on Windows.
* Fixed a bug in CLI logging where logfiles created by the CLI were
  incompatible with the ``natcap.invest.datastack`` operation that
  allows the UI to load model arguments from logfiles.
* Added error-handling in Urban Flood Risk Mitigation to tell users to
  "Check that the Soil Group raster does not contain values other than
  (1, 2, 3, 4)" when a ``ValueError`` is raised from ``_lu_to_cn_op``.
* Updated the ``Makefile`` to use the new git location of the InVEST User's
  Guide repository at https://github.com/natcap/invest.users-guide
* Automated tests are now configured to use Github Actions for 32- and 64-bit
  build targets for Python 3.6 and 3.7 on Windows.  We are still using
  AppVeyor for our binary builds for the time being.
* Makefile has been updated to fetch the version string from ``git`` rather
  than ``hg``.  A mercurial client is still needed in order to clone the
  InVEST User's Guide.
* Removing Python 2 compatibility code such as ``future``, ``pyqt4``,
  ``basestring``, ``unicode``, ``six``, unicode casting, etc...
* Update api-docs conf file to mock sdr.sdr_core and to use updated unittest
  mock

3.8.0 (2020-02-07)
------------------
* Created a sub-directory for the sample data in the installation directory.
* Fixed minor bug in HRA that was duplicating the ``results_suffix`` in some
  output filenames.
* Updated the DelineateIt UI to improve the language around what the model
  should do when it encounters invalid geometry.  The default is now
  that it should skip invalid geometry.
* Updating how threat rasters are handled in Habitat Quality to address a few
  related and common usability issues for the model.  First, threat
  rasters are now aligned to the LULC instead of the intersection of the whole
  stack.  This means that the model now handles threat inputs that do not all
  completely overlap the LULC (they must all still be in the same projection).
  Second, nodata values in threat rasters are converted to a threat value of 0.
  Any threat pixel values other than 0 or nodata are interpreted as a threat
  value of 1.
* Updating the ``psutil`` requirement to avoid a possible import issue when
  building binaries under WINE.  Any version of ``psutil`` should work
  except for ``5.6.0``.
* InVEST sample data was re-organized to simply have one folder per model.
  New datastacks were added for SDR, NDR, Seasonal Water Yield,
  Annual Water Yield, DelineateIt, and Coastal Vulnerability.
* Fixed an issue with NDR where the model was not properly checking for the
  bounds of the raster, which could in some cases lead to exceptions being
  printed to the command-line.  The model now correctly checks for these
  raster boundaries.
* Habitat Risk Assessment model supports points and lines -- in addition to
  previously supported polygons and rasters -- for habitats or stressors.
* Updated raster percentile algorithms in Scenic Quality and Wave Energy
  models to use a more efficient and reliable raster percentile function
  from pygeoprocessing.
* InVEST is now compatible with pygeoprocessing 1.9.1.
* All InVEST models now have an ``ARGS_SPEC`` object that contains metadata
  about the model and describes the model's arguments.  Validation has been
  reimplemented across all models to use these ``ARGS_SPEC`` objects.
* The results suffix key for the Wave Energy and Wind Energy models has been
  renamed ``results_suffix`` (was previously ``suffix``).  This is for
  consistency across InVEST models.
* Speed and memory optimization of raster processing in the Recreation model.
* Removed a constraint in Coastal Vulnerability so the AOI polygon no longer
  needs to intersect the continental shelf contour line. So the AOI can now be
  used exclusively to delineate the coastal area of interest.
* Improved how Coastal Vulnerability calculates local wind-driven waves.
  This requires a new bathymetry raster input and implements equation 10
  of the User Guide. Also minor updates to fields in intermediate outputs,
  notably a 'shore_id' field is now the unique ID for joining tables and
  FIDs are no longer used.
* Added a status message to the UI if a datastack file fails to load,
  instead of staying silent.
* Correcting an issue with repository fetching in the InVEST ``Makefile``.
  Managed repositories will now be fetched and updated to the expected revision
  even if the repository already exists.
* Fixed the duplicate ``results_suffix`` input in Wave Energy UI.
* Added a human-friendly message on NDR model ``KeyError``.
* Adding a check to Annual Water Yield to ensure that the ``LULC_veg`` column
  has correct values.
* Improved how Seasonal Water Yield handles nodata values when processing
  floating-point precipitation and quickflow rasters.
* Add SDR feature to model sediment deposition across the landscape.
* Fixed an issue that would cause an exception if SDR landcover map was masked
  out if the original landcover map had no-nodata value defined.
* Fixed an issue in the SDR model that could cause reported result vector
  values to not correspond with known input vectors if the input watershed
  vector was not an ESRI Shapefile.
* Fixed issue in Seasonal Water Yield model that would cause an unhandled
  exception when input rasters had areas of a valid DEM but nodata in other
  input layers that overlap that dem.
* Fixed an issue in the NDR model that would cause an exception if the critical
  length of a landcover field was set to 0.
* Implemented PEP518-compatible build system definition in the file
  ``pyproject.toml``.  This should make it easier to install ``natcap.invest``
  from a source distribution.
* Fixed a ``TypeError`` issue in Seasonal Water Yield that would occur when
  the Land-Use/Land-Cover raster did not have a defined nodata value.  This
  case is now handled correctly.
* The binary build process for InVEST on Windows (which includes binaries
  based on PyInstaller and an NSIS Installer package) has been migrated
  to 32-bit Python 3.7.  The build itself is taking place on AppVeyor, and
  the configuration for this is contained within ``appveyor.yml``.
  Various python scripts involved in the distribution and release processes
  have been updated for compatibility with python 3.7 as a part of this
  migration.
* Fixed an ``IndexError`` issue in Wave Energy encountered in runs using
  the global wave energy dataset.  This error was the result of an incorrect
  spatial query of points and resulted in some wave energy points being
  double-counted.
* Fixed taskgraph-related issues with Habitat Risk Assessment where
  1) asynchronous mode was failing due to missing task dependencies and
  2) avoided recomputation was confounded by two tasks modifying the same files.
* Fixed an issue with Habitat Quality where the model was incorrectly
  expecting the sensitivity table to have a landcover code of 0.
* The InVEST CLI has been completely rebuilt to divide
  functionality into various topic-specific subcommands.  The various internal
  consumers of this API have been updated accordingly.  ``invest --help`` will
  contain details of the new interface.
* Updated the InVEST Launcher to list the human-readable model names rather
  than the internal model identifiers.
* Updated Coastal Vulnerability Model with significant speedups including
  ~40x speedup for geomorphology process and ~3x speedup for wind exposure process.
  Also saving an intermediate vector with wave energy values and a geomorphology
  vector with points that were assigned the ``geomorphology_fill_value``.
* Updated trove classifiers to indicate support for python versions 2.7, 3.6
  and 3.7.
* Updated all InVEST models to be compatible with a Python 2.7 or a Python 3.6
  environment. Also tested all models against GDAL versions 2.2.4 and 2.4.1.
* Fixed an issue with Habitat Quality where convolutions over threat rasters
  were not excluding nodata values, leading to incorrect outputs.  Nodata values
  are now handled correctly and excluded from the convolution entirely.
* Updated the subpackage ``natcap.invest.ui`` to work with python 3.6 and later
  and also to support the PySide2 bindings to Qt5.
* InVEST Coastal Blue Carbon model now writes out a net present value
  raster for the year of the current landcover, each transition year,
  and the final analysis year (if provided).
* Correcting an issue with InVEST Coastal Blue Carbon where incorrect
  configuration of a nodata value would result in ``-inf`` values in
  output rasters.  Now, any values without a defined reclassification
  rule that make it past validation will be written out as nodata.
* DelineateIt has been reimplemented using the latest version of
  pygeoprocessing (and the watershed delineation routine it provides) and now
  uses ``taskgraph`` for avoiding unnecessary recomputation.
* Fixed a bug in Recreation Model that was causing server-side code
  to execute twice for every client-side call.
* Fixed a bug in Recreation model that did not apply ``results_suffix`` to
  the monthly_table.csv output.
* Various fixes in Coastal Vulnerability Model. CSV output files now
  have FID column for joining to vector outputs. ``results_suffix`` can be
  used without triggering task re-execution. Raster processing maintains original
  resolution of the input raster so long as it is projected. Otherwise resamples
  to ``model_resolution``.
* Fixed a bug in Coastal Vulnerability model's task graph that sometimes
  caused an early task to re-execute when it should be deemed pre-calculated.
* Fixed a bug in the pollination model that would cause outputs to be all 0
  rasters if all the ``relative_abundance`` fields in the guild table were
  integers.
* Fixed a file cache flushing issue observed on Debian in
  ``utils.exponential_decay_kernel_raster`` that would cause an exponential
  kernel raster to contain random values rather than expected value.
* Added a new InVEST model: Urban Flood Risk Mitigation.
* Fixed an issue in the SDR model that would cause an unhandled exception
  if either the erosivity or erodibility raster had an undefined nodata value.
* Added a new InVEST model: Urban Cooling Model.

3.7.0 (2019-05-09)
------------------
* Refactoring Coastal Vulnerability (CV) model. CV now uses TaskGraph and
  Pygeoprocessing >=1.6.1. The model is now largely vector-based instead of
  raster-based. Fewer input datasets are required for the same functionality.
  Runtime in sycnhronous mode is similar to previous versions, but runtime can
  be reduced with multiprocessing. CV also supports avoided recomputation for
  successive runs in the same workspace, even if a different file suffix is
  used. Output vector files are in CSV and geopackage formats.
* Model User Interface 'Report an Issue' link points to our new
  community.naturalcapitalproject.org
* Correcting an issue with the Coastal Blue Carbon preprocessor where
  using misaligned landcover rasters would cause an exception to be raised.
* Correcting an issue with RouteDEM where runs of the tool with Flow Direction
  enabled would cause the tool to crash if ``n_workers > 0``.
* Correcting an issue with Habitat Quality's error checking where nodata values
  in landcover rasters were not being taken into account.
* Valuation is now an optional component of the InVEST Scenic Quality model.
* Fixing a bug in the percentiles algorithm used by Scenic Quality that
  would result in incorrect visual quality outputs.
* Carbon Model and Crop Production models no longer crash if user-input
  rasters do not have a nodata value defined. In this case these models
  treat all pixel values as valid data.
* Adding bitbucket pipelines and AppVeyor build configurations.
* Refactoring Recreation Model client to use taskgraph and the latest
  pygeoprocessing. Avoided re-computation from taskgraph means that
  successive model runs with the same AOI and gridding option can re-use PUD
  results and avoid server communication entirely. Successive runs with the
  same predictor data will re-use intermediate geoprocessing results.
  Multiprocessing offered by taskgraph means server-side PUD calculations
  and client-side predictor data processing can happen in parallel. Some
  output filenames have changed.
* Upgrading to SDR to use new PyGeoprocessing multiflow routing, DEM pit
  filling, contiguous stream extraction, and TaskGraph integration. This
  also includes a new TaskGraph feature that avoids recomputation by copying
  results from previous runs so long as the expected result would be
  identical. To use this feature, users must execute successive runs of SDR
  in the same workspace but use a different file suffix. This is useful when
  users need to do a parameter study or run scenarios with otherwise minor
  changes to inputs.
* Refactoring Habitat Risk Assessment (HRA) Model to use TaskGraph >= 0.8.2 and
  Pygeoprocessing >= 1.6.1. The HRA Proprocessor is removed and its previous
  functionality was simplified and merged into the HRA model itself.
  The model will no longer generate HTML plots and tables.
* Adding a software update notification button, dialog, and a link to the
  download page on the User Interface when a new InVEST version is available.
* Migrating the subversion sample and test data repositories to Git LFS
  repositories on BitBucket. Update the repository URL and fetch commands on
  Makefile accordingly.
* Fixing a bug in Habitat Quality UI where the absence of the required
  half_saturation_constant variable did not raise an exception.
* Adding encoding='utf-8-sig' to pandas.read_csv() to support
  utils.build_lookup_from_csv() to read CSV files encoded with UTF-8 BOM
  (byte-order mark) properly.

3.6.0 (2019-01-30)
------------------
* Correcting an issue with the InVEST Carbon Storage and Sequestration model
  where filepaths containing non-ASCII characters would cause the model's
  report generation to crash.  The output report is now a UTF-8 document.
* Refactoring RouteDEM to use taskgraph and the latest pygeoprocessing
  (``>=1.5.0``).  RouteDEM now fills hydrological sinks and users have the
  option to use either of the D8 or Multiple Flow Direction (MFD) routing
  algorithms.
* Adding a new input to the InVEST Settings window to allow users to customize
  the value that should be used for the ``n_workers`` parameter in
  taskgraph-enabled models.  This change involves removing the "Number of
  Parallel Workers" input from the model inputs pane for some models in
  favor of this new location.  The default value for this setting is ``-1``,
  indicating synchronous (non-threaded, non-multiprocessing) execution of
  tasks.
* Removing Scenario Generator: Rule-based model.
* Fixing a bug in Hydropower model where watershed aggregations would be incorrect
  if a watershed is partially covering nodata raster values. Nodata values are now
  ignored in zonal statistics. Numerical results change very slightly in the
  case where a watershed only includes a few nodata pixels.
* Adding TaskGraph functionality to GLOBIO model.
* Adding some TaskGraph functionality to Scenario Generator: Proximity.
* Fixing an issue with the InVEST Fisheries model that would prevent the model
  from batch-processing a directory of population tables.  The model will now
  process these files as expected.
* Reimplementing Crop Production models using taskgraph.
* Fixing an issue with Crop Production Regression's result_table.csv where the
  'production_modeled' and '<nutrient>_modeled' values calculated for each crop
  were done so using the same crop raster (e.g. wheat, soybean, and barley values
  were all based on soybean data).
* Hydropower subwatershed results now include all the same metrics as the
  watershed results, with the exception of economic valuation metrics.
* Reimplementing the Hydropower model using taskgraph.
* Reimplementing the Carbon model using taskgraph.
* Fixing an issue with Coastal Blue Carbon validation to allow column names to
  ignore case.
* Updating core carbon forest edge regression data coefficient to drop
  impossible negative coefficients.
* Fixing an issue with the Scenario Generator: Proximity model that would
  raise an exception if no AOI were passed in even though the AOI is optional.
* Removing Overlap Analysis and Overlap Analysis: Management Zones.
* Removing Habitat Suitability.
* Added comprehensive error checking to hydropower model to test for the VERY
  common errors of missing biophysical, demand, and valuation coefficients in
  their respective tables.
* Fixing an issue with Hydropower Water Yield ("Annual Water Yield") where
  valuation would never be triggered when running the model through the User
  Interface. And a related issue where the model would crash if a valuation table
  was provided but a demand table was not. The UI no longer validates that config.
* Fixing an issue with how logging is captured when a model is run through the
  InVEST User Interface.  Now, logging from any thread started by the executor
  thread will be written to the log file, which we expect to aid in debugging.
* Fixing an issue with Scenic Quality where viewpoints outside of the AOI
  were not being properly excluded.  Viewpoints are now excluded correctly.
* The crop production model has been refactored to drop the "aggregate ID"
  concept when summarizing results across an aggregate polygon. The model now
  uses the polygon FIDs internally and externally when producing the result
  summary table.
* Correcting the rating instructions in the criteria rating instructions on how
  the data quality (DQ) and weight should be rated in the HRA Preprocessor.
  A DQ score of 1 should represent better data quality whereas the score of 3 is
  worse data quality. A weight score of 1 is more important, whereas that of 3
  is less important.
* Fixing a case where a zero discount rate and rate of change in the carbon
  model would cause a divide by zero error.

3.5.0 (2018-08-14)
------------------
* Bumped pygeoprocessing requirement to ``pygeoprocessing>=1.2.3``.
* Bumped taskgraph requirement to ``taskgraph>=0.6.1``.
* Reimplemented the InVEST Scenic Quality model.  This new version removes the
  'population' and 'overlap' postprocessing steps, updates the available
  valuation functions and greatly improves the runtime and memory-efficiency of
  the model.  See the InVEST User's Guide chapter for more information.
* Updated Recreation server's database to include metadata from photos taken
  from 2005-2017 (previous range was 2005-2014). The new range is reflected
  in the UI.
* Fixed an issue with the InVEST binary build where binaries on Windows would
  crash with an error saying Python27.dll could not be loaded.
* Fixed an issue in the Rule-Based Scenario Generator UI where vector column
  names from override and constraint layers were not being loaded.  This bug
  caused the field 'UNKNOWN' to be passed to the model, causing an error.
* Fixed an issue with the InVEST UI (all models), where attempting to
  drag-and-drop a directory onto a model input would cause the application to
  crash.
* Coastal Vulnerability UI now specifies a number of reasonable defaults for
  some numeric inputs.
* Fixed an issue with the Fisheries UI where alpha and beta parameter inputs
  were incorrectly disabled for the Ricker recruitment function.
* InVEST now uses a Makefile to automate the build processes.  GNU Make is
  required to use the Makefile.  See ``README.rst`` for instructions on
  building InVEST.  This replaces the old ``pavement.py`` build entrypoint,
  which has been removed.
* Fixed an issue with the InVEST UI (all models), where attempting to
  drag-and-drop a directory onto a model input would cause the application to
  crash.
* Fixed an issue with Forest Carbon Edge Effect where the UI layer was always
  causing the model to run with only the aboveground carbon pool
* Added functionality to the InVEST UI so that ``Dropdown`` inputs can now map
  dropdown values to different output values.
* Fixed an issue in the Crop Production Percentile model that would treat the
  optional AOI vector field as a filename and crash on a run if it were empty.
* Fixing an issue in the Pollination Model that would cause occasional crashes
  due to a missing dependent task; it had previously been patched by setting
  taskgraph to operate in single thread mode. This restores multithreading
  in the pollination model.
* Fixed an issue in the water yield / hydropower model that would skip
  calculation of water demand tables when "water scarcity" was enabled.
* Fixed an issue in the model data of the crop production model where some
  crops were using incorrect climate bin rasters. Since the error was in the
  data and not the code, users will need to download the most recent version
  of InVEST's crop model data during the installation step to get the fix.

3.4.4 (2018-03-26)
------------------
* InVEST now requires GDAL 2.0.0 and has been tested up to GDAL 2.2.3. Any API users of InVEST will need to use GDAL version >= 2.0. When upgrading GDAL we noticed slight numerical differences in our test suite in both numerical raster differences, geometry transforms, and occasionally a single pixel difference when using `gdal.RasterizeLayer`. Each of these differences in the InVEST test suite is within a reasonable numerical tolerance and we have updated our regression test suite appropriately. Users comparing runs between previous versions of InVEST may also notice reasonable numerical differences between runs.
* Added a UI keyboard shortcut for showing documentation. On Mac OSX, this will be Command-?. On Windows, GNOME and KDE, this will be F1.
* Patching an issue in NDR that was using the nitrogen subsurface retention efficiency for both nitrogen and phosphorous.
* Fixed an issue with the Seasonal Water Yield model that incorrectly required a rain events table when the climate zone mode was in use.
* Fixed a broken link to local and online user documentation from the Seasonal Water Yield model from the model's user interface.

3.4.3 (2018-03-26)
------------------
* Fixed a critical issue in the carbon model UI that would incorrectly state the user needed a "REDD Priority Raster" when none was required.
* Fixed an issue in annual water yield model that required subwatersheds even though it is an optional field.
* Fixed an issue in wind energy UI that was incorrectly validating most of the inputs.

3.4.2 (2017-12-15)
------------------
* Fixed a cross-platform issue with the UI where logfiles could not be dropped onto UI windows.
* Model arguments loaded from logfiles are now cast to their correct literal value.  This addresses an issue where some models containing boolean inputs could not have their parameters loaded from logfiles.
* Fixed an issue where the Pollination Model's UI required a farm polygon. It should have been optional and now it is.
* Fixing an issue with the documentation and forums links on the InVEST model windows.  The links now correctly link to the documentation page or forums as needed.
* Fixing an issue with the ``FileSystemRunDialog`` where pressing the 'X' button in the corner of the window would close the window, but not reset its state.  The window's state is now reset whenever the window is closed (and the window cannot be closed when the model is running)

3.4.1 (2017-12-11)
------------------
* In the Coastal Blue Carbon model, the ``interest_rate`` parameter has been renamed to ``inflation_rate``.
* Fixed issues with sample parameter sets for InVEST Habitat Quality, Habitat Risk Assessment, Coastal Blue Carbon, and Coastal Blue Carbon Preprocessors.  All sample parameter sets now have the correct paths to the model's input files, and correctly note the name of the model that they apply to.
* Added better error checking to the SDR model for missing `ws_id` and invalid `ws_id` values such as `None` or some non-integer value. Also added tests for the `SDR` validation module.

3.4.0 (2017-12-03)
------------------
* Fixed an issue with most InVEST models where the suffix was not being reflected in the output filenames.  This was due to a bug in the InVEST UI, where the suffix args key was assumed to be ``'suffix'``.  Instances of ``InVESTModel`` now accept a keyword argument to defined the suffix args key.
* Fixed an issue/bug in Seasonal Water Yield that would occur when a user provided a datastack that had nodata values overlapping with valid DEM locations. Previously this would generate an NaN for various biophysical values at that pixel and cascade it downslope. Now any question of nodata on a valid DEM pixel is treated as "0". This will make serious visual artifacts on the output, but should help users pinpoint the source of bad data rather than crash.
* Refactored all but routing components of SDR to use PyGeoprocessing 0.5.0 and laid a consistent raster floating point type of 'float32'. This will cause numerically insignificant differences between older versions of SDR and this one. But differences are well within the tolerance of the overall error of the model and expected error rate of data. Advantages are smaller disk footprint per run, cleaner and more maintainable design, and a slight performance increase.
* Bug fixed in SDR that would align the output raster stack to match with the landcover pixel stack even though the rest of the rasters are scaled and clipped to the DEM.
* When loading parameters from a datastack, parameter set or logfile, the UI will check that the model that created the file being loaded matches the name of the model that is currently running.  If there is a mismatch, a dialog is presented for the user to confirm or cancel the loading of parameters. Logfiles from IUI (which do not have clearly-recorded modelname or InVEST version information) can still have their arguments parsed, but the resulting model name and InVEST version will be set to ``"UNKNOWN"``.
* Data Stack files (``*.invest.json``, ``*.invest.tar.gz``) can now be dragged and dropped on an InVEST model window, which will prompt the UI to load that parameter set.
* Spatial inputs to Coastal Blue Carbon are now aligned as part of the model. This resolves a longstanding issue with the model where inputs would need to perfectly overlap (even down to pixel indices), or else the model would yield strange results.
* The InVEST UI now contains a submenu for opening a recently-opened datastack.  This submenu is automatically populated with the 10 most recently-opened datastacks for the current model.
* Removed vendored ``natcap.invest.dbfpy`` subpackage.
* Removed deprecated ``natcap.invest.fileio`` module.
* Removed ``natcap.invest.iui`` UI subpackage in favor of a new UI framework found at ``natcap.invest.ui``. This new UI features a greatly improved API, good test coverage, support for Qt4 and Qt5, and includes updates to all InVEST models to support validation of model arguments from a python script, independent of the UI.
* Updated core model of seasonal water yield to allow for negative `L_avail`.
* Updated RouteDEM to allow for file suffixes, finer control over what DEM routing algorithms to run, and removal of the multiple stepped stream threshold classification.
* Redesign/refactor of pollination model. Long term bugs in the model are resolved, managed pollinators added, and many simplifications to the end user's experience.  The updated user's guide chapter is available here: http://data.naturalcapitalproject.org/nightly-build/invest-users-guide/html/croppollination.html
* Scenario Generator - Rule Based now has an optional input to define a seed.
  This input is used to seed the random shuffling of parcels that have equal
  priorities.
* InVEST on mac is now distributed as a single application bundle, allowing InVEST to run as expected on mac OSX Sierra.  Individual models are selected and launched from a new launcher window.
* The InVEST CLI now has a GUI model launcher:  ``$ invest launcher``
* Updated the Coastal Blue Carbon model to improve handling of blank lines in input CSV tables and improve memory efficiency of the current implementation.
* Improved the readability of a cryptic error message in Coastal Vulnerability that is normally raised when the depth threshold is too high or the exposure proportion is too low to detect any shoreline segments.
* Adding InVEST HTML documentation to the Mac disk image distribution.
* Upgrading dependency of PyGeoprocessing to 0.3.3.  This fixes a memory leak associated with any model that aggregates rasters over complicated overlapping polygons.
* Adding sample data to Blue Carbon model that were missing.
* Deprecating the InVEST Marine Water Quality model.  This also removes InVEST's dependancy on the pyamg package which has been removed from REQUIREMENTS.TXT.
* Deprecating the ArcGIS-based Coastal Protection model and ArcGIS-based data-preprocessing scripts.  The toolbox and scripts may still be found at https://bitbucket.org/natcap/invest.arcgis.
* Fixing an issue in the carbon edge effect model that caused output values in the shapefile to be rounded to the nearest integer.
* Fixing issue in SDR model that would occasionally cause users to see errors about field widths in the output shapefile generation.
* Updated the erodibility sample raster that ships with InVEST for the SDR model.  The old version was in US units, in this version we convert to SI units as the model requires, and clipped the raster to the extents of the other stack to save disk space.

3.3.3 (2017-02-06)
------------------
* Fixed an issue in the UI where the carbon model wouldn't accept negative numbers in the price increase of carbon.
* RouteDEM no longer produces a "tiled_dem.tif" file since that functionality is being deprecated in PyGeoprocessing.
* Fixing an issue in SDR where the optional drainage layer would not be used in most of the SDR biophysical calculations.
* Refactoring so water yield pixels with Kc and et0 equal to be 0 now yields a 0.0 value of water yield on that pixel rather than nodata.
* Light optimization refactor of wind energy model that improves runtimes in some cases by a factor of 2-3.
* Performance optimizations to HRA that improve runtimes by approximately 30%.
* Fixed a broken UI link to Seasonal Water Yield's user's guide.
* Fixed an issue with DelineateIT that caused ArcGIS users to see both the watershed and inverse watershed polygons when viewing the output of the tool.
* Upgrading dependency to PyGeoprocessing 0.3.2.
* Fixed an issue with SDR that caused the LS factor to be an order of magnitue too high in areas where the slope was greater than 9%.  In our sample case this caused sediment export estimates to be about 6% too high, but in cases where analyses are run over steep slopes the error would have been greater.
* ``paver check`` now warns if the ``PYTHONHOME`` environment variable is set.
* API docs now correctly reflect installation steps needed for python development headers on linux.
* Fixed a side effect in the InVEST user interface that would cause ``tempfile.tempdir`` to be set and then not be reset after a model run is finished.
* The InVEST user interface will now record GDAL/OGR log messages in the log messages window and in the logfile written to the workspace.
* Updated branding and usability of the InVEST installer for Windows, and the Mac Disk Image (.dmg).


3.3.2 (2016-10-17)
------------------
* Partial test coverage for HRA model.
* Full test coverage for Overlap Analysis model.
* Full test coverage for Finfish Aquaculture.
* Full test coverage for DelineateIT.
* Full test coverage for RouteDEM.
* Fixed an issue in Habitat Quality where an error in the sample table or malformed threat raster names would display a confusing message to the user.
* Full test coverage for scenario generator proximity model.
* Patching an issue in seasonal water yield that causes an int overflow error if the user provides a floating point landcover map and the nodata value is outside of the range of an int64.
* Full test coverage for the fisheries model.
* Patched an issue that would cause the Seasonal Water Edge model to crash when the curve number was 100.
* Patching a critical issue with forest carbon edge that would give incorrect results for edge distance effects.
* Patching a minor issue with forest carbon edge that would cause the model to crash if only one  interpolation point were selected.
* Full test coverage for pollination model.
* Removed "farms aggregation" functionality from the InVEST pollination model.
* Full test coverage for the marine water quality model.
* Full test coverage for GLOBIO model.
* Full test coverage for carbon forest edge model.
* Upgraded SciPy dependancy to 0.16.1.
* Patched bug in NDR that would cause a phosphorus density to be reported per pixel rather than total amount of phosporous in a pixel.
* Corrected an issue with the uses of buffers in the euclidean risk function of Habitat Risk Assessment.  (issue #3564)
* Complete code coverage tests for Habitat Quality model.
* Corrected an issue with the ``Fisheries_Inputs.csv`` sample table used by Overlap Analysis.  (issue #3548)
* Major modifications to Terrestrial Carbon model to include removing the harvested wood product pool, uncertainty analysis, and updated efficient raster calculations for performance.
* Fixed an issue in GLOBIO that would cause model runs to crash if the AOI marked as optional was not present.
* Removed the deprecated and incomplete Nearshore Wave and Erosion model (``natcap.invest.nearshore_wave_and_erosion``).
* Removed the deprecated Timber model (``natcap.invest.timber``).
* Fixed an issue where seasonal water yield would raise a divide by zero error if a watershed polygon didn't cover a valid data region.  Now sets aggregation quantity to zero and reports a warning in the log.
* ``natcap.invest.utils.build_file_registry`` now raises a ``ValueError`` if a path is not a string or list of strings.
* Fixed issues in NDR that would indicate invalid values were being processed during runtimes by skipping the invalid calculations in the first place rather than calculating them and discarding after the fact.
* Complete code coverage tests for NDR model.
* Minor (~10% speedup) performance improvements to NDR.
* Added functionality to recreation model so that the `monthly_table.csv` file now receives a file suffix if one is provided by the user.
* Fixed an issue in SDR where the m exponent was calculated incorrectly in many situations resulting in an error of about 1% in total export.
* Fixed an issue in SDR that reported runtime overflow errors during normal processing even though the model completed without other errors.

3.3.1 (2016-06-13)
------------------
* Refactored API documentation for readability, organization by relevant topics, and to allow docs to build on `invest.readthedocs.io <http://invest.readthedocs.io>`_,
* Installation of ``natcap.invest`` now requires ``natcap.versioner``.  If this is not available on the system at runtime, setuptools will make it available at runtime.
* InVEST Windows installer now includes HISTORY.rst as the changelog instead of the old ``InVEST_Updates_<version>`` files.
* Habitat suitability model is generalized and released as an API only accessible model.  It can be found at ``natcap.invest.habitat_suitability.execute``.  This model replaces the oyster habitat suitability model.
    * The refactor of this model requires an upgrade to ``numpy >= 1.11.0``.
* Fixed a crash in the InVEST CLI where calling ``invest`` without a parameter would raise an exception on linux-based systems.  (Issue `#3528 <https://bitbucket.org/natcap/invest/issues/3515>`_)
* Patched an issue in Seasonal Water Yield model where a nodata value in the landcover map that was equal to ``MAX_INT`` would cause an overflow error/crash.
* InVEST NSIS installer will now optionally install the Microsoft Visual C++ 2008 redistributable on Windows 7 or earlier.  This addresses a known issue on Windows 7 systems when importing GDAL binaries (Issue `#3515 <https://bitbucket.org/natcap/invest/issues/3515>`_).  Users opting to install this redistributable agree to abide by the terms and conditions therein.
* Removed the deprecated subpackage ``natcap.invest.optimization``.
* Updated the InVEST license to legally define the Natural Capital Project.
* Corrected an issue in Coastal Vulnerability where an output shapefile was being recreated for each row, and where field values were not being stored correctly.
* Updated Scenario Generator model to add basic testing, file registry support, PEP8 and PEP257 compliance, and to fix several bugs.
* Updated Crop Production model to add a simplified UI, faster runtime, and more testing.

3.3.0 (2016-03-14)
------------------
* Refactored Wind Energy model to use a CSV input for wind data instead of a Binary file.
* Redesigned InVEST recreation model for a single input streamlined interface, advanced analytics, and refactored outputs.  While the model is still based on "photo user days" old model runs are not backward compatable with the new model or interface. See the Recreation Model user's guide chapter for details.
    * The refactor of this model requires an upgrade to ``GDAL >=1.11.0 <2.0`` and ``numpy >= 1.10.2``.
* Removed nutrient retention (water purification) model from InVEST suite and replaced it with the nutrient delivery ratio (NDR) model.  NDR has been available in development relseases, but has now officially been added to the set of Windows Start Menu models and the "under development" tag in its users guide has been removed.  See the InVEST user's guide for details between the differences and advantages of NDR over the old nutrient model.
* Modified NDR by adding a required "Runoff Proxy" raster to the inputs.  This allows the model to vary the relative intensity of nutrient runoff based on varying precipitation variability.
* Fixed a bug in the Area Change rule of the Rule-Based Scenario Generator, where units were being converted incorrectly. (Issue `#3472 <https://bitbucket.org/natcap/invest/issues/3472>`_) Thanks to Fosco Vesely for this fix.
* InVEST Seasonal Water Yield model released.
* InVEST Forest Carbon Edge Effect model released.
* InVEST Scenario Generator: Proximity Based model released and renamed the previous "Scenario Generator" to "Scenario Generator: Rule Based".
* Implemented a blockwise exponential decay kernel generation function, which is now used in the Pollination and Habitat Quality models.
* GLOBIO now uses an intensification parameter and not a map to average all agriculture across the GLOBIO 8 and 9 classes.
* GLOBIO outputs modified so core outputs are in workspace and intermediate outputs are in a subdirectory called 'intermediate_outputs'.
* Fixed a crash with the NDR model that could occur if the DEM and landcover maps were different resolutions.
* Refactored all the InVEST model user interfaces so that Workspace defaults to the user's home "Documents" directory.
* Fixed an HRA bug where stessors with a buffer of zero were being buffered by 1 pixel
* HRA enhancement which creates a common raster to burn all input shapefiles onto, ensuring consistent alignment.
* Fixed an issue in SDR model where a landcover map that was smaller than the DEM would create extraneous "0" valued cells.
* New HRA feature which allows for "NA" values to be entered into the "Ratings" column for a habitat / stressor pair in the Criteria Ratings CSV. If ALL ratings are set to NA, the habitat / stressor will be treated as having no interaction. This means in the model, that there will be no overlap between the two sources. All rows parameters with an NA rating will not be used in calculating results.
* Refactored Coastal Blue Carbon model for greater speed, maintainability and clearer documentation.
* Habitat Quality bug fix when given land cover rasters with different pixel sizes than threat rasters. Model would use the wrong pixel distance for the convolution kernel.
* Light refactor of Timber model. Now using CSV input attribute file instead of DBF file.
* Fixed clipping bug in Wave Energy model that was not properly clipping polygons correctly. Found when using global data.
* Made the following changes / updates to the coastal vulnerability model:
    * Fixed a bug in the model where the geomorphology ranks were not always being used correctly.
    * Removed the HTML summary results output and replaced with a link to a dashboard that helps visualize and interpret CV results.
    * Added a point shapefile output: 'outputs/coastal_exposure.shp' that is a shapefile representation of the corresponding CSV table.
    * The model UI now requires the 'Relief' input. No longer optional.
    * CSV outputs and Shapefile outputs based on rasters now have x, y coorinates of the center of the pixel instead of top left of the pixel.
* Turning setuptools' zip_safe to False for consistency across the Natcap Namespace.
* GLOBIO no longer requires user to specify a keyfield in the AOI.
* New feature to GLOBIO to summarize MSA by AOI.
* New feature to GLOBIO to use a user defined MSA parameter table to do the MSA thresholds for infrastructure, connectivity, and landuse type
* Documentation to the GLOBIO code base including the large docstring for 'execute'.

3.2.0 (2015-05-31)
------------------
InVEST 3.2.0 is a major release with the addition of several experimental models and tools as well as an upgrade to the PyGeoprocessing core:

* Upgrade to PyGeoprocessing v0.3.0a1 for miscelaneous performance improvements to InVEST's core geoprocessing routines.
* An alpha unstable build of the InVEST crop production model is released with partial documentation and sample data.
* A beta build of the InVEST fisheries model is released with documentation and sample data.
* An alpha unstable build of the nutrient delivery ratio (NDR) model is available directly under InVEST's instalation directory at  ``invest-x86/invest_ndr.exe``; eventually this model will replace InVEST's current "Nutrient" model.  It is currently undocumented and unsupported but inputs are similar to that of InVEST's SDR model.
* An alpha unstable build of InVEST's implementation of GLOBIO is available directly under InVEST's instalation directory at ``invest-x86/invest_globio.exe``.  It is currently undocumented but sample data are provided.
* DelinateIT, a watershed delination tool based on PyGeoprocessing's d-infinity flow algorithm is released as a standalone tool in the InVEST repository with documentation and sample data.
* Miscelaneous performance patches and bug fixes.

3.1.3 (2015-04-23)
------------------
InVEST 3.1.3 is a hotfix release patching a memory blocking issue resolved in PyGeoprocessing version 0.2.1.  Users might have experienced slow runtimes on SDR or other routed models.

3.1.2 (2015-04-15)
------------------
InVEST 3.1.2 is a minor release patching issues mostly related to the freshwater routing models and signed GDAL Byte datasets.

* Patching an issue where some projections were not regognized and InVEST reported an UnprojectedError.
* Updates to logging that make it easier to capture logging messages when scripting InVEST.
* Shortened water yield user interface height so it doesn't waste whitespace.
* Update PyGeoprocessing dependency to version 0.2.0.
* Fixed an InVEST wide issue related to bugs stemming from the use of signed byte raster inputs that resulted in nonsensical outputs or KeyErrors.
* Minor performance updates to carbon model.
* Fixed an issue where DEMS with 32 bit ints and INT_MAX as the nodata value nodata value incorrectly treated the nodata value in the raster as a very large DEM value ultimately resulting in rasters that did not drain correctly and empty flow accumulation rasters.
* Fixed an issue where some reservoirs whose edges were clipped to the edge of the watershed created large plateaus with no drain except off the edge of the defined raster.  Added a second pass in the plateau drainage algorithm to test for these cases and drains them to an adjacent nodata area if they occur.
* Fixed an issue in the Fisheries model where the Results Suffix input was invariably initializing to an empty string.
* Fixed an issue in the Blue Carbon model that prevented the report from being generated in the outputs file.

3.1.1 (2015-03-13)
------------------
InVEST 3.1.1 is a major performance and memory bug patch to the InVEST toolsuite.  We recommend all users upgrade to this version.

* Fixed an issue surrounding reports of SDR or Nutrient model outputs of zero values, nodata holes, excessive runtimes, or out of memory errors.  Some of those problems happened to be related to interesting DEMs that would break the flat drainage algorithm we have inside RouteDEM that adjusted the heights of those regions to drain away from higher edges and toward lower edges, and then pass the height adjusted dem to the InVEST model to do all its model specific calculations.  Unfortunately this solution was not amenable to some degenerate DEM cases and we have now adjusted the algorithm to treat each plateau in the DEM as its own separate region that is processed independently from the other regions. This decreases memory use so we never effectively run out of memory at a minor hit to overall runtime.  We also now adjust the flow direction directly instead of adjust the dem itself.  This saves us from having to modify the DEM and potentially get it into a state where a drained plateau would be higher than its original pixel neighbors that used to drain into it.

There are side effects that result in sometimes large changes to un calibrated runs of SDR or nutrient.  These are related to slightly different flow directions across the landscape and a bug fix on the distance to stream calculation.

* InVEST geoprocessing now uses the PyGeoprocessing package (v0.1.4) rather than the built in functionality that used to be in InVEST.  This will not affect end users of InVEST but may be of interest to users who script InVEST calls who want a standalone Python processing package for raster stack math and hydrological routing.  The project is hosted at https://bitbucket.org/richpsharp/pygeoprocessing.

* Fixed an marine water quality issue where users could input AOIs that were unprojected, but output pixel sizes were specified in meters.  Really the output pixel size should be in the units of the polygon and are now specified as such.  Additionally an exception is raised if the pixel size is too small to generate a numerical solution that is no longer a deep scipy error.

* Added a suffix parameter to the timber and marine water quality models that append a user defined string to the output files; consistent with most of the other InVEST models.

* Fixed a user interface issue where sometimes the InVEST model run would not open a windows explorer to the user's workspace.  Instead it would open to C:\User[..]\My Documents.  This would often happen if there were spaces in the the workspace name or "/" characters in the path.

* Fixed an error across all InVEST models where a specific combination of rasters of different cell sizes and alignments and unsigned data types could create errors in internal interpolation of the raster stacks.  Often these would appear as 'KeyError: 0' across a variety of contexts.  Usually the '0' was an erroneous value introduced by a faulty interpolation scheme.

* Fixed a MemoryError that could occur in the pollination and habitat quality models when the the base landcover map was large and the biophysical properties table allowed the effect to be on the order of that map.  Now can use any raster or range values with only a minor hit to runtime performance.

* Fixed a serious bug in the plateau resolution algorithm that occurred on DEMs with large plateau areas greater than 10x10 in size.  The underlying 32 bit floating point value used to record small height offsets did not have a large enough precision to differentiate between some offsets thus creating an undefined flow direction and holes in the flow accumulation algorithm.

* Minor performance improvements in the routing core, in some cases decreasing runtimes by 30%.

* Fixed a minor issue in DEM resolution that occurred when a perfect plateau was encountered.  Rather that offset the height so the plateau would drain, it kept the plateau at the original height.  This occurred because the uphill offset was nonexistent so the algorithm assumed no plateau resolution was needed.  Perfect plateaus now drain correctly.  In practice this kind of DEM was encountered in areas with large bodies of water where the remote sensing algorithm would classify the center of a lake 1 meter higher than the rest of the lake.

* Fixed a serious routing issue where divergent flow directions were not getting accumulated 50% of the time. Related to a division speed optimization that fell back on C-style modulus which differs from Python.

* InVEST SDR model thresholded slopes in terms of radians, not percent thus clipping the slope tightly between 0.001 and 1%.  The model now only has a lower threshold of 0.00005% for the IC_0 factor, and no other thresholds.  We believe this was an artifact left over from an earlier design of the model.


* Fixed a potential memory inefficiency in Wave Energy Model when computing the percentile rasters. Implemented a new memory efficient percentile algorithm and updated the outputs to reflect the new open source framework of the model. Now outputting csv files that describe the ranges and meaning of the percentile raster outputs.

* Fixed a bug in Habitat Quality where the future output "quality_out_f.tif" was not reflecting the habitat value given in the sensitivity table for the specified landcover types.


3.1.0 (2014-11-19)
------------------
InVEST 3.1.0 (http://www.naturalcapitalproject.org/download.html) is a major software and science milestone that includes an overhauled sedimentation model, long awaited fixes to exponential decay routines in habitat quality and pollination, and a massive update to the underlying hydrological routing routines.  The updated sediment model, called SDR (sediment delivery ratio), is part of our continuing effort to improve the science and capabilities of the InVEST tool suite.  The SDR model inputs are backwards comparable with the InVEST 3.0.1 sediment model with two additional global calibration parameters and removed the need for the retention efficiency parameter in the biophysical table; most users can run SDR directly with the data they have prepared for previous versions.  The biophysical differences between the models are described in a section within the SDR user's guide and represent a superior representation of the hydrological connectivity of the watershed, biophysical parameters that are independent of cell size, and a more accurate representation of sediment retention on the landscape.  Other InVEST improvements to include standard bug fixes, performance improvements, and usability features which in part are described below:

* InVEST Sediment Model has been replaced with the InVEST Sediment Delivery Ratio model.  See the SDR user's guide chapter for the difference between the two.
* Fixed an issue in the pollination model where the exponential decay function decreased too quickly.
* Fixed an issue in the habitat quality model where the exponential decay function decreased too quickly and added back linear decay as an option.
* Fixed an InVEST wide issue where some input rasters that were signed bytes did not correctly map to their negative nodata values.
* Hydropower input rasters have been normalized to the LULC size so sampling error is the same for all the input watersheds.
* Adding a check to make sure that input biophysical parameters to the water yield model do not exceed invalid scientific ranges.
* Added a check on nutrient retention in case the upstream water yield was less than 1 so that the log value did not go negative.  In that case we clamp upstream water yield to 0.
* A KeyError issue in hydropower was resolved that occurred when the input rasters were at such a coarse resolution that at least one pixel was completely contained in each watershed.  Now a value of -9999 will be reported for watersheds that don't contain any valid data.
* An early version of the monthly water yield model that was erroneously included in was in the installer; it was removed in this version.
* Python scripts necessary for running the ArcGIS version of Coastal Protection were missing.  They've since been added back to the distribution.
* Raster calculations are now processed by raster block sizes.  Improvements in raster reads and writes.
* Fixed an issue in the routing core where some wide DEMs would cause out of memory errors.
* Scenario generator marked as stable.
* Fixed bug in HRA where raster extents of shapefiles were not properly encapsulating the whole AOI.
* Fixed bug in HRA where any number of habitats over 4 would compress the output plots. Now extends the figure so that all plots are correctly scaled.
* Fixed a bug in HRA where the AOI attribute 'name' could not be an int. Should now accept any type.
* Fixed bug in HRA which re-wrote the labels if it was run immediately without closing the UI.
* Fixed nodata masking bug in Water Yield when raster extents were less than that covered by the watershed.
* Removed hydropower calibration parameter form water yield model.
* Models that had suffixes used to only allow alphanumeric characters.  Now all suffix types are allowed.
* A bug in the core platform that would occasionally cause routing errors on irregularly pixel sized rasters was fixed.  This often had the effect that the user would see broken streams and/or nodata values scattered through sediment or nutrient results.
* Wind Energy:
        * Added new framework for valuation component. Can now input a yearly price table that spans the lifetime of the wind farm. Also if no price table is made, can specify a price for energy and an annual rate of change.
        * Added new memory efficient distance transform functionality
        * Added ability to leave out 'landing points' in 'grid connection points' input. If not landing points are found, it will calculate wind farm directly to grid point distances
* Error message added in Wave Energy if clip shape has no intersection
* Fixed an issue where the data type of the nodata value in a raster might be different than the values in the raster.  This was common in the case of 64 bit floating point values as nodata when the underlying raster was 32 bit.  Now nodata values are cast to the underlying types which improves the reliability of many of the InVEST models.


3.0.1 (2014-05-19)
------------------
* Blue Carbon model released.

* HRA UI now properly reflects that the Resolution of Analysis is in meters, not meters squared, and thus will be applied as a side length for a raster pixel.

* HRA now accepts CSVs for ratings scoring that are semicolon separated as well as comma separated.

* Fixed a minor bug in InVEST's geoprocessing aggregate core that now consistently outputs correct zonal stats from the underlying pixel level hydro outputs which affects the water yield, sediment, and nutrient models.

* Added compression to InVEST output geotiff files.  In most cases this reduces output disk usage by a factor of 5.

* Fixed an issue where CSVs in the sediment model weren't open in universal line read mode.

* Fixed an issue where approximating whether pixel edges were the same size was not doing an approximately equal function.

* Fixed an issue that made the CV model crash when the coastline computed from the landmass didn't align perfectly with that defined in the geomorphology layer.

* Fixed an issue in the CV model where the intensity of local wave exposure was very low, and yielded zero local wave power for the majority of coastal segments.

* Fixed an issue where the CV model crashes if a coastal segment is at the edge of the shore exposure raster.

* Fixed the exposure of segments surrounded by land that appeared as exposed when their depth was zero.

* Fixed an issue in the CV model where the natural habitat values less than 5 were one unit too low, leading to negative habitat values in some cases.

* Fixed an exponent issue in the CV model where the coastal vulnerability index was raised to a power that was too high.

* Fixed a bug in the Scenic Quality model that prevented it from starting, as well as a number of other issues.

* Updated the pollination model to conform with the latest InVEST geoprocessing standards, resulting in an approximately 33% speedup.

* Improved the UI's ability to remember the last folder visited, and to have all file and folder selection dialogs have access to this information.

* Fixed an issue in Marine Water Quality where the UV points were supposed to be optional, but instead raised an exception when not passed in.

3.0.0 (2014-03-23)
------------------
The 3.0.0 release of InVEST represents a shift away from the ArcGIS to the InVEST standalone computational platform.  The only exception to this shift is the marine coastal protection tier 1 model which is still supported in an ArcGIS toolbox and has no InVEST 3.0 standalone at the moment.  Specific changes are detailed below

* A standalone version of the aesthetic quality model has been developed and packaged along with this release.  The standalone outperforms the ArcGIS equivalent and includes a valuation component.  See the user's guide for details.

* The core water routing algorithms for the sediment and nutrient models have been overhauled.  The routing algorithms now correctly adjust flow in plateau regions, address a bug that would sometimes not route large sections of a DEM, and has been optimized for both run time and memory performance.  In most cases the core d-infinity flow accumulation algorithm out performs TauDEM.  We have also packaged a simple interface to these algorithms in a standalone tool called RouteDEM; the functions can also be referenced from the scripting API in the invest_natcap.routing package.

* The sediment and nutrient models are now at a production level release.  We no longer support the ArcGIS equivalent of these models.

* The sediment model has had its outputs simplified with major changes including the removal of the 'pixel mean' outputs, a direct output of the pixel level export and retention maps, and a single output shapefile whose attribute table contains aggregations of sediment output values.  Additionally all inputs to the sediment biophysical table including p, c, and retention coefficients are now expressed as a proportion between 0 and 1; the ArcGIS model had previously required those inputs were integer values between 0 and 1000.  See the "Interpreting Results" section of sediment model for full details on the outputs.

* The nutrient model has had a similar overhaul to the sediment model including a simplified output structure with many key outputs contained in the attribute table of the shapefile.  Retention coefficients are also expressed in proportions between 0 and 1.  See the "Interpreting Results" section of nutrient model for full details on the outputs.

* Fixed a bug in Habitat Risk Assessment where the HRA module would incorrectly error if a criteria with a 0 score (meant to be removed from the assessment) had a 0 data quality or weight.

* Fixed a bug in Habitat Risk Assessment where the average E/C/Risk values across the given subregion were evaluating to negative numbers.

* Fixed a bug in Overlap Analysis where Human Use Hubs would error if run without inter-activity weighting, and Intra-Activity weighting would error if run without Human Use Hubs.

* The runtime performance of the hydropower water yield model has been improved.

* Released InVEST's implementation of the D-infinity flow algorithm in a tool called RouteDEM available from the start menu.

* Unstable version of blue carbon available.

* Unstable version of scenario generator available.

* Numerous other minor bug fixes and performance enhacnements.



2.6.0 (2013-12-16)
------------------
The 2.6.0 release of InVEST removes most of the old InVEST models from the Arc toolbox in favor of the new InVEST standalone models.  While we have been developing standalone equivalents for the InVEST Arc models since version 2.3.0, this is the first release in which we removed support for the deprecated ArcGIS versions after an internal review of correctness, performance, and stability on the standalones.  Additionally, this is one of the last milestones before the InVEST 3.0.0 release later next year which will transition InVEST models away from strict ArcGIS dependence to a standalone form.

Specifically, support for the following models have been moved from the ArcGIS toolbox to their Windows based standalones: (1) hydropower/water yield, (2) finfish aquaculture, (3) coastal protection tier 0/coastal vulnerability, (4) wave energy, (5) carbon, (6) habitat quality/biodiversity, (7) pollination, (8) timber, and (9) overlap analysis.  Additionally, documentation references to ArcGIS for those models have been replaced with instructions for launching standalone InVEST models from the Windows start menu.

This release also addresses minor bugs, documentation updates, performance tweaks, and new functionality to the toolset, including:

*  A Google doc to provide guidance for scripting the InVEST standalone models: https://docs.google.com/document/d/158WKiSHQ3dBX9C3Kc99HUBic0nzZ3MqW3CmwQgvAqGo/edit?usp=sharing

* Fixed a bug in the sample data that defined Kc as a number between 0 and 1000 instead of a number between 0 and 1.

* Link to report an issue now takes user to the online forums rather than an email address.

* Changed InVEST Sediment model standalone so that retention values are now between 0 and 1 instead of 0 and 100.

* Fixed a bug in Biodiversity where if no suffix were entered output filenames would have a trailing underscore (_) behind them.

* Added documentation to the water purification/nutrient retention model documentation about the standalone outputs since they differ from the ArcGIS version of the model.

* Fixed an issue where the model would try to move the logfile to the workspace after the model run was complete and Windows would erroneously report that the move failed.

* Removed the separation between marine and freshwater terrestrial models in the user's guide.  Now just a list of models.

* Changed the name of InVEST "Biodiversity" model to "Habitat Quality" in the module names, start menu, user's guide, and sample data folders.

* Minor bug fixes, performance enhancements, and better error reporting in the internal infrastructure.

* HRA risk in the unstable standalone is calculated differently from the last release. If there is no spatial overlap within a cell, there is automatically a risk of 0. This also applies to the E and C intermediate files for a given pairing. If there is no spatial overlap, E and C will be 0 where there is only habitat. However, we still create a recovery potential raster which has habitat- specific risk values, even without spatial overlap of a stressor. HRA shapefile outputs for high, medium, low risk areas are now calculated using a user-defined maximum number of overlapping stressors, rather than all potential stressors. In the HTML subregion averaged output, we now attribute what portion of risk to a habitat comes from each habitat-stressor pairing. Any pairings which don't overlap will have an automatic risk of 0.

* Major changes to Water Yield : Reservoir Hydropower Production. Changes include an alternative equation for calculating Actual Evapotranspiration (AET) for non-vegetated land cover types including wetlands. This allows for a more accurate representation of processes on land covers such as urban, water, wetlands, where root depth values aren't applicable. To differentiate between the two equations a column 'LULC_veg' has been added to the Biophysical table in Hydropower/input/biophysical_table.csv. In this column a 1 indicates vegetated and 0 indicates non-vegetated.

* The output structure and outputs have also change in Water Yield : Reservoir Hydropower Production. There is now a folder 'output' that contains all output files including a sub directory 'per_pixel' which has three pixel raster outputs. The subwatershed results are only calculated for the water yield portion and those results can be found as a shapefile, 'subwatershed_results.shp', and CSV file, 'subwatershed_results.csv'. The watershed results can be found in similar files: watershed_results.shp and watershed_results.csv. These two files for the watershed outputs will aggregate the Scarcity and Valuation results as well.

* The evapotranspiration coefficients for crops, Kc, has been changed to a decimal input value in the biophysical table. These values used to be multiplied by 1000 so that they were in integer format, that pre processing step is no longer necessary.

* Changing support from richsharp@stanford.edu to the user support forums at http://ncp-yamato.stanford.edu/natcapforums.

2.5.6 (2013-09-06)
------------------
The 2.5.6 release of InVEST that addresses minor bugs, performance
tweaks, and new functionality of the InVEST standalone models.
Including:

* Change the changed the Carbon biophysical table to use code field
  name from LULC to lucode so it is consistent with the InVEST water
  yield biophysical table.

* Added Monte Carlo uncertainty analysis and documentation to finfish
  aquaculture model.

* Replaced sample data in overlap analysis that was causing the model
  to crash.

* Updates to the overlap analysis user's guide.

* Added preprocessing toolkit available under
  C:\{InVEST install directory}\utils

* Biodiversity Model now exits gracefully if a threat raster is not
  found in the input folder.

* Wind Energy now uses linear (bilinear because its over 2D space?)
  interpolation.

* Wind Energy has been refactored to current API.

* Potential Evapotranspiration input has been properly named to
  Reference Evapotranspiration.

* PET_mn for Water Yield is now Ref Evapotranspiration times Kc
  (evapotranspiration coefficient).

* The soil depth field has been renamed 'depth to root restricting
  layer' in both the hydropower and nutrient retention models.

* ETK column in biophysical table for Water Yield is now Kc.

* Added help text to Timber model.

* Changed the behavior of nutrient retention to return nodata values
  when the mean runoff index is zero.

* Fixed an issue where the hydropower model didn't use the suffix
  inputs.

* Fixed a bug in Biodiversity that did not allow for numerals in the
  threat names and rasters.

* Updated routing algorithm to use a modern algorithm for plateau
  direction resolution.

* Fixed an issue in HRA where individual risk pixels weren't being
  calculated correctly.

* HRA will now properly detect in the preprocessed CSVs when criteria
  or entire habitat-stressor pairs are not desired within an
  assessment.

* Added an infrastructure feature so that temporary files are created
  in the user's workspace rather than at the system level
  folder.  This lets users work in a secondary workspace on a USB
  attached hard drive and use the space of that drive, rather than the
  primary operating system drive.

2.5.5 (2013-08-06)
------------------
The 2.5.5 release of InVEST that addresses minor bugs, performance
tweaks, and new functionality of the InVEST standalone models.  Including:

 * Production level release of the 3.0 Coastal Vulnerability model.
    - This upgrades the InVEST 2.5.4 version of the beta standalone CV
      to a full release with full users guide.  This version of the
      CV model should be used in all cases over its ArcGIS equivalent.

 * Production level release of the Habitat Risk Assessment model.
    - This release upgrades the InVEST 2.5.4 beta version of the
      standalone habitat risk assessment model. It should be used in
      all cases over its ArcGIS equivalent.

 * Uncertainty analysis in Carbon model (beta)
    - Added functionality to assess uncertainty in sequestration and
      emissions given known uncertainty in carbon pool stocks.  Users
      can now specify standard  deviations of carbon pools with
      normal distributions as well as desired uncertainty levels.
      New outputs include masks for regions which both sequester and
      emit carbon with a high probability of confidence.  Please see
      the "Uncertainty Analysis" section of the carbon user's guide
      chapter for more information.

 * REDD+ Scenario Analysis in Carbon model (beta)
    - Additional functionality to assist users evaluating REDD
      and REDD+ scenarios in the carbon model.  The uncertainty analysis
      functionality can also be used with these scenarios.
      Please see the "REDD Scenario Analysis" section of the
      carbon user's guide chapter for more information.

 * Uncertainty analysis in Finfish Aquaculture model (beta)
    - Additionally functionality to account for uncertainty in
      alpha and beta growth parameters as well as histogram
      plots showing the distribution of harvest weights and
      net present value.   Uncertainty analysis is performed
      through Monte Carlo runs that normally sample the
      growth parameters.

 * Streamlined Nutrient Retention model functionality
    - The nutrient retention module no longer requires users to explicitly
      run the water yield model.  The model now seamlessly runs water yield
      during execution.

 * Beta release of the recreation model
    - The recreation is available for beta use with limited documentation.

 * Full release of the wind energy model
    - Removing the 'beta' designation on the wind energy model.


Known Issues:

 * Flow routing in the standalone sediment and nutrient models has a
   bug that prevents routing in some (not all) landscapes.  This bug is
   related to resolving d-infinity flow directions across flat areas.
   We are implementing the solution in Garbrecht and Martx (1997).
   In the meanwhile the sediment and nutrient models are still marked
   as beta until this issue is resolved.

2.5.4 (2013-06-07)
------------------
This is a minor release of InVEST that addresses numerous minor bugs and performance tweaks in the InVEST 3.0 models.  Including:

 * Refactor of Wave Energy Model:
    - Combining the Biophysical and Valuation modules into one.
    - Adding new data for the North Sea and Australia
    - Fixed a bug where elevation values that were equal to or greater than zero
      were being used in calculations.
    - Fixed memory issues when dealing with large datasets.
    - Updated core functions to remove any use of depracated functions

 * Performance updates to the carbon model.

 * Nodata masking fix for rarity raster in Biodiversity Model.
    - When computing rarity from a base landuse raster and current or future
      landuse raster, the intersection of the two was not being properly taken.

 * Fixes to the flow routing algorithms in the sediment and nutrient
   retention models in cases where stream layers were burned in by ArcGIS
   hydro tools.  In those cases streams were at the same elevation and caused
   routing issues.

 * Fixed an issue that affected several InVEST models that occured
   when watershed polygons were too small to cover a pixel.  Excessively
   small watersheds are now handled correctly

 * Arc model deprecation.  We are deprecating the following ArcGIS versions
   of our InVEST models in the sense we recommend ALL users use the InVEST
   standalones over the ArcGIS versions, and the existing ArcGIS versions
   of these models will be removed entirely in the next release.

        * Timber
        * Carbon
        * Pollination
        * Biodiversity
        * Finfish Aquaculture

Known Issues:

 * Flow routing in the standalone sediment and nutrient models has a
   bug that prevents routing in several landscapes.  We're not
   certain of the nature of the bug at the moment, but we will fix by
   the next release.  Thus, sediment and nutrient models are marked
   as (beta) since in some cases the DEM routes correctly.

2.5.3 (2013-03-21)
------------------
This is a minor release of InVEST that fixes an issue with the HRA model that caused ArcGIS versions of the model to fail when calculating habitat maps for risk hotspots. This upgrade is strongly recommended for users of InVEST 2.5.1 or 2.5.2.

2.5.2 (2013-03-17)
------------------
This is a minor release of InVEST that fixes an issue with the HRA sample data that caused ArcGIS versions of the model to fail on the training data.  There is no need to upgrade for most users unless you are doing InVEST training.

2.5.1 (2013-03-12)
------------------
This is a minor release of InVEST that does not add any new models, but
does add additional functionality, stability, and increased performance to
one of the InVEST 3.0 standalones:

  - Pollination 3.0 Beta:
        - Fixed a bug where Windows users of InVEST could run the model, but
          most raster outputs were filled with nodata values.

Additionally, this minor release fixes a bug in the InVEST user interface where
collapsible containers became entirely non-interactive.

2.5.0 (2013-03-08)
------------------
This a major release of InVEST that includes new standalone versions (ArcGIS
is not required) our models as well as additional functionality, stability,
and increased performance to many of the existing models.  This release is
timed to support our group's annual training event at Stanford University.
We expect to release InVEST 2.5.1 a couple of weeks after to address any
software issues that arise during the training.  See the release notes
below for details of the release, and please contact richsharp@stanford.edu
for any issues relating to software:

  - *new* Sediment 3.0 Beta:
      - This is a standalone model that executes an order of magnitude faster
        than the original ArcGIS model, but may have memory issues with
	larger datasets. This fix is scheduled for the 2.5.1 release of InVEST.
      - Uses a d-infinity flow algorithm (ArcGIS version uses D8).
      - Includes a more accurate LS factor.
      - Outputs are now summarized by polygon rather than rasterized polygons.
        Users can view results directly as a table rather than sampling a
        GIS raster.
  - *new* Nutrient 3.0 Beta:
      - This is a standalone model that executes an order of magnitude faster
        than the original ArcGIS model, but may have memory issues with
	larger datasets. This fix is scheduled for the 2.5.1 release of InVEST.
      - Uses a d-infinity flow algorithm (ArcGIS version uses D8).
      - Includes a more accurate LS factor.
      - Outputs are now summarized by polygon rather than rasterized polygons.
        Users can view results directly as a table rather than sampling a
        GIS raster.
  - *new* Wind Energy:
      - A new offshore wind energy model.  This is a standalone-only model
        available under the windows start menu.
  - *new* Recreation Alpha:
      - This is a working demo of our soon to be released future land and near
        shore recreation model.  The model itself is incomplete and should only
        be used as a demo or by NatCap partners that know what they're doing.
  - *new* Habitat Risk Assessment 3.0 Alpha:
      - This is a working demo of our soon to be released 3.0 version of habitat
        risk assessment.  The model itself is incomplete and should only
    	be used as a demo or by NatCap partners that know what they're doing.
    	Users that need to use the habitat risk assessment should use the
        ArcGIS version of this model.

  - Improvements to the InVEST 2.x ArcGIS-based toolset:
      - Bug fixes to the ArcGIS based Coastal Protection toolset.

  - Removed support for the ArcGIS invest_VERSION.mxd map.  We expect to
    transition the InVEST toolset exclusive standalone tools in a few months.  In
    preparation of this we are starting to deprecate parts of our old ArcGIS
    toolset including this ArcMap document.  The InVEST ArcToolbox is still
    available in C:\InVEST_2_5_0\invest_250.tbx.

  - Known issues:

    - The InVEST 3.0 standalones generate open source GeoTiffs as
      outputs rather than the proprietary ESRI Grid format.  ArcGIS 9.3.1
      occasionally displays these rasters incorrectly.  We have found
      that these layers can be visualized in ArcGIS 9.3.1 by following
      convoluted steps: Right Click on the layer and select Properties; click on
      the Symbology tab; select Stretch, agree to calculate a histogram (this will
      create an .aux file that Arc can use for visualization), click "Ok", remove
      the raster from the layer list, then add it back. As an alternative, we
      suggest using an open source GIS Desktop Tool like Quantum GIS or ArcGIS
      version 10.0 or greater.

   - The InVEST 3.0 carbon model will generate inaccurate sequestration results
     if the extents of the current and future maps don't align.  This will be
     fixed in InVEST 2.5.1; in the meanwhile a workaround is to clip both LULCs
     so they have identical overlaps.

   - A user reported an unstable run of InVEST 3.0 water yield.  We are not
     certain what is causing the issue, but we do have a fix that will go out
     in InVEST 2.5.1.

   - At the moment the InVEST standalones do not run on Windows XP.  This appears
     to be related to an incompatibility between Windows XP and GDAL, the an open
     source gis library we use to create and read GIS data.  At the moment we are
     uncertain if we will be able to fix this bug in future releases, but will
     pass along more information in the future.

2.4.5 (2013-02-01)
------------------
This is a minor release of InVEST that does not add any new models, but
does add additional functionality, stability, and increased performance to
many of the InVEST 3.0 standalones:

  - Pollination 3.0 Beta:
      - Greatly improved memory efficiency over previous versions of this model.
      - 3.0 Beta Pollination Biophysical and Valuation have been merged into a
        single tool, run through a unified user interface.
      - Slightly improved runtime through the use of newer core InVEST GIS libraries.
      - Optional ability to weight different species individually.  This feature
        adds a column to the Guilds table that allows the user to specify a
        relative weight for each species, which will be used before combining all
        species supply rasters.
      - Optional ability to aggregate pollinator abundances at specific points
        provided by an optional points shapefile input.
      - Bugfix: non-agricultural pixels are set to a value of 0.0 to indicate no
        value on the farm value output raster.
      - Bugfix: sup_val_<beename>_<scenario>.tif rasters are now saved to the
        intermediate folder inside the user's workspace instead of the output
        folder.
  - Carbon Biophysical 3.0 Beta:
        * Tweaked the user interface to require the user to
          provide a future LULC raster when the 'Calculate Sequestration' checkbox
          is checked.
        * Fixed a bug that restricted naming of harvest layers.  Harvest layers are
          now selected simply by taking the first available layer.
  - Better memory efficiency in hydropower model.
  - Better support for unicode filepaths in all 3.0 Beta user interfaces.
  - Improved state saving and retrieval when loading up previous-run parameters
    in all 3.0 Beta user interfaces.
  - All 3.0 Beta tools now report elapsed time on completion of a model.
  - All 3.0 Beta tools now provide disk space usage reports on completion of a
    model.
  - All 3.0 Beta tools now report arguments at the top of each logfile.
  - Biodiversity 3.0 Beta: The half-saturation constant is now allowed to be a
    positive floating-point number.
  - Timber 3.0 Beta: Validation has been added to the user interface for this
    tool for all tabular and shapefile inputs.
  - Fixed some typos in Equation 1 in the Finfish Aquaculture user's guide.
  - Fixed a bug where start menu items were not getting deleted during an InVEST
    uninstall.
  - Added a feature so that if the user selects to download datasets but the
    datasets don't successfully download the installation alerts the user and
    continues normally.
  - Fixed a typo with tau in aquaculture guide, originally said 0.8, really 0.08.

  - Improvements to the InVEST 2.x ArcGIS-based toolset:
      - Minor bugfix to Coastal Vulnerability, where an internal unit of
        measurements was off by a couple digits in the Fetch Calculator.
      - Minor fixes to various helper tools used in InVEST 2.x models.
      - Outputs for Hargreaves are now saved as geoTIFFs.
      - Thornwaite allows more flexible entering of hours of sunlight.

2.4.4 (2012-10-24)
------------------
- Fixes memory errors experienced by some users in the Carbon Valuation 3.0 Beta model.
- Minor improvements to logging in the InVEST User Interface
- Fixes an issue importing packages for some officially-unreleased InVEST models.

2.4.3 (2012-10-19)
------------------
- Fixed a minor issue with hydropower output vaulation rasters whose statistics were not pre-calculated.  This would cause the range in ArcGIS to show ther rasters at -3e38 to 3e38.
- The InVEST installer now saves a log of the installation process to InVEST_<version>\install_log.txt
- Fixed an issue with Carbon 3.0 where carbon output values were incorrectly calculated.
- Added a feature to Carbon 3.0 were total carbon stored and sequestered is output as part of the running log.
- Fixed an issue in Carbon 3.0 that would occur when users had text representations of floating point numbers in the carbon pool dbf input file.
- Added a feature to all InVEST 3.0 models to list disk usage before and after each run and in most cases report a low free space error if relevant.

2.4.2 (2012-10-15)
------------------
- Fixed an issue with the ArcMap document where the paths to default data were not saved as relative paths.  This caused the default data in the document to not be found by ArcGIS.
- Introduced some more memory-efficient processing for Biodiversity 3.0 Beta.  This fixes an out-of-memory issue encountered by some users when using very large raster datasets as inputs.

2.4.1 (2012-10-08)
------------------
- Fixed a compatibility issue with ArcGIS 9.3 where the ArcMap and ArcToolbox were unable to be opened by Arc 9.3.

2.4.0 (2012-10-05)
------------------
Changes in InVEST 2.4.0

General:

This is a major release which releases two additional beta versions of the
InVEST models in the InVEST 3.0 framework.  Additionally, this release
introduces start menu shortcuts for all available InVEST 3.0 beta models.
Existing InVEST 2.x models can still be found in the included Arc toolbox.

Existing InVEST models migrated to the 3.0 framework in this release
include:

- Biodiversity 3.0 Beta
    - Minor bug fixes and usability enhancements
    - Runtime decreased by a factor of 210
- Overlap Analysis 3.0 Beta
    - In most cases runtime decreased by at least a factor of 15
    - Minor bug fixes and usability enhancements
    - Split into two separate tools:
        * Overlap Analysis outputs rasters with individually-weighted pixels
        * Overlap Analysis: Management Zones produces a shapefile output.
    - Updated table format for input activity CSVs
    - Removed the "grid the seascape" step

Updates to ArcGIS models:

- Coastal vulnerability
    - Removed the "structures" option
    - Minor bug fixes and usability enhancements
- Coastal protection (erosion protection)
    - Incorporated economic valuation option
    - Minor bug fixes and usability enhancements

Additionally there are a handful of minor fixes and feature
enhancements:

- InVEST 3.0 Beta standalones (identified by a new InVEST icon) may be run
  from the Start Menu (on windows navigate to
  Start Menu -> All Programs -> InVEST 2.4.0
- Bug fixes for the calculation of raster statistics.
- InVEST 3.0 wave energy no longer requires an AOI for global runs, but
  encounters memory issues on machines with less than 4GB of RAM.  This
  is a known issue that will be fixed in a minor release.
- Minor fixes to several chapters in the user's guide.
- Minor bug fix to the 3.0 Carbon model: harvest maps are no longer required
  inputs.
- Other minor bug fixes and runtime performance tweaks in the 3.0 framework.
- Improved installer allows users to remove InVEST from the Windows Add/Remove
  programs menu.
- Fixed a visualization bug with wave energy where output rasters did not have the min/max/stdev calculations on them.  This made the default visualization in arc be a gray blob.

2.3.0 (2012-08-02)
------------------
Changes in InVEST 2.3.0

General:

This is a major release which releases several beta versions of the
InVEST models in the InVEST 3.0 framework.  These models run as
standalones, but a GIS platform is needed to edit and view the data
inputs and outputs.  Until InVEST 3.0 is released the original ArcGIS
based versions of these tools will remain the release.

Existing InVEST models migrated to the 3.0 framework in this release
include:

- Reservoir Hydropower Production 3.0 beta
    - Minor bug fixes.
- Finfish Aquaculture
    - Minor bug fixes and usability enhancements.
- Wave Energy 3.0 beta
    - Runtimes for non-global runs decreased by a factor of 7
    - Minor bugs in interpolation that exist in the 2.x model is fixed in
      3.0 beta.
- Crop Pollination 3.0 beta
    - Runtimes decreased by a factor of over 10,000

This release also includes the new models which only exist in the 3.0
framework:

- Marine Water Quality 3.0 alpha with a preliminary  user's guide.

InVEST models in the 3.0 framework from previous releases that now
have a standalone executable include:

- Managed Timber Production Model
- Carbon Storage and Sequestration

Additionally there are a handful of other minor fixes and feature
enhancements since the previous release:

- Minor bug fix to 2.x sedimentation model that now correctly
  calculates slope exponentials.
- Minor fixes to several chapters in the user's guide.
- The 3.0 version of the Carbon model now can value the price of carbon
  in metric tons of C or CO2.
- Other minor bug fixes and runtime performance tweaks in the 3.0 framework.

2.2.2 (2012-03-03)
------------------
Changes in InVEST 2.2.2

General:

This is a minor release which fixes the following defects:

-Fixed an issue with sediment retention model where large watersheds
 allowed loading per cell was incorrectly rounded to integer values.

-Fixed bug where changing the threshold didn't affect the retention output
 because function was incorrectly rounded to integer values.

-Added total water yield in meters cubed to to output table by watershed.

-Fixed bug where smaller than default (2000) resolutions threw an error about
 not being able to find the field in "unitynew".  With non-default resolution,
 "unitynew" was created without an attribute table, so one was created by
 force.

-Removed mention of beta state and ecoinformatics from header of software
 license.

-Modified overlap analysis toolbox so it reports an error directly in the
 toolbox if the workspace name is too long.

2.2.1 (2012-01-26)
------------------
Changes in InVEST 2.2.1

General:

This is a minor release which fixes the following defects:

-A variety of miscellaneous bugs were fixed that were causing crashes of the Coastal Protection model in Arc 9.3.
-Fixed an issue in the Pollination model that was looking for an InVEST1005 directory.
-The InVEST "models only" release had an entry for the InVEST 3.0 Beta tools, but was missing the underlying runtime.  This has been added to the models only 2.2.1 release at the cost of a larger installer.
-The default InVEST ArcMap document wouldn't open in ArcGIS 9.3.  It can now be opened by Arc 9.3 and above.
-Minor updates to the Coastal Protection user's guide.

2.2.0 (2011-12-22)
------------------
In this release we include updates to the habitat risk assessment
model, updates to Coastal Vulnerability Tier 0 (previously named
Coastal Protection), and a new tier 1 Coastal Vulnerability tool.
Additionally, we are releasing a beta version of our 3.0 platform that
includes the terrestrial timber and carbon models.

See the "Marine Models" and "InVEST 3.0 Beta" sections below for more details.

**Marine Models**

1. Marine Python Extension Check

   This tool has been updated to include extension requirements for the new
   Coastal Protection T1 model.  It also reflects changes to the Habitat Risk
   Assessment and Coastal Protection T0 models, as they no longer require the
   PythonWin extension.

2. Habitat Risk Assessment (HRA)

   This model has been updated and is now part of three-step toolset.  The
   first step is a new Ratings Survey Tool which eliminates the need for
   Microsoft Excel when users are providing habitat-stressor ratings.  This
   Survey Tool now allows users to up- and down-weight the importance of
   various criteria.  For step 2, a copy of the Grid the Seascape tool has been
   placed in the HRA toolset.  In the last step, users will run the HRA model
   which includes the following updates:

   - New habitat outputs classifying risk as low, medium, and high
   - Model run status updates (% complete) in the message window
   - Improved habitat risk plots embedded in the output HTML

3. Coastal Protection

   This module is now split into sub-models, each with two parts.  The first
   sub-model is Coastal Vulnerability (Tier 0) and the new addition is Coastal
   Protection (Tier 1).

   Coastal Vulnerability (T0)
   Step 1) Fetch Calculator - there are no updates to this tool.
   Step 2) Vulnerability Index

   - Wave Exposure: In this version of the model, we define wave exposure for
     sites facing the open ocean as the maximum of the weighted average of
     wave's power coming from the ocean or generated by local winds.  We
     weight wave power coming from each of the 16 equiangular sector by the
     percent of time that waves occur in that sector, and based on whether or
     not fetch in that sector exceeds 20km.  For sites that are sheltered, wave
     exposure is the average of wave power generated by the local storm winds
     weighted by the percent occurrence of those winds in each sector.  This
     new method takes into account the seasonality of wind and wave patterns
     (storm waves generally come from a preferential direction), and helps
     identify regions that are not exposed to powerful waves although they are
     open to the ocean (e.g. the leeside of islands).

   - Natural Habitats: The ranking is now computed using the rank of all
     natural habitats present in front of a segment, and we weight the lowest
     ranking habitat 50% more than all other habitats.  Also, rankings and
     protective distance information are to be provided by CSV file instead of
     Excel.  With this new method, shoreline segments that have more habitats
     than others will have a lower risk of inundation and/or erosion during
     storms.

   - Structures: The model has been updated to now incorporate the presence of
     structures by decreasing the ranking of shoreline segments that adjoin
     structures.

   Coastal Protection (T1) - This is a new model which plots the amount of
   sandy beach erosion or consolidated bed scour that backshore regions
   experience in the presence or absence of natural habitats.  It is composed
   of two steps: a Profile Generator and Nearshore Waves and Erosion.  It is
   recommended to run the Profile Generator before the Nearshore Waves and
   Erosion model.

   Step 1) Profile Generator:  This tool helps the user generate a 1-dimensional
   bathymetric and topographic profile perpendicular to the shoreline at the
   user-defined location.  This model provides plenty of guidance for building
   backshore profiles for beaches, marshes and mangroves.  It will help users
   modify bathymetry profiles that they already have, or can generate profiles
   for sandy beaches if the user has not bathymetric data.  Also, the model
   estimates and maps the location of natural habitats present in front of the
   region of interest.  Finally, it provides sample wave and wind data that
   can be later used in the Nearshore Waves and Erosion model, based on
   computed fetch values and default Wave Watch III data.

   Step 2) Nearshore Waves and Erosion: This model estimates profiles of beach
   erosion or values of rates of consolidated bed scour at a site as a function
   of the type of habitats present in the area of interest.  The model takes
   into account the protective effects of vegetation, coral and oyster reefs,
   and sand dunes.  It also shows the difference of protection provided when
   those habitats are present, degraded, or gone.

4. Aesthetic Quality

   This model no longer requires users to provide a projection for Overlap
   Analysis.  Instead, it uses the projection from the user-specified Area of
   Interest (AOI) polygon.  Additionally, the population estimates for this
   model have been fixed.

**InVEST 3.0 Beta**

The 2.2.0 release includes a preliminary version of our InVEST 3.0 beta
platform.  It is included as a toolset named "InVEST 3.0 Beta" in the
InVEST220.tbx.  It is currently only supported with ArcGIS 10.  To launch
an InVEST 3.0 beta tool, double click on the desired tool in the InVEST 3.0
toolset then click "Ok" on the Arc toolbox screen that opens. The InVEST 3.0
tool panel has inputs very similar to the InVEST 2.2.0 versions of the tools
with the following modifications:

InVEST 3.0 Carbon:
  * Fixes a minor bug in the 2.2 version that ignored floating point values
    in carbon pool inputs.
  * Separation of carbon model into a biophysical and valuation model.
  * Calculates carbon storage and sequestration at the minimum resolution of
    the input maps.
  * Runtime efficiency improved by an order of magnitude.
  * User interface streamlined including dynamic activation of inputs based
    on user preference, direct link to documentation, and recall of inputs
    based on user's previous run.

InVEST 3.0 Timber:
  * User interface streamlined including dynamic activation of inputs based
    on user preference, direct link to documentation, and recall of inputs
    based on user's previous run.


2.1.1 (2011-10-17)
------------------
Changes in InVEST 2.1.1

General:

This is a minor release which fixes the following defects:

-A truncation error was fixed on nutrient retention and sedimentation model that involved division by the number of cells in a watershed.  Now correctly calculates floating point division.
-Minor typos were fixed across the user's guide.

2.1 Beta (2011-05-11)
---------------------
Updates to InVEST Beta

InVEST 2.1 . Beta

Changes in InVEST 2.1

General:

1.	InVEST versioning
We have altered our versioning scheme.  Integer changes will reflect major changes (e.g. the addition of marine models warranted moving from 1.x to 2.0).  An increment in the digit after the primary decimal indicates major new features (e.g the addition of a new model) or major revisions.  For example, this release is numbered InVEST 2.1 because two new models are included).  We will add another decimal to reflect minor feature revisions or bug fixes.  For example, InVEST 2.1.1 will likely be out soon as we are continually working to improve our tool.
2.	HTML guide
With this release, we have migrated the entire InVEST users. guide to an HTML format.  The HTML version will output a pdf version for use off-line, printing, etc.


**MARINE MODELS**

1.Marine Python Extension Check

-This tool has been updated to allow users to select the marine models they intend to run.  Based on this selection, it will provide a summary of which Python and ArcGIS extensions are necessary and if the Python extensions have been successfully installed on the user.s machine.

2.Grid the Seascape (GS)

-This tool has been created to allow marine model users to generate an seascape analysis grid within a specified area of interest (AOI).

-It only requires an AOI and cell size (in meters) as inputs, and produces a polygon grid which can be used as inputs for the Habitat Risk Assessment and Overlap Analysis models.

3. Coastal Protection

- This is now a two-part model for assessing Coastal Vulnerability.  The first part is a tool for calculating fetch and the second maps the value of a Vulnerability Index, which differentiates areas with relatively high or low exposure to erosion and inundation during storms.

- The model has been updated to now incorporate coastal relief and the protective influence of up to eight natural habitat input layers.

- A global Wave Watch 3 dataset is also provided to allow users to quickly generate rankings for wind and wave exposure worldwide.

4. Habitat Risk Assessment (HRA)

This new model allows users to assess the risk posed to coastal and marine habitats by human activities and the potential consequences of exposure for the delivery of ecosystem services and biodiversity.  The HRA model is suited to screening the risk of current and future human activities in order to prioritize management strategies that best mitigate risk.

5. Overlap Analysis

This new model maps current human uses in and around the seascape and summarizes the relative importance of various regions for particular activities.  The model was designed to produce maps that can be used to identify marine and coastal areas that are most important for human use, in particular recreation and fisheries, but also other activities.

**FRESHWATER MODELS**

All Freshwater models now support ArcMap 10.


Sample data:

1. Bug fix for error in Water_Tables.mdb Biophysical table where many field values were shifted over one column relative to the correct field name.

2. Bug fix for incorrect units in erosivity layer.


Hydropower:

1.In Water Yield, new output tables have been added containing mean biophysical outputs (precipitation, actual and potential evapotranspiration, water yield)  for each watershed and sub-watershed.


Water Purification:

1. The Water Purification Threshold table now allows users to specify separate thresholds for nitrogen and phosphorus.   Field names thresh_n and thresh_p replace the old ann_load.

2. The Nutrient Retention output tables nutrient_watershed.dbf and nutrient_subwatershed.dbf now include a column for nutrient retention per watershed/sub-watershed.

3. In Nutrient Retention, some output file names have changed.

4. The user's guide has been updated to explain more accurately the inclusion of thresholds in the biophysical service estimates.


Sedimentation:

1. The Soil Loss output tables sediment_watershed.dbf and sediment_subwatershed.dbf now include a column for sediment retention per watershed/sub-watershed.

2. In Soil Loss, some output file names have changed.

3. The default input value for Slope Threshold is now 75.

4. The user's guide has been updated to explain more accurately the inclusion of thresholds in the biophysical service estimates.

5. Valuation: Bug fix where the present value was not being applied correctly.





2.0 Beta (2011-02-14)
---------------------
Changes in InVEST 2.0

InVEST 1.005 is a minor release with the following modification:

1. Aesthetic Quality

    This new model allows users to determine the locations from which new nearshore or offshore features can be seen.  It generates viewshed maps that can be used to identify the visual footprint of new offshore development.


2. Coastal Vulnerability

    This new model produces maps of coastal human populations and a coastal exposure to erosion and inundation index map.  These outputs can be used to understand the relative contributions of different variables to coastal exposure and to highlight the protective services offered by natural habitats.


3. Aquaculture

    This new model is used to evaluate how human activities (e.g., addition or removal of farms, changes in harvest management practices) and climate change (e.g., change in sea surface temperature) may affect the production and economic value of aquacultured Atlantic salmon.


4. Wave Energy

    This new model provides spatially explicit information, showing potential areas for siting Wave Energy conversion (WEC) facilities with the greatest energy production and value.  This site- and device-specific information for the WEC facilities can then be used to identify and quantify potential trade-offs that may arise when siting WEC facilities.


5. Avoided Reservoir Sedimentation

    - The name of this model has been changed to the Sediment Retention model.

    - We have added a water quality valuation model for sediment retention. The user now has the option to select avoided dredge cost analysis, avoided water treatment cost analysis or both.  The water quality valuation approach is the same as that used in the Water Purification: Nutrient Retention model.

    - The threshold information for allowed sediment loads (TMDL, dead volume, etc.) are now input in a stand alone table instead of being included in the valuation table. This adjusts the biophysical service output for any social allowance of pollution. Previously, the adjustment was only done in the valuation model.

    - The watersheds and sub-watershed layers are now input as shapefiles instead of rasters.

    - Final outputs are now aggregated to the sub-basin scale. The user must input a sub-basin shapefile. We provide the Hydro 1K dataset as a starting option. See users guide for changes to many file output names.

    - Users are strongly advised not to interpret pixel-scale outputs for hydrological understanding or decision-making of any kind. Pixel outputs should only be used for calibration/validation or model checking.


6. Hydropower Production

    - The watersheds and sub-watershed layers are now input as shapefiles instead of rasters.

    - Final outputs are now aggregated to the sub-basin scale. The user must input a sub-basin shapefile. We provide the Hydro 1K dataset as a starting option. See users guide for changes to many file output names.

    - Users are strongly advised not to interpret pixel-scale outputs for hydrological understanding or decision-making of any kind. Pixel outputs should only be used for calibration/validation or model checking.

    - The calibration constant for each watershed is now input in a stand-alone table instead of being included in the valuation table. This makes running the water scarcity model simpler.


7. Water Purification: Nutrient Retention

    - The threshold information for allowed pollutant levels (TMDL, etc.) are now input in a stand alone table instead of being included in the valuation table. This adjusts the biophysical service output for any social allowance of pollution. Previously, the adjustment was only done in the valuation model.

    - The watersheds and sub-watershed layers are now input as shapefiles instead of rasters.

    - Final outputs are now aggregated to the sub-basin scale. The user must input a sub-basin shapefile. We provide the Hydro 1K dataset as a starting option. See users guide for changes to many file output names.

    - Users are strongly advised not to interpret pixel-scale outputs for hydrological understanding or decision-making of any kind. Pixel outputs should only be used for calibration/validation or model checking.


8. Carbon Storage and Sequestration

    The model now outputs an aggregate sum of the carbon storage.


9. Habitat Quality and Rarity

    This model had an error while running ReclassByACII if the land cover codes were not sorted alphabetically.  This has now been corrected and it sorts the reclass file before running the reclassification

    The model now outputs an aggregate sum of the habitat quality.

10. Pollination

    In this version, the pollination model accepts an additional parameter which indicated the proportion of a crops yield that is attributed to wild pollinators.<|MERGE_RESOLUTION|>--- conflicted
+++ resolved
@@ -35,15 +35,11 @@
 
 Unreleased Changes (3.10)
 -------------------------
-<<<<<<< HEAD
-* General:
+* General
     * Add a ``--language`` argument to the command-line interface, which will
       translate model names, specs, and validation messages.
     * Accept a ``language`` query parameter at the UI server endpoints, which
       will translate model names, specs, and validation messages.
-=======
-* General
->>>>>>> 24cc6233
     * Added ``invest serve`` entry-point to the CLI. This launches a Flask app
       and server on the localhost, to support the workbench.
     * Major updates to each model's ``ARGS_SPEC`` (and some related validation)
@@ -80,11 +76,12 @@
       LULC; values 0.5 to 1 indicate less abundance in current/future LULC
       and therefore higher rarity.
 * Scenic Quality
-<<<<<<< HEAD
     * Simplify the ``valuation_function`` arg options. The options are now:
       ``linear``, ``logarithmic``, ``exponential``. The names displayed in the
       UI dropdown will stay the same as before. Datastacks or scripts will need
       to be updated to use the new option values.
+    * Renamed the model title from
+      "Unobstructed Views: Scenic Quality Provision" to "Scenic Quality".
 * Wave Energy
     * Rename the ``analysis_area_path`` arg to ``analysis_area``, since it is
       not a path but an option string.
@@ -93,13 +90,9 @@
       ``australia``, ``global``. The names displayed in the UI dropdown will
       stay the same as before. Datastacks and scripts will need to be updated
       to use the new option values.
-=======
-    * Renamed the model title from
-      "Unobstructed Views: Scenic Quality Provision" to "Scenic Quality".
 * Visitation: Recreation and Tourism
     * Renamed the Windows start menu shortcut from "Recreation" to
       "Visitation: Recreation and Tourism".
->>>>>>> 24cc6233
 
 3.9.2 (2021-10-29)
 ------------------
