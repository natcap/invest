--- conflicted
+++ resolved
@@ -62,12 +62,9 @@
         versions of InVEST would skip these parameters' type-specific
         validation. Now, these parameters will be validated with their
         type-specific validation checks.
-<<<<<<< HEAD
     * Add support for latest GDAL versions; remove test-specific constraint on
       GDAL versions from invest requirements.
       https://github.com/natcap/invest/issues/916
-=======
->>>>>>> 8139d2b6
 * Annual Water Yield
     * Added the results_suffix to a few intermediate files where it was
       missing. https://github.com/natcap/invest/issues/1517
@@ -76,11 +73,9 @@
       raster. ``nan`` pixels will now be propertly ignored before calculating
       mean depths along fetch rays.
       https://github.com/natcap/invest/issues/1528
-<<<<<<< HEAD
 * HRA
     * Fixed a bug where habitat and stressor vectors were not being rasterized
       with the `ALL_TOUCHED=TRUE` setting.
-=======
 * SDR
     * Fixed an issue encountered in the sediment deposition function where
       rasters with more than 2^32 pixels would raise a cryptic error relating
@@ -92,7 +87,6 @@
       ``float`` or ``int`` types. If the inputs happened to be passed as
       a ``str`` this caused unintended side effects such as a concatenation
       error. (https://github.com/natcap/invest/issues/1498)
->>>>>>> 8139d2b6
 * Urban Nature Access
     * Fixed a ``NameError`` that occurred when running the model using
       search radii defined per population group with an exponential search
