..
  Changes should be grouped for readability.

  InVEST model names:
  - Annual Water Yield
  - Carbon Storage and Sequestration
  - Coastal Blue Carbon
  - Coastal Vulnerability
  - Crop Pollination
  - Crop Production
  - DelineateIt
  - Forest Carbon Edge Effects
  - Globio
  - Habitat Quality
  - HRA
  - NDR
  - Visitation: Recreation and Tourism
  - RouteDEM
  - Scenario Generator
  - Scenic Quality
  - SDR
  - Seasonal Water Yield
  - Urban Cooling
  - Urban Flood Risk
  - Urban Stormwater Retention
  - Wave Energy
  - Wind Energy

  Everything else:
  - General


.. :changelog:

Unreleased Changes
------------------
<<<<<<< HEAD
* General
    * Fixed an issue where datastack archives would not include any spatial
      datasets that were linked to in CSV files.  This now works for all models
      except HRA.  If an HRA datastack archive is requested,
      ``NotImplementedError`` will be raised.  A fix for HRA is pending.
=======
* DelineateIt
    * When snapping points to streams, if a point is equally near to more than
      one stream pixel, it will now snap to the stream pixel with a higher
      flow accumulation value. Before, it would snap to the stream pixel
      encountered first in the raster (though this was not guaranteed).
>>>>>>> 08a03605

3.10.1 (2022-01-06)
-------------------
* Urban Stormwater Retention
    * Fixed a bug where this model's sample data was not available via the
      Windows installer.


3.10.0 (2022-01-04)
-------------------
* General
    * Add a ``--language`` argument to the command-line interface, which will
      translate model names, specs, and validation messages.
    * Accept a ``language`` query parameter at the UI server endpoints, which
      will translate model names, specs, and validation messages.
    * Added ``invest serve`` entry-point to the CLI. This launches a Flask app
      and server on the localhost, to support the workbench.
    * Major updates to each model's ``ARGS_SPEC`` (and some related validation)
      to facilitate re-use & display in the Workbench and User's Guide.
    * Standardized and de-duplicated text in ``ARGS_SPEC`` ``about`` and
      ``name`` strings.
    * Update to FontAwesome 5 icons in the QT interface.
    * In response to the deprecation of ``setup.py``-based commands in Python
      3.10, the recommended way to build python distributions of
      ``natcap.invest`` is now with the ``build`` package, and installation
      should be done via ``pip``.  The ``README`` has been updated to reflect
      this change, and this should only be noticeable for those installing
      ``natcap.invest`` from source.
    * A bug has been fixed in ``make install`` so that now the current version
      of ``natcap.invest`` is built and installed.  The former (buggy) version
      of ``make install`` would install whatever the latest version was in your
      ``dist`` folder.
    * Updating the ``taskgraph`` requirement to ``0.11.0`` to resolve an issue
      where modifying a file within a roughly 2-second window would fool
      ``taskgraph`` into believing that the file had not been modified.
    * Fixed a bug where some input rasters with NaN nodata values would go
      undetected as nodata and yield unexpected behavior.
* Annual Water Yield
    * Renamed the Windows start menu shortcut from "Water Yield" to
      "Annual Water Yield".
* Coastal Vulnerability
    * Fixed bug where shore points were created on interior landmass holes
      (i.e. lakes).
    * Added feature to accept raster (in addition to vector) habitat layers.
    * Changed one intermediate output (geomorphology) from SHP to GPKG.
    * Fixed bug where output vectors had coordinates with an unnecessary
      z-dimension. Output vectors now have 2D geometry.
* Crop Pollination
    * Renamed the Windows start menu shortcut from "Pollination" to
      "Crop Pollination".
* Fisheries and Fisheries HST
    * The Fisheries models were deprecated due to lack of use,
      lack of scientific support staff, and maintenance costs.
* Finfish
    * The Finfish model was deprecated due to lack of use,
      lack of scientific support staff, and maintenance costs.
* Habitat Quality
    * Changed how Habitat Rarity outputs are calculated to be less confusing.
      Values now represent a 0 to 1 index where before there could be
      negative values. Now values of 0 indicate current/future LULC not
      represented in baseline LULC; values 0 to 0.5 indicate more
      abundance in current/future LULC and therefore less rarity; values
      of 0.5 indicate same abundance between baseline and current/future
      LULC; values 0.5 to 1 indicate less abundance in current/future LULC
      and therefore higher rarity.
* NDR
    * Added a new raster to the model's workspace,
      ``intermediate_outputs/what_drains_to_stream[suffix].tif``.  This raster
      has pixel values of 1 where DEM pixels flow to an identified stream, and
      0 where they do not.
* Scenario Generator
    * Changed an args key from ``replacment_lucode`` to ``replacement_lucode``.
* Scenic Quality
    * Simplify the ``valuation_function`` arg options. The options are now:
      ``linear``, ``logarithmic``, ``exponential``. The names displayed in the
      UI dropdown will stay the same as before. Datastacks or scripts will need
      to be updated to use the new option values.
    * Renamed the model title from
      "Unobstructed Views: Scenic Quality Provision" to "Scenic Quality".
* SDR
    * Added a new raster to the model's workspace,
      ``intermediate_outputs/what_drains_to_stream[suffix].tif``.  This raster
      has pixel values of 1 where DEM pixels flow to an identified stream, and
      0 where they do not.
* Urban Flood Risk:
    * Fixed broken documentation link in the user interface.
* Urban Stormwater Retention
    * Added this new model
* Visitation: Recreation and Tourism
    * Renamed the Windows start menu shortcut from "Recreation" to
      "Visitation: Recreation and Tourism".
* Wave Energy
    * Rename the ``analysis_area_path`` arg to ``analysis_area``, since it is
      not a path but an option string.
    * Simplify the ``analysis_area`` arg options. The options are now:
      ``westcoast``, ``eastcoast``, ``northsea4``, ``northsea10``,
      ``australia``, ``global``. The names displayed in the UI dropdown will
      stay the same as before. Datastacks and scripts will need to be updated
      to use the new option values.
* Wind Energy
    * No model inputs or outputs are measured in "millions of" currency units
      any more. Specifically:
    * The ``mw_coef_ac`` and ``mw_coef_dc`` values in the Global Wind Energy
      Parameters table were in millions of currency units per MW; now they
      should be provided in currency units per MW.
    * The ``infield_cable_cost``, ``cable_coef_ac``, and ``cable_coef_dc``
      values in the Global Wind Energy Parameters table were in millions of
      currency units per km; now they should be provided in currency units per km.
    * The ``turbine_cost`` value in the Turbine Parameters table was in
      millions of currency units; now it should be provided in currency units.
    * The ``foundation_cost`` parameter was in millions of currency units; now
      it should be provided in currency units.
    * The NPV output, formerly ``npv_US_millions.tif``, is now ``npv.tif``.
      It is now in currency units, not millions of currency units.

3.9.2 (2021-10-29)
------------------
* General:
    * Improving our binary build by including a data file needed for the
      ``charset-normalizer`` python package.  This eliminates a warning that
      was printed to stdout on Windows.
    * The Annual Water Yield model name is now standardized throughout InVEST.
      This model has been known in different contexts as Hydropower, Hydropower
      Water Yield, or Annual Water Yield. This name was chosen to emphasize
      that the model can be used for purposes other than hydropower (though the
      valuation component is hydropower-specific) and to highlight its
      difference from the Seasonal Water Yield model. The corresponding python
      module, formerly ``natcap.invest.hydropower.hydropower_water_yield``, is
      now ``natcap.invest.annual_water_yield``.
    * Minor changes to some other models' display names.
    * Update and expand on the instructions in the API docs for installing
      the ``natcap.invest`` package.
    * The InVEST binaries on Windows now no longer inspect the ``%PATH%``
      when looking for GDAL DLLs.  This fixes an issue where InVEST would not
      launch on computers where the ``%PATH%`` either contained other
      environment variables or was malformed.
    * invest processes announce their logfile path at a very high logging level
      that cannot be filtered out by the user.
    * JSON sample data parameter sets are now included in the complete sample
      data archives.
* Seasonal Water Yield
    * Fixed a bug in validation where providing the monthly alpha table would
      cause a "Spatial file <monthly alpha table> has no projection" error.
      The montly alpha table was mistakenly being validated as a spatial file.
* Crop Production Regression
    * Corrected a misspelled column name. The fertilization rate table column
      must now be named ``phosphorus_rate``, not ``phosphorous_rate``.
* Habitat Quality
    * Fixed a bug where optional input Allow Accessibility to Threats could
      not be passed as an empty string argument. Now handles falsey values.
* Urban Flood Risk
    * Fixed a bug where lucodes present in the LULC raster but missing from
      the biophysical table would either raise a cryptic IndexError or silently
      apply invalid curve numbers. Now a helpful ValueError is raised.

3.9.1 (2021-09-22)
------------------
* General:
    * Added error-handling for when ``pandas`` fails to decode a non-utf8
      encoded CSV.
    * Moved the sample data JSON files out of the root sample_data folder and
      into their respective model folders.
    * Updated documentation on installing InVEST from source.
    * Restructured API reference docs and removed outdated and redundant pages.
    * Include logger name in the logging format. This is helpful for the cython
      modules, which can't log module, function, or line number info.
    * Fixed a bug in makefile that prevented ``make env`` from working properly.
    * Fixed an issue with the InVEST application launching on Mac OS X 11
      "Big Sur".  When launching the InVEST ``.app`` bundle, the environment
      variable ``QT_MAC_WANTS_LAYER`` is defined.  If running InVEST through
      python, this environment variable may need to be defined by hand like
      so: ``QT_MAC_WANTS_LAYER=1 python -m natcap.invest``.  A warning will
      be raised if this environment variable is not present on mac.
    * Fixing an issue on Mac OS X where saving the InVEST application to a
      filepath containing spaces would prevent the application from launching.
    * Fixed an issue on Mac OS when certain models would loop indefinitely and
      never complete.  This was addressed by bumping the ``taskgraph``
      requirement version to ``0.10.3``
    * Allow Windows users to install for all users or current user. This allows
      non-admin users to install InVEST locally.
    * Fixed a bug where saving a datastack parameter set with relative paths
      would not convert Windows separators to linux style.
    * Provide a better validation error message when an overview '.ovr' file
      is input instead of a valid raster.
    * Removed internal references to ``TaskGraph``
      ``copy_duplicate_artifact`` calls in anticipation from that feature
      being removed from ``TaskGraph``. User facing changes include
      slightly faster initial runtimes for the Coastal Vulnerability,
      Coastal Blue Carbon, SDR, DelineateIt, and Seasonal Water Yield models.
      These models will no longer attempt to copy intermediate artifacts that
      could have been computed by previous runs.
    * Validation now returns a more helpful message when a spatial input has
      no projection defined.
    * Updated to pygeoprocessing 2.3.2
    * Added support for GDAL 3.3.1 and above
    * Added some logging to ``natcap.invest.utils._log_gdal_errors`` to aid in
      debugging some hard-to-reproduce GDAL logging errors that occasionally
      cause InVEST models to crash.  If GDAL calls ``_log_gdal_errors`` with an
      incorrect set of arguments, this is now logged.
    * Improved the reliability and consistency of log messages across the
      various ways that InVEST models can be run.  Running InVEST in
      ``--headless`` mode, for example, will now have the same logging behavior,
      including with exceptions, as the UI would produce.
    * The default log level for the CLI has been lowered from
      ``logging.CRITICAL`` to ``logging.ERROR``.  This ensures that exceptions
      should always be written to the correct logging streams.
* Carbon
    * Fixed a bug where, if rate change and discount rate were set to 0, the
      valuation results were in $/year rather than $, too small by a factor of
      ``lulc_fut_year - lulc_cur_year``.
    * Improved UI to indicate that Calendar Year inputs are only required for
      valuation, not also for sequestration.
    * Increasing the precision of ``numpy.sum`` from Float32 to Float64 when
      aggregating raster values for the HTML report.
* DelineateIt:
    * The DelineateIt UI has been updated so that the point-snapping options
      will always be interactive.
    * DelineateIt's point-snapping routine has been updated to snap
      ``MULTIPOINT`` geometries with 1 component point as well as primitive
      ``POINT`` geometries.  All other geometric types will not be snapped.
      When a geometry cannot be snapped, a log message is now recorded with the
      feature ID, the geometry type and the number of component geometries.
      Features with empty geometries are now also skipped.
* Fisheries Habitat Scenario Tool
    * Fixed divide-by-zero bug that was causing a RuntimeWarning in the logs.
      This bug did not affect the output.
* HRA
    * Fixed bugs that allowed zeros in DQ & Weight columns of criteria
      table to raise DivideByZero errors.
* NDR
    * Fixed a bug that allowed SDR to be calculated in areas that don't drain
      to any stream. Now all outputs that depend on distance to stream (
      ``d_dn``, ``dist_to_channel``, ``ic``, ``ndr_n``, ``ndr_p``,
      ``sub_ndr_n``, ``sub_ndr_p``, ``n_export``, ``p_export``) are only
      defined for pixels that drain to a stream. They have nodata everywhere
      else.
* Pollination
    * Updated so that the ``total_pollinator_abundance_[season].tif`` outputs
      are always created. Before, they weren't created if a farm vector was
      not supplied, even though they are independent.
* Recreation
    * Fixed some incorrectly formatted log and error messages
* Seasonal Water Yield
    * Fixed a bug where ``qf.tif`` outputs weren't properly masking nodata
      values and could show negative numbers.
* SDR
    * Fixed a bug in validation that did not warn against different coordinate
      systems (all SDR inputs must share a common coordinate system).
    * Fixed a bug that was incorrectly using a factor of 0.0986 rather than
      0.0896. This would have a minor effect on end-user results.
    * Changed how SDR thresholds its L factor to allow direct thresholding
      rather than based off of upstream area. Exposed this parameter as
      ``l_max`` in the ``args`` input and in the user interface.
    * Fixed a bug that allowed SDR to be calculated in areas that don't drain
      to any stream. Now all outputs that depend on distance to stream (
      ``d_dn``, ``d_dn_bare``, ``ic``, ``ic_bare``, ``sdr``, ``sdr_bare``,
      ``e_prime``, ``sed_retention``, ``sed_retention_index``,
      ``sed_deposition``, ``sed_export``) are only defined for pixels that
      drain to a stream. They have nodata everywhere else.
* Urban Flood Risk
    * Fixed a bug where a String ``Type`` column in the infrastructure vector
      would cause the aggregation step of the model to crash, even with the
      correct integer value in the column.
* Wind Energy
    * Raising ValueError when AOI does not intersect Wind Data points.

3.9.0 (2020-12-11)
------------------
* General:
    * Deprecating GDAL 2 and adding support for GDAL 3.
    * Adding function in utils.py to handle InVEST coordindate transformations.
    * Making InVEST compatible with Pygeoprocessing 2.0 by updating:
        * ``convolve_2d()`` keyword ``ignore_nodata`` to
          ``ignore_nodata_and_edges``.
        * ``get_raster_info()`` / ``get_vector_info()`` keyword ``projection``
          to ``projection_wkt``.
    * Improve consistency and context for error messages related to raster
      reclassification across models by using ``utils.reclassify_raster``.
    * Fixed bug that was causing a TypeError when certain input rasters had an
      undefined nodata value. Undefined nodata values should now work
      everywhere.
    * Include logging in python script generated from
      "Save to python script..." in the "Development" menu. Now logging
      messages from the model execution will show up when you run the script.
    * InVEST is now a 64-bit binary built against Python 3.7.
    * Adding Python 3.8 support for InVEST testing.
    * Add warning message to installer for 32-bit computers about installing
      64-bit software.
    * Stop running validation extra times when model inputs autofill, saving
      a small but noticeable amount of time in launching a model.
    * The number of files included in the python source distribution has been
      reduced to just those needed to install the python package and run tests.
    * Code-sign the macOS distribution, and switch to a DMG distribution format.
    * No longer include the HTML docs or HISTORY.rst in the macOS distribution.
    * Bumped the ``shapely`` requirements to ``>=1.7.1`` to address a library
      import issue on Mac OS Big Sur.
    * Fixing model local documentation links for Windows and Mac binaries.
    * The InVEST binary builds now launch on Mac OS 11 "Big Sur".  This was
      addressed by defining the ``QT_MAC_WANTS_LAYER`` environment variable.
    * Fixed the alphabetical ordering of Windows Start Menu shortcuts.
* Annual Water Yield:
    * Fixing bug that limited ``rsupply`` result when ``wyield_mn`` or
      ``consump_mn`` was 0.
* Coastal Blue Carbon
    * Refactor of Coastal Blue Carbon that implements TaskGraph for task
      management across the model and fixes a wide range of issues with the model
      that were returning incorrect results in all cases.
    * Corrected an issue with the model where available memory would be exhausted
      on a large number of timesteps.
    * In addition to the ``execute`` entrypoint, another entrypoint,
      ``execute_transition_analysis`` has been added that allows access to the
      transition analysis timeseries loop at a lower level.  This will enable
      users comfortable with python to provide spatially-explicit maps of
      accumulation rates, half lives and other parameters that can only be
      provided via tables to ``execute``.
    * Snapshot years and rasters, including the baseline year/raster, are now all
      provided via a table mapping snapshot years to the path to a raster on
      disk.  The baseline year is the earliest year of these.
    * The model's "initial" and "lulc lookup" and "transient" tables have been
      combined into a single "biophysical" table, indexed by LULC code/LULC class
      name, that includes all of the columns from all of these former tables.
    * The "analysis year" is now a required input that must be >= the final
      snapshot year in the snapshots CSV.
    * Litter can now accumulate at an annual rate if desired.
    * The model now produces many more files, which allows for greater
      flexibility in post-processing of model outputs.
* Coastal Vulnerability
    * 'shore_points_missing_geomorphology.gpkg' output file name now includes
      the suffix if any, and its one layer now is renamed from
      'missing_geomorphology' to be the same as the file name
      (including suffix).
    * Fixed a memory bug that occurred during shore point interpolation when
      dealing with very large landmass vectors.
* Delineateit
    * The layer in the 'preprocessed_geometries.gpkg' output is renamed from
      'verified_geometries' to be the same as the file name (including suffix).
    * The layer in the 'snapped_outlets.gpkg' output is renamed from
      'snapped' to be the same as the file name (including suffix).
    * The layer in the 'watersheds.gpkg' output has been renamed from
      'watersheds' to match the name of the vector file (including the suffix).
    * Added pour point detection option as an alternative to providing an
      outlet features vector.
* Finfish
    * Fixed a bug where the suffix input was not being used for output paths.
* Forest Carbon Edge Effect
    * Fixed a broken link to the local User's Guide
    * Fixed bug that was causing overflow errors to appear in the logs when
      running with the sample data.
    * Mask out nodata areas of the carbon map output. Now there should be no
      output data outside of the input LULC rasater area.
* GLOBIO
    * Fixing a bug with how the ``msa`` results were masked and operated on
      that could cause bad results in the ``msa`` outputs.
* Habitat Quality:
    * Refactor of Habitat Quality that implements TaskGraph
    * Threat files are now indicated in the Threat Table csv input under
      required columns: ``BASE_PATH``, ``CUR_PATH``, ``FUT_PATH``.
    * Threat and Sensitivity column names are now case-insensitive.
    * Sensitivity threat columns now match threat names from Threat Table
      exactly, without the need for ``L_``. ``L_`` prefix is deprecated.
    * Threat raster input folder has been removed.
    * Validation enhancements that check whether threat raster paths are valid.
    * HQ update to User's Guide.
    * Changing sample data to reflect Threat Table csv input changes and
      bumping revision.
    * More comprehensive testing for Habitat Quality and validation.
    * Checking if Threat raster values are between 0 and 1 range, raising
      ValueError if not. No longer snapping values less than 0 to 0 and greater
      than 1 to 1.
    * Fixing bug that was setting Threat raster values to 1 even if they were
      floats between 0 and 1.
    * Updating how threats are decayed across distance. Before, nodata edges
      were ignored causing values on the edges to maintain a higher threat
      value. Now, the decay does not ignore those nodata edges causing values
      on the edges to decay more quickly. The area of study should have
      adequate boundaries to account for these edge effects.
    * Update default half saturation value for sample data to 0.05 from 0.1.
* Seasonal Water Yield
    * Fixed a bug where precip or eto rasters of ``GDT_Float64`` with values
      greater than 32-bit would overflow to ``-inf``.
* SDR:
    * Fixing an issue where the LS factor should be capped to an upstream area
      of 333^2 m^2. In previous versions the LS factor was erroneously capped
      to "333" leading to high export spikes in some pixels.
    * Fixed an issue where sediment deposition progress logging was not
      progressing linearly.
    * Fixed a task dependency bug that in rare cases could cause failure.
* Urban Cooling
    * Split energy savings valuation and work productivity valuation into
      separate UI options.
* Urban Flood Risk
    * Changed output field names ``aff.bld`` and ``serv.blt`` to ``aff_bld``
      and ``serv_blt`` respectively to fix an issue where ArcGIS would not
      display properly.

3.8.9 (2020-09-15)
------------------
* Hydropower
    * Fixed bug that prevented validation from ever passing for this model.
      Validation will allow extra keys in addition to those in the ARGS_SPEC.
* Urban Flood Mitigation
    * Fixed incorrect calculation of total quickflow volume.

3.8.8 (2020-09-04)
------------------
* Coastal Vulnerability
    * Improved handling of invalid AOI geometries to avoid crashing and instead
      fix the geometry when possible and skip it otherwise.
    * Added validation check that shows a warning if the SLR vector is not
      a point or multipoint geometry.
* Urban Cooling
    * Energy units are now (correctly) expressed in kWh.  They were previously
      (incorrectly) expressed in kW.
    * Energy savings calculations now require that consumption is in units of
      kWh/degree C/m^2 for each building class.
    * Fixing an issue where blank values of the Cooling Coefficient weights
      (shade, albedo, ETI) would raise an error.  Now, a default value for the
      coefficient is assumed if any single value is left blank.
* HRA
    * Raise ValueError if habitat or stressor inputs are not projected.
    * Make sample data rating filepaths work on Mac. If not on Windows and a rating
      filepath isn't found, try replacing all backslashes with forward slashes.
* Seasonal Water Yield
    * Updated output file name from aggregated_results.shp to aggregated_results_swy.shp
      for consistency with NDR and SDR
* Datastack
    * Saved datastack archives now use helpful identifying names for spatial input folders
* Validation
    * Fixed bug that caused fields activated by a checkbox to make validation fail,
      even when the checkbox was unchecked.
* General
    * Input table column headers are now insensitive to leading/trailing whitespace in
      most places.
    * Modified the script that produces a conda environment file from InVEST's python
      requirements file so that it includes the ``conda-forge`` channel in the file
      itself.
* Recreation
    * Validate values in the type column of predictor tables early in execution. Raise
      a ValueError if a type value isn't valid (leading/trailing whitespace is okay).
* Validation
    * Set a 5-second timeout on validation functions that access a file. This will raise
      a warning and prevent validation from slowing down the UI too much.

3.8.7 (2020-07-17)
------------------
* General
    * Fixed an issue where some users would be unable to launch InVEST binaries
      on Windows.  This crash was due to a configuration issue in
      ``PySide2==5.15.0`` that will be fixed in a future release of PySide2.
* GLOBIO
    * Fix a bug that mishandled combining infrastructure data when only one
      infrastructure data was present.
* Urban Flood Risk
    * The output vector ``flood_risk_service.shp`` now includes a field,
      ``flood_vol`` that is the sum of the modeled flood volume (from
      ``Q_m3.tif``) within the AOI.
    * Fieldnames in ``flood_risk_service.shp`` have been updated to more
      closely match the variables they match as documented in the User's Guide
      chapter.  Specifically, ``serv_bld`` is now ``serv.blt`` and ``aff_bld``
      is now ``aff.bld``.
    * ``Q_mm.tif`` has been moved from the intermediate directory into the
      workspace.
    * Fixed a bug in the flood volume (``Q_m3.tif``) calculations that was
      producing incorrect values in all cases.
    * Fixed a bug where input rasters with nodata values of 0 were not handled
      properly.

3.8.6 (2020-07-03)
------------------
* Crop Production
    * Fixed critical bug in crop regression that caused incorrect yields in
      all cases.

3.8.5 (2020-06-26)
------------------
* General
    * Fix bug in ``utils.build_lookup_from_csv`` that was allowing
      ``key_field`` to be non unique and overwriting values.
    * Fix bug in ``utils.build_lookup_from_csv`` where trailing commas caused
      returned values to be malformed.
    * Add optional argument ``column_list`` to ``utils.build_lookup_from_csv``
      that takes a list of column names and only returns those in the
      dictionary.
    * Remove ``warn_if_missing`` argument from ``utils.build_lookup_from_csv``
      and warning by default.
* Scenic Quality
    * Fixing an issue in Scenic Quality where the creation of the weighted sum
      of visibility rasters could cause "Too Many Open Files" errors and/or
      ``MemoryError`` when the model is run with many viewpoints.
    * Progress logging has been added to several loops that may take a longer
      time when the model is run with thousands of points at a time.
    * A major part of the model's execution was optimized for speed,
      particularly when the model is run with many, many points.
* SDR:
    * Removed the unused parameter ``args['target_pixel_size']`` from the SDR
      ``execute`` docstring.
* Urban Flood Risk Mitigation
    * Fixed an issue where the output vector ``flood_risk_service.shp`` would
      only be created when the built infrastructure vector was provided.  Now,
      the ``flood_risk_service.shp`` vector is always created, but the fields
      created differ depending on whether the built infrastructure input is
      present during the model run.
    * Fixed an issue where the model would crash if an infrastructure geometry
      were invalid or absent.  Such features are now skipped.

3.8.4 (2020-06-05)
------------------
* General:
    * Advanced the ``Taskgraph`` version requirement to fix a bug where workspace
      directories created by InVEST versions <=3.8.0 could not be re-used by more
      recent InVEST versions.
* NDR:
    * The Start Menu shortcut on Windows and launcher label on Mac now have
      consistent labels for NDR: "NDR: Nutrient Delivery Ratio".
* SDR:
    * The Start Menu shortcut on Windows and launcher label on Mac now have
      consistent labels for SDR: "SDR: Sediment Delivery Ratio".

3.8.3 (2020-05-29)
------------------
* SDR
    * SDR's compiled core now defines its own ``SQRT2`` instead of relying on an
      available standard C library definition. This new definition helps to avoid
      some compiler issues on Windows.

3.8.2 (2020-05-15)
------------------
* InVEST's CSV encoding requirements are now described in the validation
  error message displayed when a CSV cannot be opened.

3.8.1 (2020-05-08)
------------------
* Fixed a compilation issue on Mac OS X Catalina.
* Fixed an issue with NDR's raster normalization function so that Float64
  nodata values are now correctly cast to Float32.  This issue was affecting
  the summary vector, where the ``surf_n``, ``sub_n`` and ``n_export_tot``
  columns would contain values of ``-inf``.
* Fixed minor bug in Coastal Vulnerability shore point creation. Also added a
  check to fail fast when zero shore points are found within the AOI.
* The Finfish Aquaculture model no longer generates histograms for
  uncertainty analysis due to issues with matplotlib that make InVEST
  unstable. See https://github.com/natcap/invest/issues/87 for more.
* Corrected the Urban Cooling Model's help text for the "Cooling Capacity
  Calculation Method" in the User Interface.
* Fixing an issue with SDR's ``LS`` calculations.  The ``x`` term is now
  the weighted mean of proportional flow from the current pixel into its
  neighbors.  Note that for ease of debugging, this has been implemented as a
  separate raster and is now included in ``RKLS`` calculations instead of in
  the ``LS`` calculations.
* Fixed a bug in validation where checking for spatial overlap would be skipped
  entirely in cases where optional model arguments were not used.
* Bumping the ``psutil`` dependency requirement to ``psutil>=5.6.6`` to address
  a double-free vulnerability documented in CVE-2019-18874.
* Adding a GitHub Actions workflow for building python wheels for Mac and Windows
  as well as a source distribution.
* Updating links in ``setup.py``, ``README.rst`` and ``README_PYTHON.rst`` to
  refer to the repository's new home on github.
* Binary builds for Windows and Mac OS X have been moved to GitHub Actions from
  AppVeyor.  All AppVeyor-specific configuration has been removed.
* Fixing an issue with the InVEST Makefile where ``make deploy`` was
  attempting to synchronize nonexistent sample data zipfiles with a storage
  bucket on GCP.  Sample data zipfiles are only built on Windows, and so
  ``make deploy`` will only attempt to upload them when running on Windows.
* Fixed a bug in CLI logging where logfiles created by the CLI were
  incompatible with the ``natcap.invest.datastack`` operation that
  allows the UI to load model arguments from logfiles.
* Added error-handling in Urban Flood Risk Mitigation to tell users to
  "Check that the Soil Group raster does not contain values other than
  (1, 2, 3, 4)" when a ``ValueError`` is raised from ``_lu_to_cn_op``.
* Updated the ``Makefile`` to use the new git location of the InVEST User's
  Guide repository at https://github.com/natcap/invest.users-guide
* Automated tests are now configured to use Github Actions for 32- and 64-bit
  build targets for Python 3.6 and 3.7 on Windows.  We are still using
  AppVeyor for our binary builds for the time being.
* Makefile has been updated to fetch the version string from ``git`` rather
  than ``hg``.  A mercurial client is still needed in order to clone the
  InVEST User's Guide.
* Removing Python 2 compatibility code such as ``future``, ``pyqt4``,
  ``basestring``, ``unicode``, ``six``, unicode casting, etc...
* Update api-docs conf file to mock sdr.sdr_core and to use updated unittest
  mock

3.8.0 (2020-02-07)
------------------
* Created a sub-directory for the sample data in the installation directory.
* Fixed minor bug in HRA that was duplicating the ``results_suffix`` in some
  output filenames.
* Updated the DelineateIt UI to improve the language around what the model
  should do when it encounters invalid geometry.  The default is now
  that it should skip invalid geometry.
* Updating how threat rasters are handled in Habitat Quality to address a few
  related and common usability issues for the model.  First, threat
  rasters are now aligned to the LULC instead of the intersection of the whole
  stack.  This means that the model now handles threat inputs that do not all
  completely overlap the LULC (they must all still be in the same projection).
  Second, nodata values in threat rasters are converted to a threat value of 0.
  Any threat pixel values other than 0 or nodata are interpreted as a threat
  value of 1.
* Updating the ``psutil`` requirement to avoid a possible import issue when
  building binaries under WINE.  Any version of ``psutil`` should work
  except for ``5.6.0``.
* InVEST sample data was re-organized to simply have one folder per model.
  New datastacks were added for SDR, NDR, Seasonal Water Yield,
  Annual Water Yield, DelineateIt, and Coastal Vulnerability.
* Fixed an issue with NDR where the model was not properly checking for the
  bounds of the raster, which could in some cases lead to exceptions being
  printed to the command-line.  The model now correctly checks for these
  raster boundaries.
* Habitat Risk Assessment model supports points and lines -- in addition to
  previously supported polygons and rasters -- for habitats or stressors.
* Updated raster percentile algorithms in Scenic Quality and Wave Energy
  models to use a more efficient and reliable raster percentile function
  from pygeoprocessing.
* InVEST is now compatible with pygeoprocessing 1.9.1.
* All InVEST models now have an ``ARGS_SPEC`` object that contains metadata
  about the model and describes the model's arguments.  Validation has been
  reimplemented across all models to use these ``ARGS_SPEC`` objects.
* The results suffix key for the Wave Energy and Wind Energy models has been
  renamed ``results_suffix`` (was previously ``suffix``).  This is for
  consistency across InVEST models.
* Speed and memory optimization of raster processing in the Recreation model.
* Removed a constraint in Coastal Vulnerability so the AOI polygon no longer
  needs to intersect the continental shelf contour line. So the AOI can now be
  used exclusively to delineate the coastal area of interest.
* Improved how Coastal Vulnerability calculates local wind-driven waves.
  This requires a new bathymetry raster input and implements equation 10
  of the User Guide. Also minor updates to fields in intermediate outputs,
  notably a 'shore_id' field is now the unique ID for joining tables and
  FIDs are no longer used.
* Added a status message to the UI if a datastack file fails to load,
  instead of staying silent.
* Correcting an issue with repository fetching in the InVEST ``Makefile``.
  Managed repositories will now be fetched and updated to the expected revision
  even if the repository already exists.
* Fixed the duplicate ``results_suffix`` input in Wave Energy UI.
* Added a human-friendly message on NDR model ``KeyError``.
* Adding a check to Annual Water Yield to ensure that the ``LULC_veg`` column
  has correct values.
* Improved how Seasonal Water Yield handles nodata values when processing
  floating-point precipitation and quickflow rasters.
* Add SDR feature to model sediment deposition across the landscape.
* Fixed an issue that would cause an exception if SDR landcover map was masked
  out if the original landcover map had no-nodata value defined.
* Fixed an issue in the SDR model that could cause reported result vector
  values to not correspond with known input vectors if the input watershed
  vector was not an ESRI Shapefile.
* Fixed issue in Seasonal Water Yield model that would cause an unhandled
  exception when input rasters had areas of a valid DEM but nodata in other
  input layers that overlap that dem.
* Fixed an issue in the NDR model that would cause an exception if the critical
  length of a landcover field was set to 0.
* Implemented PEP518-compatible build system definition in the file
  ``pyproject.toml``.  This should make it easier to install ``natcap.invest``
  from a source distribution.
* Fixed a ``TypeError`` issue in Seasonal Water Yield that would occur when
  the Land-Use/Land-Cover raster did not have a defined nodata value.  This
  case is now handled correctly.
* The binary build process for InVEST on Windows (which includes binaries
  based on PyInstaller and an NSIS Installer package) has been migrated
  to 32-bit Python 3.7.  The build itself is taking place on AppVeyor, and
  the configuration for this is contained within ``appveyor.yml``.
  Various python scripts involved in the distribution and release processes
  have been updated for compatibility with python 3.7 as a part of this
  migration.
* Fixed an ``IndexError`` issue in Wave Energy encountered in runs using
  the global wave energy dataset.  This error was the result of an incorrect
  spatial query of points and resulted in some wave energy points being
  double-counted.
* Fixed taskgraph-related issues with Habitat Risk Assessment where
  1) asynchronous mode was failing due to missing task dependencies and
  2) avoided recomputation was confounded by two tasks modifying the same files.
* Fixed an issue with Habitat Quality where the model was incorrectly
  expecting the sensitivity table to have a landcover code of 0.
* The InVEST CLI has been completely rebuilt to divide
  functionality into various topic-specific subcommands.  The various internal
  consumers of this API have been updated accordingly.  ``invest --help`` will
  contain details of the new interface.
* Updated the InVEST Launcher to list the human-readable model names rather
  than the internal model identifiers.
* Updated Coastal Vulnerability Model with significant speedups including
  ~40x speedup for geomorphology process and ~3x speedup for wind exposure process.
  Also saving an intermediate vector with wave energy values and a geomorphology
  vector with points that were assigned the ``geomorphology_fill_value``.
* Updated trove classifiers to indicate support for python versions 2.7, 3.6
  and 3.7.
* Updated all InVEST models to be compatible with a Python 2.7 or a Python 3.6
  environment. Also tested all models against GDAL versions 2.2.4 and 2.4.1.
* Fixed an issue with Habitat Quality where convolutions over threat rasters
  were not excluding nodata values, leading to incorrect outputs.  Nodata values
  are now handled correctly and excluded from the convolution entirely.
* Updated the subpackage ``natcap.invest.ui`` to work with python 3.6 and later
  and also to support the PySide2 bindings to Qt5.
* InVEST Coastal Blue Carbon model now writes out a net present value
  raster for the year of the current landcover, each transition year,
  and the final analysis year (if provided).
* Correcting an issue with InVEST Coastal Blue Carbon where incorrect
  configuration of a nodata value would result in ``-inf`` values in
  output rasters.  Now, any values without a defined reclassification
  rule that make it past validation will be written out as nodata.
* DelineateIt has been reimplemented using the latest version of
  pygeoprocessing (and the watershed delineation routine it provides) and now
  uses ``taskgraph`` for avoiding unnecessary recomputation.
* Fixed a bug in Recreation Model that was causing server-side code
  to execute twice for every client-side call.
* Fixed a bug in Recreation model that did not apply ``results_suffix`` to
  the monthly_table.csv output.
* Various fixes in Coastal Vulnerability Model. CSV output files now
  have FID column for joining to vector outputs. ``results_suffix`` can be
  used without triggering task re-execution. Raster processing maintains original
  resolution of the input raster so long as it is projected. Otherwise resamples
  to ``model_resolution``.
* Fixed a bug in Coastal Vulnerability model's task graph that sometimes
  caused an early task to re-execute when it should be deemed pre-calculated.
* Fixed a bug in the pollination model that would cause outputs to be all 0
  rasters if all the ``relative_abundance`` fields in the guild table were
  integers.
* Fixed a file cache flushing issue observed on Debian in
  ``utils.exponential_decay_kernel_raster`` that would cause an exponential
  kernel raster to contain random values rather than expected value.
* Added a new InVEST model: Urban Flood Risk Mitigation.
* Fixed an issue in the SDR model that would cause an unhandled exception
  if either the erosivity or erodibility raster had an undefined nodata value.
* Added a new InVEST model: Urban Cooling Model.

3.7.0 (2019-05-09)
------------------
* Refactoring Coastal Vulnerability (CV) model. CV now uses TaskGraph and
  Pygeoprocessing >=1.6.1. The model is now largely vector-based instead of
  raster-based. Fewer input datasets are required for the same functionality.
  Runtime in sycnhronous mode is similar to previous versions, but runtime can
  be reduced with multiprocessing. CV also supports avoided recomputation for
  successive runs in the same workspace, even if a different file suffix is
  used. Output vector files are in CSV and geopackage formats.
* Model User Interface 'Report an Issue' link points to our new
  community.naturalcapitalproject.org
* Correcting an issue with the Coastal Blue Carbon preprocessor where
  using misaligned landcover rasters would cause an exception to be raised.
* Correcting an issue with RouteDEM where runs of the tool with Flow Direction
  enabled would cause the tool to crash if ``n_workers > 0``.
* Correcting an issue with Habitat Quality's error checking where nodata values
  in landcover rasters were not being taken into account.
* Valuation is now an optional component of the InVEST Scenic Quality model.
* Fixing a bug in the percentiles algorithm used by Scenic Quality that
  would result in incorrect visual quality outputs.
* Carbon Model and Crop Production models no longer crash if user-input
  rasters do not have a nodata value defined. In this case these models
  treat all pixel values as valid data.
* Adding bitbucket pipelines and AppVeyor build configurations.
* Refactoring Recreation Model client to use taskgraph and the latest
  pygeoprocessing. Avoided re-computation from taskgraph means that
  successive model runs with the same AOI and gridding option can re-use PUD
  results and avoid server communication entirely. Successive runs with the
  same predictor data will re-use intermediate geoprocessing results.
  Multiprocessing offered by taskgraph means server-side PUD calculations
  and client-side predictor data processing can happen in parallel. Some
  output filenames have changed.
* Upgrading to SDR to use new PyGeoprocessing multiflow routing, DEM pit
  filling, contiguous stream extraction, and TaskGraph integration. This
  also includes a new TaskGraph feature that avoids recomputation by copying
  results from previous runs so long as the expected result would be
  identical. To use this feature, users must execute successive runs of SDR
  in the same workspace but use a different file suffix. This is useful when
  users need to do a parameter study or run scenarios with otherwise minor
  changes to inputs.
* Refactoring Habitat Risk Assessment (HRA) Model to use TaskGraph >= 0.8.2 and
  Pygeoprocessing >= 1.6.1. The HRA Proprocessor is removed and its previous
  functionality was simplified and merged into the HRA model itself.
  The model will no longer generate HTML plots and tables.
* Adding a software update notification button, dialog, and a link to the
  download page on the User Interface when a new InVEST version is available.
* Migrating the subversion sample and test data repositories to Git LFS
  repositories on BitBucket. Update the repository URL and fetch commands on
  Makefile accordingly.
* Fixing a bug in Habitat Quality UI where the absence of the required
  half_saturation_constant variable did not raise an exception.
* Adding encoding='utf-8-sig' to pandas.read_csv() to support
  utils.build_lookup_from_csv() to read CSV files encoded with UTF-8 BOM
  (byte-order mark) properly.

3.6.0 (2019-01-30)
------------------
* Correcting an issue with the InVEST Carbon Storage and Sequestration model
  where filepaths containing non-ASCII characters would cause the model's
  report generation to crash.  The output report is now a UTF-8 document.
* Refactoring RouteDEM to use taskgraph and the latest pygeoprocessing
  (``>=1.5.0``).  RouteDEM now fills hydrological sinks and users have the
  option to use either of the D8 or Multiple Flow Direction (MFD) routing
  algorithms.
* Adding a new input to the InVEST Settings window to allow users to customize
  the value that should be used for the ``n_workers`` parameter in
  taskgraph-enabled models.  This change involves removing the "Number of
  Parallel Workers" input from the model inputs pane for some models in
  favor of this new location.  The default value for this setting is ``-1``,
  indicating synchronous (non-threaded, non-multiprocessing) execution of
  tasks.
* Removing Scenario Generator: Rule-based model.
* Fixing a bug in Hydropower model where watershed aggregations would be incorrect
  if a watershed is partially covering nodata raster values. Nodata values are now
  ignored in zonal statistics. Numerical results change very slightly in the
  case where a watershed only includes a few nodata pixels.
* Adding TaskGraph functionality to GLOBIO model.
* Adding some TaskGraph functionality to Scenario Generator: Proximity.
* Fixing an issue with the InVEST Fisheries model that would prevent the model
  from batch-processing a directory of population tables.  The model will now
  process these files as expected.
* Reimplementing Crop Production models using taskgraph.
* Fixing an issue with Crop Production Regression's result_table.csv where the
  'production_modeled' and '<nutrient>_modeled' values calculated for each crop
  were done so using the same crop raster (e.g. wheat, soybean, and barley values
  were all based on soybean data).
* Hydropower subwatershed results now include all the same metrics as the
  watershed results, with the exception of economic valuation metrics.
* Reimplementing the Hydropower model using taskgraph.
* Reimplementing the Carbon model using taskgraph.
* Fixing an issue with Coastal Blue Carbon validation to allow column names to
  ignore case.
* Updating core carbon forest edge regression data coefficient to drop
  impossible negative coefficients.
* Fixing an issue with the Scenario Generator: Proximity model that would
  raise an exception if no AOI were passed in even though the AOI is optional.
* Removing Overlap Analysis and Overlap Analysis: Management Zones.
* Removing Habitat Suitability.
* Added comprehensive error checking to hydropower model to test for the VERY
  common errors of missing biophysical, demand, and valuation coefficients in
  their respective tables.
* Fixing an issue with Hydropower Water Yield ("Annual Water Yield") where
  valuation would never be triggered when running the model through the User
  Interface. And a related issue where the model would crash if a valuation table
  was provided but a demand table was not. The UI no longer validates that config.
* Fixing an issue with how logging is captured when a model is run through the
  InVEST User Interface.  Now, logging from any thread started by the executor
  thread will be written to the log file, which we expect to aid in debugging.
* Fixing an issue with Scenic Quality where viewpoints outside of the AOI
  were not being properly excluded.  Viewpoints are now excluded correctly.
* The crop production model has been refactored to drop the "aggregate ID"
  concept when summarizing results across an aggregate polygon. The model now
  uses the polygon FIDs internally and externally when producing the result
  summary table.
* Correcting the rating instructions in the criteria rating instructions on how
  the data quality (DQ) and weight should be rated in the HRA Preprocessor.
  A DQ score of 1 should represent better data quality whereas the score of 3 is
  worse data quality. A weight score of 1 is more important, whereas that of 3
  is less important.
* Fixing a case where a zero discount rate and rate of change in the carbon
  model would cause a divide by zero error.

3.5.0 (2018-08-14)
------------------
* Bumped pygeoprocessing requirement to ``pygeoprocessing>=1.2.3``.
* Bumped taskgraph requirement to ``taskgraph>=0.6.1``.
* Reimplemented the InVEST Scenic Quality model.  This new version removes the
  'population' and 'overlap' postprocessing steps, updates the available
  valuation functions and greatly improves the runtime and memory-efficiency of
  the model.  See the InVEST User's Guide chapter for more information.
* Updated Recreation server's database to include metadata from photos taken
  from 2005-2017 (previous range was 2005-2014). The new range is reflected
  in the UI.
* Fixed an issue with the InVEST binary build where binaries on Windows would
  crash with an error saying Python27.dll could not be loaded.
* Fixed an issue in the Rule-Based Scenario Generator UI where vector column
  names from override and constraint layers were not being loaded.  This bug
  caused the field 'UNKNOWN' to be passed to the model, causing an error.
* Fixed an issue with the InVEST UI (all models), where attempting to
  drag-and-drop a directory onto a model input would cause the application to
  crash.
* Coastal Vulnerability UI now specifies a number of reasonable defaults for
  some numeric inputs.
* Fixed an issue with the Fisheries UI where alpha and beta parameter inputs
  were incorrectly disabled for the Ricker recruitment function.
* InVEST now uses a Makefile to automate the build processes.  GNU Make is
  required to use the Makefile.  See ``README.rst`` for instructions on
  building InVEST.  This replaces the old ``pavement.py`` build entrypoint,
  which has been removed.
* Fixed an issue with the InVEST UI (all models), where attempting to
  drag-and-drop a directory onto a model input would cause the application to
  crash.
* Fixed an issue with Forest Carbon Edge Effect where the UI layer was always
  causing the model to run with only the aboveground carbon pool
* Added functionality to the InVEST UI so that ``Dropdown`` inputs can now map
  dropdown values to different output values.
* Fixed an issue in the Crop Production Percentile model that would treat the
  optional AOI vector field as a filename and crash on a run if it were empty.
* Fixing an issue in the Pollination Model that would cause occasional crashes
  due to a missing dependent task; it had previously been patched by setting
  taskgraph to operate in single thread mode. This restores multithreading
  in the pollination model.
* Fixed an issue in the water yield / hydropower model that would skip
  calculation of water demand tables when "water scarcity" was enabled.
* Fixed an issue in the model data of the crop production model where some
  crops were using incorrect climate bin rasters. Since the error was in the
  data and not the code, users will need to download the most recent version
  of InVEST's crop model data during the installation step to get the fix.

3.4.4 (2018-03-26)
------------------
* InVEST now requires GDAL 2.0.0 and has been tested up to GDAL 2.2.3. Any API users of InVEST will need to use GDAL version >= 2.0. When upgrading GDAL we noticed slight numerical differences in our test suite in both numerical raster differences, geometry transforms, and occasionally a single pixel difference when using `gdal.RasterizeLayer`. Each of these differences in the InVEST test suite is within a reasonable numerical tolerance and we have updated our regression test suite appropriately. Users comparing runs between previous versions of InVEST may also notice reasonable numerical differences between runs.
* Added a UI keyboard shortcut for showing documentation. On Mac OSX, this will be Command-?. On Windows, GNOME and KDE, this will be F1.
* Patching an issue in NDR that was using the nitrogen subsurface retention efficiency for both nitrogen and phosphorous.
* Fixed an issue with the Seasonal Water Yield model that incorrectly required a rain events table when the climate zone mode was in use.
* Fixed a broken link to local and online user documentation from the Seasonal Water Yield model from the model's user interface.

3.4.3 (2018-03-26)
------------------
* Fixed a critical issue in the carbon model UI that would incorrectly state the user needed a "REDD Priority Raster" when none was required.
* Fixed an issue in annual water yield model that required subwatersheds even though it is an optional field.
* Fixed an issue in wind energy UI that was incorrectly validating most of the inputs.

3.4.2 (2017-12-15)
------------------
* Fixed a cross-platform issue with the UI where logfiles could not be dropped onto UI windows.
* Model arguments loaded from logfiles are now cast to their correct literal value.  This addresses an issue where some models containing boolean inputs could not have their parameters loaded from logfiles.
* Fixed an issue where the Pollination Model's UI required a farm polygon. It should have been optional and now it is.
* Fixing an issue with the documentation and forums links on the InVEST model windows.  The links now correctly link to the documentation page or forums as needed.
* Fixing an issue with the ``FileSystemRunDialog`` where pressing the 'X' button in the corner of the window would close the window, but not reset its state.  The window's state is now reset whenever the window is closed (and the window cannot be closed when the model is running)

3.4.1 (2017-12-11)
------------------
* In the Coastal Blue Carbon model, the ``interest_rate`` parameter has been renamed to ``inflation_rate``.
* Fixed issues with sample parameter sets for InVEST Habitat Quality, Habitat Risk Assessment, Coastal Blue Carbon, and Coastal Blue Carbon Preprocessors.  All sample parameter sets now have the correct paths to the model's input files, and correctly note the name of the model that they apply to.
* Added better error checking to the SDR model for missing `ws_id` and invalid `ws_id` values such as `None` or some non-integer value. Also added tests for the `SDR` validation module.

3.4.0 (2017-12-03)
------------------
* Fixed an issue with most InVEST models where the suffix was not being reflected in the output filenames.  This was due to a bug in the InVEST UI, where the suffix args key was assumed to be ``'suffix'``.  Instances of ``InVESTModel`` now accept a keyword argument to defined the suffix args key.
* Fixed an issue/bug in Seasonal Water Yield that would occur when a user provided a datastack that had nodata values overlapping with valid DEM locations. Previously this would generate an NaN for various biophysical values at that pixel and cascade it downslope. Now any question of nodata on a valid DEM pixel is treated as "0". This will make serious visual artifacts on the output, but should help users pinpoint the source of bad data rather than crash.
* Refactored all but routing components of SDR to use PyGeoprocessing 0.5.0 and laid a consistent raster floating point type of 'float32'. This will cause numerically insignificant differences between older versions of SDR and this one. But differences are well within the tolerance of the overall error of the model and expected error rate of data. Advantages are smaller disk footprint per run, cleaner and more maintainable design, and a slight performance increase.
* Bug fixed in SDR that would align the output raster stack to match with the landcover pixel stack even though the rest of the rasters are scaled and clipped to the DEM.
* When loading parameters from a datastack, parameter set or logfile, the UI will check that the model that created the file being loaded matches the name of the model that is currently running.  If there is a mismatch, a dialog is presented for the user to confirm or cancel the loading of parameters. Logfiles from IUI (which do not have clearly-recorded modelname or InVEST version information) can still have their arguments parsed, but the resulting model name and InVEST version will be set to ``"UNKNOWN"``.
* Data Stack files (``*.invest.json``, ``*.invest.tar.gz``) can now be dragged and dropped on an InVEST model window, which will prompt the UI to load that parameter set.
* Spatial inputs to Coastal Blue Carbon are now aligned as part of the model. This resolves a longstanding issue with the model where inputs would need to perfectly overlap (even down to pixel indices), or else the model would yield strange results.
* The InVEST UI now contains a submenu for opening a recently-opened datastack.  This submenu is automatically populated with the 10 most recently-opened datastacks for the current model.
* Removed vendored ``natcap.invest.dbfpy`` subpackage.
* Removed deprecated ``natcap.invest.fileio`` module.
* Removed ``natcap.invest.iui`` UI subpackage in favor of a new UI framework found at ``natcap.invest.ui``. This new UI features a greatly improved API, good test coverage, support for Qt4 and Qt5, and includes updates to all InVEST models to support validation of model arguments from a python script, independent of the UI.
* Updated core model of seasonal water yield to allow for negative `L_avail`.
* Updated RouteDEM to allow for file suffixes, finer control over what DEM routing algorithms to run, and removal of the multiple stepped stream threshold classification.
* Redesign/refactor of pollination model. Long term bugs in the model are resolved, managed pollinators added, and many simplifications to the end user's experience.  The updated user's guide chapter is available here: http://data.naturalcapitalproject.org/nightly-build/invest-users-guide/html/croppollination.html
* Scenario Generator - Rule Based now has an optional input to define a seed.
  This input is used to seed the random shuffling of parcels that have equal
  priorities.
* InVEST on mac is now distributed as a single application bundle, allowing InVEST to run as expected on mac OSX Sierra.  Individual models are selected and launched from a new launcher window.
* The InVEST CLI now has a GUI model launcher:  ``$ invest launcher``
* Updated the Coastal Blue Carbon model to improve handling of blank lines in input CSV tables and improve memory efficiency of the current implementation.
* Improved the readability of a cryptic error message in Coastal Vulnerability that is normally raised when the depth threshold is too high or the exposure proportion is too low to detect any shoreline segments.
* Adding InVEST HTML documentation to the Mac disk image distribution.
* Upgrading dependency of PyGeoprocessing to 0.3.3.  This fixes a memory leak associated with any model that aggregates rasters over complicated overlapping polygons.
* Adding sample data to Blue Carbon model that were missing.
* Deprecating the InVEST Marine Water Quality model.  This also removes InVEST's dependancy on the pyamg package which has been removed from REQUIREMENTS.TXT.
* Deprecating the ArcGIS-based Coastal Protection model and ArcGIS-based data-preprocessing scripts.  The toolbox and scripts may still be found at https://bitbucket.org/natcap/invest.arcgis.
* Fixing an issue in the carbon edge effect model that caused output values in the shapefile to be rounded to the nearest integer.
* Fixing issue in SDR model that would occasionally cause users to see errors about field widths in the output shapefile generation.
* Updated the erodibility sample raster that ships with InVEST for the SDR model.  The old version was in US units, in this version we convert to SI units as the model requires, and clipped the raster to the extents of the other stack to save disk space.

3.3.3 (2017-02-06)
------------------
* Fixed an issue in the UI where the carbon model wouldn't accept negative numbers in the price increase of carbon.
* RouteDEM no longer produces a "tiled_dem.tif" file since that functionality is being deprecated in PyGeoprocessing.
* Fixing an issue in SDR where the optional drainage layer would not be used in most of the SDR biophysical calculations.
* Refactoring so water yield pixels with Kc and et0 equal to be 0 now yields a 0.0 value of water yield on that pixel rather than nodata.
* Light optimization refactor of wind energy model that improves runtimes in some cases by a factor of 2-3.
* Performance optimizations to HRA that improve runtimes by approximately 30%.
* Fixed a broken UI link to Seasonal Water Yield's user's guide.
* Fixed an issue with DelineateIT that caused ArcGIS users to see both the watershed and inverse watershed polygons when viewing the output of the tool.
* Upgrading dependency to PyGeoprocessing 0.3.2.
* Fixed an issue with SDR that caused the LS factor to be an order of magnitue too high in areas where the slope was greater than 9%.  In our sample case this caused sediment export estimates to be about 6% too high, but in cases where analyses are run over steep slopes the error would have been greater.
* ``paver check`` now warns if the ``PYTHONHOME`` environment variable is set.
* API docs now correctly reflect installation steps needed for python development headers on linux.
* Fixed a side effect in the InVEST user interface that would cause ``tempfile.tempdir`` to be set and then not be reset after a model run is finished.
* The InVEST user interface will now record GDAL/OGR log messages in the log messages window and in the logfile written to the workspace.
* Updated branding and usability of the InVEST installer for Windows, and the Mac Disk Image (.dmg).


3.3.2 (2016-10-17)
------------------
* Partial test coverage for HRA model.
* Full test coverage for Overlap Analysis model.
* Full test coverage for Finfish Aquaculture.
* Full test coverage for DelineateIT.
* Full test coverage for RouteDEM.
* Fixed an issue in Habitat Quality where an error in the sample table or malformed threat raster names would display a confusing message to the user.
* Full test coverage for scenario generator proximity model.
* Patching an issue in seasonal water yield that causes an int overflow error if the user provides a floating point landcover map and the nodata value is outside of the range of an int64.
* Full test coverage for the fisheries model.
* Patched an issue that would cause the Seasonal Water Edge model to crash when the curve number was 100.
* Patching a critical issue with forest carbon edge that would give incorrect results for edge distance effects.
* Patching a minor issue with forest carbon edge that would cause the model to crash if only one  interpolation point were selected.
* Full test coverage for pollination model.
* Removed "farms aggregation" functionality from the InVEST pollination model.
* Full test coverage for the marine water quality model.
* Full test coverage for GLOBIO model.
* Full test coverage for carbon forest edge model.
* Upgraded SciPy dependancy to 0.16.1.
* Patched bug in NDR that would cause a phosphorus density to be reported per pixel rather than total amount of phosporous in a pixel.
* Corrected an issue with the uses of buffers in the euclidean risk function of Habitat Risk Assessment.  (issue #3564)
* Complete code coverage tests for Habitat Quality model.
* Corrected an issue with the ``Fisheries_Inputs.csv`` sample table used by Overlap Analysis.  (issue #3548)
* Major modifications to Terrestrial Carbon model to include removing the harvested wood product pool, uncertainty analysis, and updated efficient raster calculations for performance.
* Fixed an issue in GLOBIO that would cause model runs to crash if the AOI marked as optional was not present.
* Removed the deprecated and incomplete Nearshore Wave and Erosion model (``natcap.invest.nearshore_wave_and_erosion``).
* Removed the deprecated Timber model (``natcap.invest.timber``).
* Fixed an issue where seasonal water yield would raise a divide by zero error if a watershed polygon didn't cover a valid data region.  Now sets aggregation quantity to zero and reports a warning in the log.
* ``natcap.invest.utils.build_file_registry`` now raises a ``ValueError`` if a path is not a string or list of strings.
* Fixed issues in NDR that would indicate invalid values were being processed during runtimes by skipping the invalid calculations in the first place rather than calculating them and discarding after the fact.
* Complete code coverage tests for NDR model.
* Minor (~10% speedup) performance improvements to NDR.
* Added functionality to recreation model so that the `monthly_table.csv` file now receives a file suffix if one is provided by the user.
* Fixed an issue in SDR where the m exponent was calculated incorrectly in many situations resulting in an error of about 1% in total export.
* Fixed an issue in SDR that reported runtime overflow errors during normal processing even though the model completed without other errors.

3.3.1 (2016-06-13)
------------------
* Refactored API documentation for readability, organization by relevant topics, and to allow docs to build on `invest.readthedocs.io <http://invest.readthedocs.io>`_,
* Installation of ``natcap.invest`` now requires ``natcap.versioner``.  If this is not available on the system at runtime, setuptools will make it available at runtime.
* InVEST Windows installer now includes HISTORY.rst as the changelog instead of the old ``InVEST_Updates_<version>`` files.
* Habitat suitability model is generalized and released as an API only accessible model.  It can be found at ``natcap.invest.habitat_suitability.execute``.  This model replaces the oyster habitat suitability model.
    * The refactor of this model requires an upgrade to ``numpy >= 1.11.0``.
* Fixed a crash in the InVEST CLI where calling ``invest`` without a parameter would raise an exception on linux-based systems.  (Issue `#3528 <https://bitbucket.org/natcap/invest/issues/3515>`_)
* Patched an issue in Seasonal Water Yield model where a nodata value in the landcover map that was equal to ``MAX_INT`` would cause an overflow error/crash.
* InVEST NSIS installer will now optionally install the Microsoft Visual C++ 2008 redistributable on Windows 7 or earlier.  This addresses a known issue on Windows 7 systems when importing GDAL binaries (Issue `#3515 <https://bitbucket.org/natcap/invest/issues/3515>`_).  Users opting to install this redistributable agree to abide by the terms and conditions therein.
* Removed the deprecated subpackage ``natcap.invest.optimization``.
* Updated the InVEST license to legally define the Natural Capital Project.
* Corrected an issue in Coastal Vulnerability where an output shapefile was being recreated for each row, and where field values were not being stored correctly.
* Updated Scenario Generator model to add basic testing, file registry support, PEP8 and PEP257 compliance, and to fix several bugs.
* Updated Crop Production model to add a simplified UI, faster runtime, and more testing.

3.3.0 (2016-03-14)
------------------
* Refactored Wind Energy model to use a CSV input for wind data instead of a Binary file.
* Redesigned InVEST recreation model for a single input streamlined interface, advanced analytics, and refactored outputs.  While the model is still based on "photo user days" old model runs are not backward compatable with the new model or interface. See the Recreation Model user's guide chapter for details.
    * The refactor of this model requires an upgrade to ``GDAL >=1.11.0 <2.0`` and ``numpy >= 1.10.2``.
* Removed nutrient retention (water purification) model from InVEST suite and replaced it with the nutrient delivery ratio (NDR) model.  NDR has been available in development relseases, but has now officially been added to the set of Windows Start Menu models and the "under development" tag in its users guide has been removed.  See the InVEST user's guide for details between the differences and advantages of NDR over the old nutrient model.
* Modified NDR by adding a required "Runoff Proxy" raster to the inputs.  This allows the model to vary the relative intensity of nutrient runoff based on varying precipitation variability.
* Fixed a bug in the Area Change rule of the Rule-Based Scenario Generator, where units were being converted incorrectly. (Issue `#3472 <https://bitbucket.org/natcap/invest/issues/3472>`_) Thanks to Fosco Vesely for this fix.
* InVEST Seasonal Water Yield model released.
* InVEST Forest Carbon Edge Effect model released.
* InVEST Scenario Generator: Proximity Based model released and renamed the previous "Scenario Generator" to "Scenario Generator: Rule Based".
* Implemented a blockwise exponential decay kernel generation function, which is now used in the Pollination and Habitat Quality models.
* GLOBIO now uses an intensification parameter and not a map to average all agriculture across the GLOBIO 8 and 9 classes.
* GLOBIO outputs modified so core outputs are in workspace and intermediate outputs are in a subdirectory called 'intermediate_outputs'.
* Fixed a crash with the NDR model that could occur if the DEM and landcover maps were different resolutions.
* Refactored all the InVEST model user interfaces so that Workspace defaults to the user's home "Documents" directory.
* Fixed an HRA bug where stessors with a buffer of zero were being buffered by 1 pixel
* HRA enhancement which creates a common raster to burn all input shapefiles onto, ensuring consistent alignment.
* Fixed an issue in SDR model where a landcover map that was smaller than the DEM would create extraneous "0" valued cells.
* New HRA feature which allows for "NA" values to be entered into the "Ratings" column for a habitat / stressor pair in the Criteria Ratings CSV. If ALL ratings are set to NA, the habitat / stressor will be treated as having no interaction. This means in the model, that there will be no overlap between the two sources. All rows parameters with an NA rating will not be used in calculating results.
* Refactored Coastal Blue Carbon model for greater speed, maintainability and clearer documentation.
* Habitat Quality bug fix when given land cover rasters with different pixel sizes than threat rasters. Model would use the wrong pixel distance for the convolution kernel.
* Light refactor of Timber model. Now using CSV input attribute file instead of DBF file.
* Fixed clipping bug in Wave Energy model that was not properly clipping polygons correctly. Found when using global data.
* Made the following changes / updates to the coastal vulnerability model:
    * Fixed a bug in the model where the geomorphology ranks were not always being used correctly.
    * Removed the HTML summary results output and replaced with a link to a dashboard that helps visualize and interpret CV results.
    * Added a point shapefile output: 'outputs/coastal_exposure.shp' that is a shapefile representation of the corresponding CSV table.
    * The model UI now requires the 'Relief' input. No longer optional.
    * CSV outputs and Shapefile outputs based on rasters now have x, y coorinates of the center of the pixel instead of top left of the pixel.
* Turning setuptools' zip_safe to False for consistency across the Natcap Namespace.
* GLOBIO no longer requires user to specify a keyfield in the AOI.
* New feature to GLOBIO to summarize MSA by AOI.
* New feature to GLOBIO to use a user defined MSA parameter table to do the MSA thresholds for infrastructure, connectivity, and landuse type
* Documentation to the GLOBIO code base including the large docstring for 'execute'.

3.2.0 (2015-05-31)
------------------
InVEST 3.2.0 is a major release with the addition of several experimental models and tools as well as an upgrade to the PyGeoprocessing core:

* Upgrade to PyGeoprocessing v0.3.0a1 for miscelaneous performance improvements to InVEST's core geoprocessing routines.
* An alpha unstable build of the InVEST crop production model is released with partial documentation and sample data.
* A beta build of the InVEST fisheries model is released with documentation and sample data.
* An alpha unstable build of the nutrient delivery ratio (NDR) model is available directly under InVEST's instalation directory at  ``invest-x86/invest_ndr.exe``; eventually this model will replace InVEST's current "Nutrient" model.  It is currently undocumented and unsupported but inputs are similar to that of InVEST's SDR model.
* An alpha unstable build of InVEST's implementation of GLOBIO is available directly under InVEST's instalation directory at ``invest-x86/invest_globio.exe``.  It is currently undocumented but sample data are provided.
* DelinateIT, a watershed delination tool based on PyGeoprocessing's d-infinity flow algorithm is released as a standalone tool in the InVEST repository with documentation and sample data.
* Miscelaneous performance patches and bug fixes.

3.1.3 (2015-04-23)
------------------
InVEST 3.1.3 is a hotfix release patching a memory blocking issue resolved in PyGeoprocessing version 0.2.1.  Users might have experienced slow runtimes on SDR or other routed models.

3.1.2 (2015-04-15)
------------------
InVEST 3.1.2 is a minor release patching issues mostly related to the freshwater routing models and signed GDAL Byte datasets.

* Patching an issue where some projections were not regognized and InVEST reported an UnprojectedError.
* Updates to logging that make it easier to capture logging messages when scripting InVEST.
* Shortened water yield user interface height so it doesn't waste whitespace.
* Update PyGeoprocessing dependency to version 0.2.0.
* Fixed an InVEST wide issue related to bugs stemming from the use of signed byte raster inputs that resulted in nonsensical outputs or KeyErrors.
* Minor performance updates to carbon model.
* Fixed an issue where DEMS with 32 bit ints and INT_MAX as the nodata value nodata value incorrectly treated the nodata value in the raster as a very large DEM value ultimately resulting in rasters that did not drain correctly and empty flow accumulation rasters.
* Fixed an issue where some reservoirs whose edges were clipped to the edge of the watershed created large plateaus with no drain except off the edge of the defined raster.  Added a second pass in the plateau drainage algorithm to test for these cases and drains them to an adjacent nodata area if they occur.
* Fixed an issue in the Fisheries model where the Results Suffix input was invariably initializing to an empty string.
* Fixed an issue in the Blue Carbon model that prevented the report from being generated in the outputs file.

3.1.1 (2015-03-13)
------------------
InVEST 3.1.1 is a major performance and memory bug patch to the InVEST toolsuite.  We recommend all users upgrade to this version.

* Fixed an issue surrounding reports of SDR or Nutrient model outputs of zero values, nodata holes, excessive runtimes, or out of memory errors.  Some of those problems happened to be related to interesting DEMs that would break the flat drainage algorithm we have inside RouteDEM that adjusted the heights of those regions to drain away from higher edges and toward lower edges, and then pass the height adjusted dem to the InVEST model to do all its model specific calculations.  Unfortunately this solution was not amenable to some degenerate DEM cases and we have now adjusted the algorithm to treat each plateau in the DEM as its own separate region that is processed independently from the other regions. This decreases memory use so we never effectively run out of memory at a minor hit to overall runtime.  We also now adjust the flow direction directly instead of adjust the dem itself.  This saves us from having to modify the DEM and potentially get it into a state where a drained plateau would be higher than its original pixel neighbors that used to drain into it.

There are side effects that result in sometimes large changes to un calibrated runs of SDR or nutrient.  These are related to slightly different flow directions across the landscape and a bug fix on the distance to stream calculation.

* InVEST geoprocessing now uses the PyGeoprocessing package (v0.1.4) rather than the built in functionality that used to be in InVEST.  This will not affect end users of InVEST but may be of interest to users who script InVEST calls who want a standalone Python processing package for raster stack math and hydrological routing.  The project is hosted at https://bitbucket.org/richpsharp/pygeoprocessing.

* Fixed an marine water quality issue where users could input AOIs that were unprojected, but output pixel sizes were specified in meters.  Really the output pixel size should be in the units of the polygon and are now specified as such.  Additionally an exception is raised if the pixel size is too small to generate a numerical solution that is no longer a deep scipy error.

* Added a suffix parameter to the timber and marine water quality models that append a user defined string to the output files; consistent with most of the other InVEST models.

* Fixed a user interface issue where sometimes the InVEST model run would not open a windows explorer to the user's workspace.  Instead it would open to C:\User[..]\My Documents.  This would often happen if there were spaces in the the workspace name or "/" characters in the path.

* Fixed an error across all InVEST models where a specific combination of rasters of different cell sizes and alignments and unsigned data types could create errors in internal interpolation of the raster stacks.  Often these would appear as 'KeyError: 0' across a variety of contexts.  Usually the '0' was an erroneous value introduced by a faulty interpolation scheme.

* Fixed a MemoryError that could occur in the pollination and habitat quality models when the the base landcover map was large and the biophysical properties table allowed the effect to be on the order of that map.  Now can use any raster or range values with only a minor hit to runtime performance.

* Fixed a serious bug in the plateau resolution algorithm that occurred on DEMs with large plateau areas greater than 10x10 in size.  The underlying 32 bit floating point value used to record small height offsets did not have a large enough precision to differentiate between some offsets thus creating an undefined flow direction and holes in the flow accumulation algorithm.

* Minor performance improvements in the routing core, in some cases decreasing runtimes by 30%.

* Fixed a minor issue in DEM resolution that occurred when a perfect plateau was encountered.  Rather that offset the height so the plateau would drain, it kept the plateau at the original height.  This occurred because the uphill offset was nonexistent so the algorithm assumed no plateau resolution was needed.  Perfect plateaus now drain correctly.  In practice this kind of DEM was encountered in areas with large bodies of water where the remote sensing algorithm would classify the center of a lake 1 meter higher than the rest of the lake.

* Fixed a serious routing issue where divergent flow directions were not getting accumulated 50% of the time. Related to a division speed optimization that fell back on C-style modulus which differs from Python.

* InVEST SDR model thresholded slopes in terms of radians, not percent thus clipping the slope tightly between 0.001 and 1%.  The model now only has a lower threshold of 0.00005% for the IC_0 factor, and no other thresholds.  We believe this was an artifact left over from an earlier design of the model.


* Fixed a potential memory inefficiency in Wave Energy Model when computing the percentile rasters. Implemented a new memory efficient percentile algorithm and updated the outputs to reflect the new open source framework of the model. Now outputting csv files that describe the ranges and meaning of the percentile raster outputs.

* Fixed a bug in Habitat Quality where the future output "quality_out_f.tif" was not reflecting the habitat value given in the sensitivity table for the specified landcover types.


3.1.0 (2014-11-19)
------------------
InVEST 3.1.0 (http://www.naturalcapitalproject.org/download.html) is a major software and science milestone that includes an overhauled sedimentation model, long awaited fixes to exponential decay routines in habitat quality and pollination, and a massive update to the underlying hydrological routing routines.  The updated sediment model, called SDR (sediment delivery ratio), is part of our continuing effort to improve the science and capabilities of the InVEST tool suite.  The SDR model inputs are backwards comparable with the InVEST 3.0.1 sediment model with two additional global calibration parameters and removed the need for the retention efficiency parameter in the biophysical table; most users can run SDR directly with the data they have prepared for previous versions.  The biophysical differences between the models are described in a section within the SDR user's guide and represent a superior representation of the hydrological connectivity of the watershed, biophysical parameters that are independent of cell size, and a more accurate representation of sediment retention on the landscape.  Other InVEST improvements to include standard bug fixes, performance improvements, and usability features which in part are described below:

* InVEST Sediment Model has been replaced with the InVEST Sediment Delivery Ratio model.  See the SDR user's guide chapter for the difference between the two.
* Fixed an issue in the pollination model where the exponential decay function decreased too quickly.
* Fixed an issue in the habitat quality model where the exponential decay function decreased too quickly and added back linear decay as an option.
* Fixed an InVEST wide issue where some input rasters that were signed bytes did not correctly map to their negative nodata values.
* Hydropower input rasters have been normalized to the LULC size so sampling error is the same for all the input watersheds.
* Adding a check to make sure that input biophysical parameters to the water yield model do not exceed invalid scientific ranges.
* Added a check on nutrient retention in case the upstream water yield was less than 1 so that the log value did not go negative.  In that case we clamp upstream water yield to 0.
* A KeyError issue in hydropower was resolved that occurred when the input rasters were at such a coarse resolution that at least one pixel was completely contained in each watershed.  Now a value of -9999 will be reported for watersheds that don't contain any valid data.
* An early version of the monthly water yield model that was erroneously included in was in the installer; it was removed in this version.
* Python scripts necessary for running the ArcGIS version of Coastal Protection were missing.  They've since been added back to the distribution.
* Raster calculations are now processed by raster block sizes.  Improvements in raster reads and writes.
* Fixed an issue in the routing core where some wide DEMs would cause out of memory errors.
* Scenario generator marked as stable.
* Fixed bug in HRA where raster extents of shapefiles were not properly encapsulating the whole AOI.
* Fixed bug in HRA where any number of habitats over 4 would compress the output plots. Now extends the figure so that all plots are correctly scaled.
* Fixed a bug in HRA where the AOI attribute 'name' could not be an int. Should now accept any type.
* Fixed bug in HRA which re-wrote the labels if it was run immediately without closing the UI.
* Fixed nodata masking bug in Water Yield when raster extents were less than that covered by the watershed.
* Removed hydropower calibration parameter form water yield model.
* Models that had suffixes used to only allow alphanumeric characters.  Now all suffix types are allowed.
* A bug in the core platform that would occasionally cause routing errors on irregularly pixel sized rasters was fixed.  This often had the effect that the user would see broken streams and/or nodata values scattered through sediment or nutrient results.
* Wind Energy:
        * Added new framework for valuation component. Can now input a yearly price table that spans the lifetime of the wind farm. Also if no price table is made, can specify a price for energy and an annual rate of change.
        * Added new memory efficient distance transform functionality
        * Added ability to leave out 'landing points' in 'grid connection points' input. If not landing points are found, it will calculate wind farm directly to grid point distances
* Error message added in Wave Energy if clip shape has no intersection
* Fixed an issue where the data type of the nodata value in a raster might be different than the values in the raster.  This was common in the case of 64 bit floating point values as nodata when the underlying raster was 32 bit.  Now nodata values are cast to the underlying types which improves the reliability of many of the InVEST models.


3.0.1 (2014-05-19)
------------------
* Blue Carbon model released.

* HRA UI now properly reflects that the Resolution of Analysis is in meters, not meters squared, and thus will be applied as a side length for a raster pixel.

* HRA now accepts CSVs for ratings scoring that are semicolon separated as well as comma separated.

* Fixed a minor bug in InVEST's geoprocessing aggregate core that now consistently outputs correct zonal stats from the underlying pixel level hydro outputs which affects the water yield, sediment, and nutrient models.

* Added compression to InVEST output geotiff files.  In most cases this reduces output disk usage by a factor of 5.

* Fixed an issue where CSVs in the sediment model weren't open in universal line read mode.

* Fixed an issue where approximating whether pixel edges were the same size was not doing an approximately equal function.

* Fixed an issue that made the CV model crash when the coastline computed from the landmass didn't align perfectly with that defined in the geomorphology layer.

* Fixed an issue in the CV model where the intensity of local wave exposure was very low, and yielded zero local wave power for the majority of coastal segments.

* Fixed an issue where the CV model crashes if a coastal segment is at the edge of the shore exposure raster.

* Fixed the exposure of segments surrounded by land that appeared as exposed when their depth was zero.

* Fixed an issue in the CV model where the natural habitat values less than 5 were one unit too low, leading to negative habitat values in some cases.

* Fixed an exponent issue in the CV model where the coastal vulnerability index was raised to a power that was too high.

* Fixed a bug in the Scenic Quality model that prevented it from starting, as well as a number of other issues.

* Updated the pollination model to conform with the latest InVEST geoprocessing standards, resulting in an approximately 33% speedup.

* Improved the UI's ability to remember the last folder visited, and to have all file and folder selection dialogs have access to this information.

* Fixed an issue in Marine Water Quality where the UV points were supposed to be optional, but instead raised an exception when not passed in.

3.0.0 (2014-03-23)
------------------
The 3.0.0 release of InVEST represents a shift away from the ArcGIS to the InVEST standalone computational platform.  The only exception to this shift is the marine coastal protection tier 1 model which is still supported in an ArcGIS toolbox and has no InVEST 3.0 standalone at the moment.  Specific changes are detailed below

* A standalone version of the aesthetic quality model has been developed and packaged along with this release.  The standalone outperforms the ArcGIS equivalent and includes a valuation component.  See the user's guide for details.

* The core water routing algorithms for the sediment and nutrient models have been overhauled.  The routing algorithms now correctly adjust flow in plateau regions, address a bug that would sometimes not route large sections of a DEM, and has been optimized for both run time and memory performance.  In most cases the core d-infinity flow accumulation algorithm out performs TauDEM.  We have also packaged a simple interface to these algorithms in a standalone tool called RouteDEM; the functions can also be referenced from the scripting API in the invest_natcap.routing package.

* The sediment and nutrient models are now at a production level release.  We no longer support the ArcGIS equivalent of these models.

* The sediment model has had its outputs simplified with major changes including the removal of the 'pixel mean' outputs, a direct output of the pixel level export and retention maps, and a single output shapefile whose attribute table contains aggregations of sediment output values.  Additionally all inputs to the sediment biophysical table including p, c, and retention coefficients are now expressed as a proportion between 0 and 1; the ArcGIS model had previously required those inputs were integer values between 0 and 1000.  See the "Interpreting Results" section of sediment model for full details on the outputs.

* The nutrient model has had a similar overhaul to the sediment model including a simplified output structure with many key outputs contained in the attribute table of the shapefile.  Retention coefficients are also expressed in proportions between 0 and 1.  See the "Interpreting Results" section of nutrient model for full details on the outputs.

* Fixed a bug in Habitat Risk Assessment where the HRA module would incorrectly error if a criteria with a 0 score (meant to be removed from the assessment) had a 0 data quality or weight.

* Fixed a bug in Habitat Risk Assessment where the average E/C/Risk values across the given subregion were evaluating to negative numbers.

* Fixed a bug in Overlap Analysis where Human Use Hubs would error if run without inter-activity weighting, and Intra-Activity weighting would error if run without Human Use Hubs.

* The runtime performance of the hydropower water yield model has been improved.

* Released InVEST's implementation of the D-infinity flow algorithm in a tool called RouteDEM available from the start menu.

* Unstable version of blue carbon available.

* Unstable version of scenario generator available.

* Numerous other minor bug fixes and performance enhacnements.



2.6.0 (2013-12-16)
------------------
The 2.6.0 release of InVEST removes most of the old InVEST models from the Arc toolbox in favor of the new InVEST standalone models.  While we have been developing standalone equivalents for the InVEST Arc models since version 2.3.0, this is the first release in which we removed support for the deprecated ArcGIS versions after an internal review of correctness, performance, and stability on the standalones.  Additionally, this is one of the last milestones before the InVEST 3.0.0 release later next year which will transition InVEST models away from strict ArcGIS dependence to a standalone form.

Specifically, support for the following models have been moved from the ArcGIS toolbox to their Windows based standalones: (1) hydropower/water yield, (2) finfish aquaculture, (3) coastal protection tier 0/coastal vulnerability, (4) wave energy, (5) carbon, (6) habitat quality/biodiversity, (7) pollination, (8) timber, and (9) overlap analysis.  Additionally, documentation references to ArcGIS for those models have been replaced with instructions for launching standalone InVEST models from the Windows start menu.

This release also addresses minor bugs, documentation updates, performance tweaks, and new functionality to the toolset, including:

*  A Google doc to provide guidance for scripting the InVEST standalone models: https://docs.google.com/document/d/158WKiSHQ3dBX9C3Kc99HUBic0nzZ3MqW3CmwQgvAqGo/edit?usp=sharing

* Fixed a bug in the sample data that defined Kc as a number between 0 and 1000 instead of a number between 0 and 1.

* Link to report an issue now takes user to the online forums rather than an email address.

* Changed InVEST Sediment model standalone so that retention values are now between 0 and 1 instead of 0 and 100.

* Fixed a bug in Biodiversity where if no suffix were entered output filenames would have a trailing underscore (_) behind them.

* Added documentation to the water purification/nutrient retention model documentation about the standalone outputs since they differ from the ArcGIS version of the model.

* Fixed an issue where the model would try to move the logfile to the workspace after the model run was complete and Windows would erroneously report that the move failed.

* Removed the separation between marine and freshwater terrestrial models in the user's guide.  Now just a list of models.

* Changed the name of InVEST "Biodiversity" model to "Habitat Quality" in the module names, start menu, user's guide, and sample data folders.

* Minor bug fixes, performance enhancements, and better error reporting in the internal infrastructure.

* HRA risk in the unstable standalone is calculated differently from the last release. If there is no spatial overlap within a cell, there is automatically a risk of 0. This also applies to the E and C intermediate files for a given pairing. If there is no spatial overlap, E and C will be 0 where there is only habitat. However, we still create a recovery potential raster which has habitat- specific risk values, even without spatial overlap of a stressor. HRA shapefile outputs for high, medium, low risk areas are now calculated using a user-defined maximum number of overlapping stressors, rather than all potential stressors. In the HTML subregion averaged output, we now attribute what portion of risk to a habitat comes from each habitat-stressor pairing. Any pairings which don't overlap will have an automatic risk of 0.

* Major changes to Water Yield : Reservoir Hydropower Production. Changes include an alternative equation for calculating Actual Evapotranspiration (AET) for non-vegetated land cover types including wetlands. This allows for a more accurate representation of processes on land covers such as urban, water, wetlands, where root depth values aren't applicable. To differentiate between the two equations a column 'LULC_veg' has been added to the Biophysical table in Hydropower/input/biophysical_table.csv. In this column a 1 indicates vegetated and 0 indicates non-vegetated.

* The output structure and outputs have also change in Water Yield : Reservoir Hydropower Production. There is now a folder 'output' that contains all output files including a sub directory 'per_pixel' which has three pixel raster outputs. The subwatershed results are only calculated for the water yield portion and those results can be found as a shapefile, 'subwatershed_results.shp', and CSV file, 'subwatershed_results.csv'. The watershed results can be found in similar files: watershed_results.shp and watershed_results.csv. These two files for the watershed outputs will aggregate the Scarcity and Valuation results as well.

* The evapotranspiration coefficients for crops, Kc, has been changed to a decimal input value in the biophysical table. These values used to be multiplied by 1000 so that they were in integer format, that pre processing step is no longer necessary.

* Changing support from richsharp@stanford.edu to the user support forums at http://ncp-yamato.stanford.edu/natcapforums.

2.5.6 (2013-09-06)
------------------
The 2.5.6 release of InVEST that addresses minor bugs, performance
tweaks, and new functionality of the InVEST standalone models.
Including:

* Change the changed the Carbon biophysical table to use code field
  name from LULC to lucode so it is consistent with the InVEST water
  yield biophysical table.

* Added Monte Carlo uncertainty analysis and documentation to finfish
  aquaculture model.

* Replaced sample data in overlap analysis that was causing the model
  to crash.

* Updates to the overlap analysis user's guide.

* Added preprocessing toolkit available under
  C:\{InVEST install directory}\utils

* Biodiversity Model now exits gracefully if a threat raster is not
  found in the input folder.

* Wind Energy now uses linear (bilinear because its over 2D space?)
  interpolation.

* Wind Energy has been refactored to current API.

* Potential Evapotranspiration input has been properly named to
  Reference Evapotranspiration.

* PET_mn for Water Yield is now Ref Evapotranspiration times Kc
  (evapotranspiration coefficient).

* The soil depth field has been renamed 'depth to root restricting
  layer' in both the hydropower and nutrient retention models.

* ETK column in biophysical table for Water Yield is now Kc.

* Added help text to Timber model.

* Changed the behavior of nutrient retention to return nodata values
  when the mean runoff index is zero.

* Fixed an issue where the hydropower model didn't use the suffix
  inputs.

* Fixed a bug in Biodiversity that did not allow for numerals in the
  threat names and rasters.

* Updated routing algorithm to use a modern algorithm for plateau
  direction resolution.

* Fixed an issue in HRA where individual risk pixels weren't being
  calculated correctly.

* HRA will now properly detect in the preprocessed CSVs when criteria
  or entire habitat-stressor pairs are not desired within an
  assessment.

* Added an infrastructure feature so that temporary files are created
  in the user's workspace rather than at the system level
  folder.  This lets users work in a secondary workspace on a USB
  attached hard drive and use the space of that drive, rather than the
  primary operating system drive.

2.5.5 (2013-08-06)
------------------
The 2.5.5 release of InVEST that addresses minor bugs, performance
tweaks, and new functionality of the InVEST standalone models.  Including:

 * Production level release of the 3.0 Coastal Vulnerability model.
    - This upgrades the InVEST 2.5.4 version of the beta standalone CV
      to a full release with full users guide.  This version of the
      CV model should be used in all cases over its ArcGIS equivalent.

 * Production level release of the Habitat Risk Assessment model.
    - This release upgrades the InVEST 2.5.4 beta version of the
      standalone habitat risk assessment model. It should be used in
      all cases over its ArcGIS equivalent.

 * Uncertainty analysis in Carbon model (beta)
    - Added functionality to assess uncertainty in sequestration and
      emissions given known uncertainty in carbon pool stocks.  Users
      can now specify standard  deviations of carbon pools with
      normal distributions as well as desired uncertainty levels.
      New outputs include masks for regions which both sequester and
      emit carbon with a high probability of confidence.  Please see
      the "Uncertainty Analysis" section of the carbon user's guide
      chapter for more information.

 * REDD+ Scenario Analysis in Carbon model (beta)
    - Additional functionality to assist users evaluating REDD
      and REDD+ scenarios in the carbon model.  The uncertainty analysis
      functionality can also be used with these scenarios.
      Please see the "REDD Scenario Analysis" section of the
      carbon user's guide chapter for more information.

 * Uncertainty analysis in Finfish Aquaculture model (beta)
    - Additionally functionality to account for uncertainty in
      alpha and beta growth parameters as well as histogram
      plots showing the distribution of harvest weights and
      net present value.   Uncertainty analysis is performed
      through Monte Carlo runs that normally sample the
      growth parameters.

 * Streamlined Nutrient Retention model functionality
    - The nutrient retention module no longer requires users to explicitly
      run the water yield model.  The model now seamlessly runs water yield
      during execution.

 * Beta release of the recreation model
    - The recreation is available for beta use with limited documentation.

 * Full release of the wind energy model
    - Removing the 'beta' designation on the wind energy model.


Known Issues:

 * Flow routing in the standalone sediment and nutrient models has a
   bug that prevents routing in some (not all) landscapes.  This bug is
   related to resolving d-infinity flow directions across flat areas.
   We are implementing the solution in Garbrecht and Martx (1997).
   In the meanwhile the sediment and nutrient models are still marked
   as beta until this issue is resolved.

2.5.4 (2013-06-07)
------------------
This is a minor release of InVEST that addresses numerous minor bugs and performance tweaks in the InVEST 3.0 models.  Including:

 * Refactor of Wave Energy Model:
    - Combining the Biophysical and Valuation modules into one.
    - Adding new data for the North Sea and Australia
    - Fixed a bug where elevation values that were equal to or greater than zero
      were being used in calculations.
    - Fixed memory issues when dealing with large datasets.
    - Updated core functions to remove any use of depracated functions

 * Performance updates to the carbon model.

 * Nodata masking fix for rarity raster in Biodiversity Model.
    - When computing rarity from a base landuse raster and current or future
      landuse raster, the intersection of the two was not being properly taken.

 * Fixes to the flow routing algorithms in the sediment and nutrient
   retention models in cases where stream layers were burned in by ArcGIS
   hydro tools.  In those cases streams were at the same elevation and caused
   routing issues.

 * Fixed an issue that affected several InVEST models that occured
   when watershed polygons were too small to cover a pixel.  Excessively
   small watersheds are now handled correctly

 * Arc model deprecation.  We are deprecating the following ArcGIS versions
   of our InVEST models in the sense we recommend ALL users use the InVEST
   standalones over the ArcGIS versions, and the existing ArcGIS versions
   of these models will be removed entirely in the next release.

        * Timber
        * Carbon
        * Pollination
        * Biodiversity
        * Finfish Aquaculture

Known Issues:

 * Flow routing in the standalone sediment and nutrient models has a
   bug that prevents routing in several landscapes.  We're not
   certain of the nature of the bug at the moment, but we will fix by
   the next release.  Thus, sediment and nutrient models are marked
   as (beta) since in some cases the DEM routes correctly.

2.5.3 (2013-03-21)
------------------
This is a minor release of InVEST that fixes an issue with the HRA model that caused ArcGIS versions of the model to fail when calculating habitat maps for risk hotspots. This upgrade is strongly recommended for users of InVEST 2.5.1 or 2.5.2.

2.5.2 (2013-03-17)
------------------
This is a minor release of InVEST that fixes an issue with the HRA sample data that caused ArcGIS versions of the model to fail on the training data.  There is no need to upgrade for most users unless you are doing InVEST training.

2.5.1 (2013-03-12)
------------------
This is a minor release of InVEST that does not add any new models, but
does add additional functionality, stability, and increased performance to
one of the InVEST 3.0 standalones:

  - Pollination 3.0 Beta:
        - Fixed a bug where Windows users of InVEST could run the model, but
          most raster outputs were filled with nodata values.

Additionally, this minor release fixes a bug in the InVEST user interface where
collapsible containers became entirely non-interactive.

2.5.0 (2013-03-08)
------------------
This a major release of InVEST that includes new standalone versions (ArcGIS
is not required) our models as well as additional functionality, stability,
and increased performance to many of the existing models.  This release is
timed to support our group's annual training event at Stanford University.
We expect to release InVEST 2.5.1 a couple of weeks after to address any
software issues that arise during the training.  See the release notes
below for details of the release, and please contact richsharp@stanford.edu
for any issues relating to software:

  - *new* Sediment 3.0 Beta:
      - This is a standalone model that executes an order of magnitude faster
        than the original ArcGIS model, but may have memory issues with
	larger datasets. This fix is scheduled for the 2.5.1 release of InVEST.
      - Uses a d-infinity flow algorithm (ArcGIS version uses D8).
      - Includes a more accurate LS factor.
      - Outputs are now summarized by polygon rather than rasterized polygons.
        Users can view results directly as a table rather than sampling a
        GIS raster.
  - *new* Nutrient 3.0 Beta:
      - This is a standalone model that executes an order of magnitude faster
        than the original ArcGIS model, but may have memory issues with
	larger datasets. This fix is scheduled for the 2.5.1 release of InVEST.
      - Uses a d-infinity flow algorithm (ArcGIS version uses D8).
      - Includes a more accurate LS factor.
      - Outputs are now summarized by polygon rather than rasterized polygons.
        Users can view results directly as a table rather than sampling a
        GIS raster.
  - *new* Wind Energy:
      - A new offshore wind energy model.  This is a standalone-only model
        available under the windows start menu.
  - *new* Recreation Alpha:
      - This is a working demo of our soon to be released future land and near
        shore recreation model.  The model itself is incomplete and should only
        be used as a demo or by NatCap partners that know what they're doing.
  - *new* Habitat Risk Assessment 3.0 Alpha:
      - This is a working demo of our soon to be released 3.0 version of habitat
        risk assessment.  The model itself is incomplete and should only
    	be used as a demo or by NatCap partners that know what they're doing.
    	Users that need to use the habitat risk assessment should use the
        ArcGIS version of this model.

  - Improvements to the InVEST 2.x ArcGIS-based toolset:
      - Bug fixes to the ArcGIS based Coastal Protection toolset.

  - Removed support for the ArcGIS invest_VERSION.mxd map.  We expect to
    transition the InVEST toolset exclusive standalone tools in a few months.  In
    preparation of this we are starting to deprecate parts of our old ArcGIS
    toolset including this ArcMap document.  The InVEST ArcToolbox is still
    available in C:\InVEST_2_5_0\invest_250.tbx.

  - Known issues:

    - The InVEST 3.0 standalones generate open source GeoTiffs as
      outputs rather than the proprietary ESRI Grid format.  ArcGIS 9.3.1
      occasionally displays these rasters incorrectly.  We have found
      that these layers can be visualized in ArcGIS 9.3.1 by following
      convoluted steps: Right Click on the layer and select Properties; click on
      the Symbology tab; select Stretch, agree to calculate a histogram (this will
      create an .aux file that Arc can use for visualization), click "Ok", remove
      the raster from the layer list, then add it back. As an alternative, we
      suggest using an open source GIS Desktop Tool like Quantum GIS or ArcGIS
      version 10.0 or greater.

   - The InVEST 3.0 carbon model will generate inaccurate sequestration results
     if the extents of the current and future maps don't align.  This will be
     fixed in InVEST 2.5.1; in the meanwhile a workaround is to clip both LULCs
     so they have identical overlaps.

   - A user reported an unstable run of InVEST 3.0 water yield.  We are not
     certain what is causing the issue, but we do have a fix that will go out
     in InVEST 2.5.1.

   - At the moment the InVEST standalones do not run on Windows XP.  This appears
     to be related to an incompatibility between Windows XP and GDAL, the an open
     source gis library we use to create and read GIS data.  At the moment we are
     uncertain if we will be able to fix this bug in future releases, but will
     pass along more information in the future.

2.4.5 (2013-02-01)
------------------
This is a minor release of InVEST that does not add any new models, but
does add additional functionality, stability, and increased performance to
many of the InVEST 3.0 standalones:

  - Pollination 3.0 Beta:
      - Greatly improved memory efficiency over previous versions of this model.
      - 3.0 Beta Pollination Biophysical and Valuation have been merged into a
        single tool, run through a unified user interface.
      - Slightly improved runtime through the use of newer core InVEST GIS libraries.
      - Optional ability to weight different species individually.  This feature
        adds a column to the Guilds table that allows the user to specify a
        relative weight for each species, which will be used before combining all
        species supply rasters.
      - Optional ability to aggregate pollinator abundances at specific points
        provided by an optional points shapefile input.
      - Bugfix: non-agricultural pixels are set to a value of 0.0 to indicate no
        value on the farm value output raster.
      - Bugfix: sup_val_<beename>_<scenario>.tif rasters are now saved to the
        intermediate folder inside the user's workspace instead of the output
        folder.
  - Carbon Biophysical 3.0 Beta:
        * Tweaked the user interface to require the user to
          provide a future LULC raster when the 'Calculate Sequestration' checkbox
          is checked.
        * Fixed a bug that restricted naming of harvest layers.  Harvest layers are
          now selected simply by taking the first available layer.
  - Better memory efficiency in hydropower model.
  - Better support for unicode filepaths in all 3.0 Beta user interfaces.
  - Improved state saving and retrieval when loading up previous-run parameters
    in all 3.0 Beta user interfaces.
  - All 3.0 Beta tools now report elapsed time on completion of a model.
  - All 3.0 Beta tools now provide disk space usage reports on completion of a
    model.
  - All 3.0 Beta tools now report arguments at the top of each logfile.
  - Biodiversity 3.0 Beta: The half-saturation constant is now allowed to be a
    positive floating-point number.
  - Timber 3.0 Beta: Validation has been added to the user interface for this
    tool for all tabular and shapefile inputs.
  - Fixed some typos in Equation 1 in the Finfish Aquaculture user's guide.
  - Fixed a bug where start menu items were not getting deleted during an InVEST
    uninstall.
  - Added a feature so that if the user selects to download datasets but the
    datasets don't successfully download the installation alerts the user and
    continues normally.
  - Fixed a typo with tau in aquaculture guide, originally said 0.8, really 0.08.

  - Improvements to the InVEST 2.x ArcGIS-based toolset:
      - Minor bugfix to Coastal Vulnerability, where an internal unit of
        measurements was off by a couple digits in the Fetch Calculator.
      - Minor fixes to various helper tools used in InVEST 2.x models.
      - Outputs for Hargreaves are now saved as geoTIFFs.
      - Thornwaite allows more flexible entering of hours of sunlight.

2.4.4 (2012-10-24)
------------------
- Fixes memory errors experienced by some users in the Carbon Valuation 3.0 Beta model.
- Minor improvements to logging in the InVEST User Interface
- Fixes an issue importing packages for some officially-unreleased InVEST models.

2.4.3 (2012-10-19)
------------------
- Fixed a minor issue with hydropower output vaulation rasters whose statistics were not pre-calculated.  This would cause the range in ArcGIS to show ther rasters at -3e38 to 3e38.
- The InVEST installer now saves a log of the installation process to InVEST_<version>\install_log.txt
- Fixed an issue with Carbon 3.0 where carbon output values were incorrectly calculated.
- Added a feature to Carbon 3.0 were total carbon stored and sequestered is output as part of the running log.
- Fixed an issue in Carbon 3.0 that would occur when users had text representations of floating point numbers in the carbon pool dbf input file.
- Added a feature to all InVEST 3.0 models to list disk usage before and after each run and in most cases report a low free space error if relevant.

2.4.2 (2012-10-15)
------------------
- Fixed an issue with the ArcMap document where the paths to default data were not saved as relative paths.  This caused the default data in the document to not be found by ArcGIS.
- Introduced some more memory-efficient processing for Biodiversity 3.0 Beta.  This fixes an out-of-memory issue encountered by some users when using very large raster datasets as inputs.

2.4.1 (2012-10-08)
------------------
- Fixed a compatibility issue with ArcGIS 9.3 where the ArcMap and ArcToolbox were unable to be opened by Arc 9.3.

2.4.0 (2012-10-05)
------------------
Changes in InVEST 2.4.0

General:

This is a major release which releases two additional beta versions of the
InVEST models in the InVEST 3.0 framework.  Additionally, this release
introduces start menu shortcuts for all available InVEST 3.0 beta models.
Existing InVEST 2.x models can still be found in the included Arc toolbox.

Existing InVEST models migrated to the 3.0 framework in this release
include:

- Biodiversity 3.0 Beta
    - Minor bug fixes and usability enhancements
    - Runtime decreased by a factor of 210
- Overlap Analysis 3.0 Beta
    - In most cases runtime decreased by at least a factor of 15
    - Minor bug fixes and usability enhancements
    - Split into two separate tools:
        * Overlap Analysis outputs rasters with individually-weighted pixels
        * Overlap Analysis: Management Zones produces a shapefile output.
    - Updated table format for input activity CSVs
    - Removed the "grid the seascape" step

Updates to ArcGIS models:

- Coastal vulnerability
    - Removed the "structures" option
    - Minor bug fixes and usability enhancements
- Coastal protection (erosion protection)
    - Incorporated economic valuation option
    - Minor bug fixes and usability enhancements

Additionally there are a handful of minor fixes and feature
enhancements:

- InVEST 3.0 Beta standalones (identified by a new InVEST icon) may be run
  from the Start Menu (on windows navigate to
  Start Menu -> All Programs -> InVEST 2.4.0
- Bug fixes for the calculation of raster statistics.
- InVEST 3.0 wave energy no longer requires an AOI for global runs, but
  encounters memory issues on machines with less than 4GB of RAM.  This
  is a known issue that will be fixed in a minor release.
- Minor fixes to several chapters in the user's guide.
- Minor bug fix to the 3.0 Carbon model: harvest maps are no longer required
  inputs.
- Other minor bug fixes and runtime performance tweaks in the 3.0 framework.
- Improved installer allows users to remove InVEST from the Windows Add/Remove
  programs menu.
- Fixed a visualization bug with wave energy where output rasters did not have the min/max/stdev calculations on them.  This made the default visualization in arc be a gray blob.

2.3.0 (2012-08-02)
------------------
Changes in InVEST 2.3.0

General:

This is a major release which releases several beta versions of the
InVEST models in the InVEST 3.0 framework.  These models run as
standalones, but a GIS platform is needed to edit and view the data
inputs and outputs.  Until InVEST 3.0 is released the original ArcGIS
based versions of these tools will remain the release.

Existing InVEST models migrated to the 3.0 framework in this release
include:

- Reservoir Hydropower Production 3.0 beta
    - Minor bug fixes.
- Finfish Aquaculture
    - Minor bug fixes and usability enhancements.
- Wave Energy 3.0 beta
    - Runtimes for non-global runs decreased by a factor of 7
    - Minor bugs in interpolation that exist in the 2.x model is fixed in
      3.0 beta.
- Crop Pollination 3.0 beta
    - Runtimes decreased by a factor of over 10,000

This release also includes the new models which only exist in the 3.0
framework:

- Marine Water Quality 3.0 alpha with a preliminary  user's guide.

InVEST models in the 3.0 framework from previous releases that now
have a standalone executable include:

- Managed Timber Production Model
- Carbon Storage and Sequestration

Additionally there are a handful of other minor fixes and feature
enhancements since the previous release:

- Minor bug fix to 2.x sedimentation model that now correctly
  calculates slope exponentials.
- Minor fixes to several chapters in the user's guide.
- The 3.0 version of the Carbon model now can value the price of carbon
  in metric tons of C or CO2.
- Other minor bug fixes and runtime performance tweaks in the 3.0 framework.

2.2.2 (2012-03-03)
------------------
Changes in InVEST 2.2.2

General:

This is a minor release which fixes the following defects:

-Fixed an issue with sediment retention model where large watersheds
 allowed loading per cell was incorrectly rounded to integer values.

-Fixed bug where changing the threshold didn't affect the retention output
 because function was incorrectly rounded to integer values.

-Added total water yield in meters cubed to to output table by watershed.

-Fixed bug where smaller than default (2000) resolutions threw an error about
 not being able to find the field in "unitynew".  With non-default resolution,
 "unitynew" was created without an attribute table, so one was created by
 force.

-Removed mention of beta state and ecoinformatics from header of software
 license.

-Modified overlap analysis toolbox so it reports an error directly in the
 toolbox if the workspace name is too long.

2.2.1 (2012-01-26)
------------------
Changes in InVEST 2.2.1

General:

This is a minor release which fixes the following defects:

-A variety of miscellaneous bugs were fixed that were causing crashes of the Coastal Protection model in Arc 9.3.
-Fixed an issue in the Pollination model that was looking for an InVEST1005 directory.
-The InVEST "models only" release had an entry for the InVEST 3.0 Beta tools, but was missing the underlying runtime.  This has been added to the models only 2.2.1 release at the cost of a larger installer.
-The default InVEST ArcMap document wouldn't open in ArcGIS 9.3.  It can now be opened by Arc 9.3 and above.
-Minor updates to the Coastal Protection user's guide.

2.2.0 (2011-12-22)
------------------
In this release we include updates to the habitat risk assessment
model, updates to Coastal Vulnerability Tier 0 (previously named
Coastal Protection), and a new tier 1 Coastal Vulnerability tool.
Additionally, we are releasing a beta version of our 3.0 platform that
includes the terrestrial timber and carbon models.

See the "Marine Models" and "InVEST 3.0 Beta" sections below for more details.

**Marine Models**

1. Marine Python Extension Check

   This tool has been updated to include extension requirements for the new
   Coastal Protection T1 model.  It also reflects changes to the Habitat Risk
   Assessment and Coastal Protection T0 models, as they no longer require the
   PythonWin extension.

2. Habitat Risk Assessment (HRA)

   This model has been updated and is now part of three-step toolset.  The
   first step is a new Ratings Survey Tool which eliminates the need for
   Microsoft Excel when users are providing habitat-stressor ratings.  This
   Survey Tool now allows users to up- and down-weight the importance of
   various criteria.  For step 2, a copy of the Grid the Seascape tool has been
   placed in the HRA toolset.  In the last step, users will run the HRA model
   which includes the following updates:

   - New habitat outputs classifying risk as low, medium, and high
   - Model run status updates (% complete) in the message window
   - Improved habitat risk plots embedded in the output HTML

3. Coastal Protection

   This module is now split into sub-models, each with two parts.  The first
   sub-model is Coastal Vulnerability (Tier 0) and the new addition is Coastal
   Protection (Tier 1).

   Coastal Vulnerability (T0)
   Step 1) Fetch Calculator - there are no updates to this tool.
   Step 2) Vulnerability Index

   - Wave Exposure: In this version of the model, we define wave exposure for
     sites facing the open ocean as the maximum of the weighted average of
     wave's power coming from the ocean or generated by local winds.  We
     weight wave power coming from each of the 16 equiangular sector by the
     percent of time that waves occur in that sector, and based on whether or
     not fetch in that sector exceeds 20km.  For sites that are sheltered, wave
     exposure is the average of wave power generated by the local storm winds
     weighted by the percent occurrence of those winds in each sector.  This
     new method takes into account the seasonality of wind and wave patterns
     (storm waves generally come from a preferential direction), and helps
     identify regions that are not exposed to powerful waves although they are
     open to the ocean (e.g. the leeside of islands).

   - Natural Habitats: The ranking is now computed using the rank of all
     natural habitats present in front of a segment, and we weight the lowest
     ranking habitat 50% more than all other habitats.  Also, rankings and
     protective distance information are to be provided by CSV file instead of
     Excel.  With this new method, shoreline segments that have more habitats
     than others will have a lower risk of inundation and/or erosion during
     storms.

   - Structures: The model has been updated to now incorporate the presence of
     structures by decreasing the ranking of shoreline segments that adjoin
     structures.

   Coastal Protection (T1) - This is a new model which plots the amount of
   sandy beach erosion or consolidated bed scour that backshore regions
   experience in the presence or absence of natural habitats.  It is composed
   of two steps: a Profile Generator and Nearshore Waves and Erosion.  It is
   recommended to run the Profile Generator before the Nearshore Waves and
   Erosion model.

   Step 1) Profile Generator:  This tool helps the user generate a 1-dimensional
   bathymetric and topographic profile perpendicular to the shoreline at the
   user-defined location.  This model provides plenty of guidance for building
   backshore profiles for beaches, marshes and mangroves.  It will help users
   modify bathymetry profiles that they already have, or can generate profiles
   for sandy beaches if the user has not bathymetric data.  Also, the model
   estimates and maps the location of natural habitats present in front of the
   region of interest.  Finally, it provides sample wave and wind data that
   can be later used in the Nearshore Waves and Erosion model, based on
   computed fetch values and default Wave Watch III data.

   Step 2) Nearshore Waves and Erosion: This model estimates profiles of beach
   erosion or values of rates of consolidated bed scour at a site as a function
   of the type of habitats present in the area of interest.  The model takes
   into account the protective effects of vegetation, coral and oyster reefs,
   and sand dunes.  It also shows the difference of protection provided when
   those habitats are present, degraded, or gone.

4. Aesthetic Quality

   This model no longer requires users to provide a projection for Overlap
   Analysis.  Instead, it uses the projection from the user-specified Area of
   Interest (AOI) polygon.  Additionally, the population estimates for this
   model have been fixed.

**InVEST 3.0 Beta**

The 2.2.0 release includes a preliminary version of our InVEST 3.0 beta
platform.  It is included as a toolset named "InVEST 3.0 Beta" in the
InVEST220.tbx.  It is currently only supported with ArcGIS 10.  To launch
an InVEST 3.0 beta tool, double click on the desired tool in the InVEST 3.0
toolset then click "Ok" on the Arc toolbox screen that opens. The InVEST 3.0
tool panel has inputs very similar to the InVEST 2.2.0 versions of the tools
with the following modifications:

InVEST 3.0 Carbon:
  * Fixes a minor bug in the 2.2 version that ignored floating point values
    in carbon pool inputs.
  * Separation of carbon model into a biophysical and valuation model.
  * Calculates carbon storage and sequestration at the minimum resolution of
    the input maps.
  * Runtime efficiency improved by an order of magnitude.
  * User interface streamlined including dynamic activation of inputs based
    on user preference, direct link to documentation, and recall of inputs
    based on user's previous run.

InVEST 3.0 Timber:
  * User interface streamlined including dynamic activation of inputs based
    on user preference, direct link to documentation, and recall of inputs
    based on user's previous run.


2.1.1 (2011-10-17)
------------------
Changes in InVEST 2.1.1

General:

This is a minor release which fixes the following defects:

-A truncation error was fixed on nutrient retention and sedimentation model that involved division by the number of cells in a watershed.  Now correctly calculates floating point division.
-Minor typos were fixed across the user's guide.

2.1 Beta (2011-05-11)
---------------------
Updates to InVEST Beta

InVEST 2.1 . Beta

Changes in InVEST 2.1

General:

1.	InVEST versioning
We have altered our versioning scheme.  Integer changes will reflect major changes (e.g. the addition of marine models warranted moving from 1.x to 2.0).  An increment in the digit after the primary decimal indicates major new features (e.g the addition of a new model) or major revisions.  For example, this release is numbered InVEST 2.1 because two new models are included).  We will add another decimal to reflect minor feature revisions or bug fixes.  For example, InVEST 2.1.1 will likely be out soon as we are continually working to improve our tool.
2.	HTML guide
With this release, we have migrated the entire InVEST users. guide to an HTML format.  The HTML version will output a pdf version for use off-line, printing, etc.


**MARINE MODELS**

1.Marine Python Extension Check

-This tool has been updated to allow users to select the marine models they intend to run.  Based on this selection, it will provide a summary of which Python and ArcGIS extensions are necessary and if the Python extensions have been successfully installed on the user.s machine.

2.Grid the Seascape (GS)

-This tool has been created to allow marine model users to generate an seascape analysis grid within a specified area of interest (AOI).

-It only requires an AOI and cell size (in meters) as inputs, and produces a polygon grid which can be used as inputs for the Habitat Risk Assessment and Overlap Analysis models.

3. Coastal Protection

- This is now a two-part model for assessing Coastal Vulnerability.  The first part is a tool for calculating fetch and the second maps the value of a Vulnerability Index, which differentiates areas with relatively high or low exposure to erosion and inundation during storms.

- The model has been updated to now incorporate coastal relief and the protective influence of up to eight natural habitat input layers.

- A global Wave Watch 3 dataset is also provided to allow users to quickly generate rankings for wind and wave exposure worldwide.

4. Habitat Risk Assessment (HRA)

This new model allows users to assess the risk posed to coastal and marine habitats by human activities and the potential consequences of exposure for the delivery of ecosystem services and biodiversity.  The HRA model is suited to screening the risk of current and future human activities in order to prioritize management strategies that best mitigate risk.

5. Overlap Analysis

This new model maps current human uses in and around the seascape and summarizes the relative importance of various regions for particular activities.  The model was designed to produce maps that can be used to identify marine and coastal areas that are most important for human use, in particular recreation and fisheries, but also other activities.

**FRESHWATER MODELS**

All Freshwater models now support ArcMap 10.


Sample data:

1. Bug fix for error in Water_Tables.mdb Biophysical table where many field values were shifted over one column relative to the correct field name.

2. Bug fix for incorrect units in erosivity layer.


Hydropower:

1.In Water Yield, new output tables have been added containing mean biophysical outputs (precipitation, actual and potential evapotranspiration, water yield)  for each watershed and sub-watershed.


Water Purification:

1. The Water Purification Threshold table now allows users to specify separate thresholds for nitrogen and phosphorus.   Field names thresh_n and thresh_p replace the old ann_load.

2. The Nutrient Retention output tables nutrient_watershed.dbf and nutrient_subwatershed.dbf now include a column for nutrient retention per watershed/sub-watershed.

3. In Nutrient Retention, some output file names have changed.

4. The user's guide has been updated to explain more accurately the inclusion of thresholds in the biophysical service estimates.


Sedimentation:

1. The Soil Loss output tables sediment_watershed.dbf and sediment_subwatershed.dbf now include a column for sediment retention per watershed/sub-watershed.

2. In Soil Loss, some output file names have changed.

3. The default input value for Slope Threshold is now 75.

4. The user's guide has been updated to explain more accurately the inclusion of thresholds in the biophysical service estimates.

5. Valuation: Bug fix where the present value was not being applied correctly.





2.0 Beta (2011-02-14)
---------------------
Changes in InVEST 2.0

InVEST 1.005 is a minor release with the following modification:

1. Aesthetic Quality

    This new model allows users to determine the locations from which new nearshore or offshore features can be seen.  It generates viewshed maps that can be used to identify the visual footprint of new offshore development.


2. Coastal Vulnerability

    This new model produces maps of coastal human populations and a coastal exposure to erosion and inundation index map.  These outputs can be used to understand the relative contributions of different variables to coastal exposure and to highlight the protective services offered by natural habitats.


3. Aquaculture

    This new model is used to evaluate how human activities (e.g., addition or removal of farms, changes in harvest management practices) and climate change (e.g., change in sea surface temperature) may affect the production and economic value of aquacultured Atlantic salmon.


4. Wave Energy

    This new model provides spatially explicit information, showing potential areas for siting Wave Energy conversion (WEC) facilities with the greatest energy production and value.  This site- and device-specific information for the WEC facilities can then be used to identify and quantify potential trade-offs that may arise when siting WEC facilities.


5. Avoided Reservoir Sedimentation

    - The name of this model has been changed to the Sediment Retention model.

    - We have added a water quality valuation model for sediment retention. The user now has the option to select avoided dredge cost analysis, avoided water treatment cost analysis or both.  The water quality valuation approach is the same as that used in the Water Purification: Nutrient Retention model.

    - The threshold information for allowed sediment loads (TMDL, dead volume, etc.) are now input in a stand alone table instead of being included in the valuation table. This adjusts the biophysical service output for any social allowance of pollution. Previously, the adjustment was only done in the valuation model.

    - The watersheds and sub-watershed layers are now input as shapefiles instead of rasters.

    - Final outputs are now aggregated to the sub-basin scale. The user must input a sub-basin shapefile. We provide the Hydro 1K dataset as a starting option. See users guide for changes to many file output names.

    - Users are strongly advised not to interpret pixel-scale outputs for hydrological understanding or decision-making of any kind. Pixel outputs should only be used for calibration/validation or model checking.


6. Hydropower Production

    - The watersheds and sub-watershed layers are now input as shapefiles instead of rasters.

    - Final outputs are now aggregated to the sub-basin scale. The user must input a sub-basin shapefile. We provide the Hydro 1K dataset as a starting option. See users guide for changes to many file output names.

    - Users are strongly advised not to interpret pixel-scale outputs for hydrological understanding or decision-making of any kind. Pixel outputs should only be used for calibration/validation or model checking.

    - The calibration constant for each watershed is now input in a stand-alone table instead of being included in the valuation table. This makes running the water scarcity model simpler.


7. Water Purification: Nutrient Retention

    - The threshold information for allowed pollutant levels (TMDL, etc.) are now input in a stand alone table instead of being included in the valuation table. This adjusts the biophysical service output for any social allowance of pollution. Previously, the adjustment was only done in the valuation model.

    - The watersheds and sub-watershed layers are now input as shapefiles instead of rasters.

    - Final outputs are now aggregated to the sub-basin scale. The user must input a sub-basin shapefile. We provide the Hydro 1K dataset as a starting option. See users guide for changes to many file output names.

    - Users are strongly advised not to interpret pixel-scale outputs for hydrological understanding or decision-making of any kind. Pixel outputs should only be used for calibration/validation or model checking.


8. Carbon Storage and Sequestration

    The model now outputs an aggregate sum of the carbon storage.


9. Habitat Quality and Rarity

    This model had an error while running ReclassByACII if the land cover codes were not sorted alphabetically.  This has now been corrected and it sorts the reclass file before running the reclassification

    The model now outputs an aggregate sum of the habitat quality.

10. Pollination

    In this version, the pollination model accepts an additional parameter which indicated the proportion of a crops yield that is attributed to wild pollinators.<|MERGE_RESOLUTION|>--- conflicted
+++ resolved
@@ -34,19 +34,16 @@
 
 Unreleased Changes
 ------------------
-<<<<<<< HEAD
 * General
     * Fixed an issue where datastack archives would not include any spatial
       datasets that were linked to in CSV files.  This now works for all models
       except HRA.  If an HRA datastack archive is requested,
       ``NotImplementedError`` will be raised.  A fix for HRA is pending.
-=======
 * DelineateIt
     * When snapping points to streams, if a point is equally near to more than
       one stream pixel, it will now snap to the stream pixel with a higher
       flow accumulation value. Before, it would snap to the stream pixel
       encountered first in the raster (though this was not guaranteed).
->>>>>>> 08a03605
 
 3.10.1 (2022-01-06)
 -------------------
