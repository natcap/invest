..
  Changes should be grouped for readability.

  InVEST model names:
  - Carbon
  - Coastal Blue Carbon
  - Coastal Vulnerability
  - Crop Production
  - Delineateit
  - Finfish
  - Fisheries
  - Forest Carbon Edge Effects
  - Globio
  - Habitat Quality
  - HRA
  - Annual Water Yield
  - NDR
  - Pollination
  - Recreation
  - Routedem
  - Scenario Generator
  - Scenic Quality
  - SDR
  - Seasonal Water Yield
  - Urban Cooling
  - Urban Flood Risk
  - Wave Energy
  - Wind Energy

  Everything else:
  - General


.. :changelog:
Unreleased Changes (3.9)
------------------------
* General:
  * Deprecating GDAL 2 and adding support for GDAL 3.
  * Adding function in utils.py to handle InVEST coordindate transformations.
  * Making InVEST compatible with Pygeoprocessing 2.0 by updating:
    * ``convolve_2d`` keyword ``ignore_nodata`` to ``ignore_nodata_and_edges``.
    * ``get_raster_info`` / ``get_vector_info`` keyword ``projection`` to
      ``projection_wkt``.
  * Fixed bug that was causing a TypeError when certain input rasters had an
    undefined nodata value. Undefined nodata values should now work everywhere.
<<<<<<< HEAD
* Coastal Vulnerability
  * 'shore_points_missing_geomorphology.gpkg' output file name now includes 
    the suffix if any, and its one layer now is renamed from 
    'missing_geomorphology' to be the same as the file name (including suffix).
* DelineateIt
  * The layer in the 'preprocessed_geometries.gpkg' output is renamed from
    'verified_geometries' to be the same as the file name (including suffix).
   * The layer in the 'snapped_outlets.gpkg' output is renamed from
    'snapped' to be the same as the file name (including suffix).    
=======
  * Include logging in python script generated from "Save to python script..."
    in the "Development" menu. Now logging messages from the model execution
    will show up when you run the script.
>>>>>>> 178858b9
* Habitat Quality:
    * Refactor of Habitat Quality that implements TaskGraph
    * Threat files are now indicated in the Threat Table csv input under 
      required columns: ``BASE_PATH``, ``CUR_PATH``, ``FUT_PATH``.
    * Threat and Sensitivity column names are now case-insensitive.
    * Sensitivity threat columns now match threat names from Threat Table 
      exactly, without the need for "L_". "L_" prefix is deprecated.
    * Threat raster input folder has been removed.
    * Validation enhancements that check whether threat raster paths are valid.
    * HQ update to User's Guide.
    * Changing sample data to reflect Threat Table csv input changes and 
      bumping revision.
    * More comprehensive testing for Habitat Quality and validation.
    * Checking if Threat raster values are between 0 and 1 range, raising 
      ValueError if not. No longer snapping values less than 0 to 0 and greater
      than 1 to 1.
    * Fixing bug that was setting Threat raster values to 1 even if they were 
      floats between 0 and 1.
* SDR:
  * Fixing an issue where the LS factor should be capped to an upstream area of
    333^2 m^2. In previous versions the LS factor was erroniously capped to
    "333" leading to high export spikes in some pixels.

..
..
Unreleased Changes
------------------
* Hydropower
    * Fixed bug that prevented validation from ever passing for this model.
      Validation will allow extra keys in addition to those in the ARGS_SPEC.
* Urban Flood Mitigation
    * Fixed incorrect calculation of total quickflow volume.

3.8.8 (2020-09-04)
------------------
* Coastal Vulnerability
    * Improved handling of invalid AOI geometries to avoid crashing and instead
      fix the geometry when possible and skip it otherwise.
    * Added validation check that shows a warning if the SLR vector is not
      a point or multipoint geometry.
* Urban Cooling
    * Energy units are now (correctly) expressed in kWh.  They were previously
      (incorrectly) expressed in kW.
    * Energy savings calculations now require that consumption is in units of
      kWh/degree C/m^2 for each building class.
    * Fixing an issue where blank values of the Cooling Coefficient weights
      (shade, albedo, ETI) would raise an error.  Now, a default value for the
      coefficient is assumed if any single value is left blank.
* HRA
    * Raise ValueError if habitat or stressor inputs are not projected.
    * Make sample data rating filepaths work on Mac. If not on Windows and a rating
      filepath isn't found, try replacing all backslashes with forward slashes.
* Seasonal Water Yield
    * Updated output file name from aggregated_results.shp to aggregated_results_swy.shp
      for consistency with NDR and SDR
* Datastack
    * Saved datastack archives now use helpful identifying names for spatial input folders
* Validation
    * Fixed bug that caused fields activated by a checkbox to make validation fail,
      even when the checkbox was unchecked.
* General
    * Input table column headers are now insensitive to leading/trailing whitespace in
      most places.
    * Modified the script that produces a conda environment file from InVEST's python
      requirements file so that it includes the ``conda-forge`` channel in the file
      itself.
* Recreation
    * Validate values in the type column of predictor tables early in execution. Raise
      a ValueError if a type value isn't valid (leading/trailing whitespace is okay).
* Validation
    * Set a 5-second timeout on validation functions that access a file. This will raise
      a warning and prevent validation from slowing down the UI too much.

3.8.7 (2020-07-17)
------------------
* General
    * Fixed an issue where some users would be unable to launch InVEST binaries
      on Windows.  This crash was due to a configuration issue in
      ``PySide2==5.15.0`` that will be fixed in a future release of PySide2.
* GLOBIO
    * Fix a bug that mishandled combining infrastructure data when only one
      infrastructure data was present.
* Urban Flood Risk
    * The output vector ``flood_risk_service.shp`` now includes a field,
      ``flood_vol`` that is the sum of the modeled flood volume (from
      ``Q_m3.tif``) within the AOI.
    * Fieldnames in ``flood_risk_service.shp`` have been updated to more
      closely match the variables they match as documented in the User's Guide
      chapter.  Specifically, ``serv_bld`` is now ``serv.blt`` and ``aff_bld``
      is now ``aff.bld``.
    * ``Q_mm.tif`` has been moved from the intermediate directory into the
      workspace.
    * Fixed a bug in the flood volume (``Q_m3.tif``) calculations that was
      producing incorrect values in all cases.
    * Fixed a bug where input rasters with nodata values of 0 were not handled
      properly.

3.8.6 (2020-07-03)
------------------
* Crop Production
    * Fixed critical bug in crop regression that caused incorrect yields in
      all cases.

3.8.5 (2020-06-26)
------------------
* General
    * Fix bug in ``utils.build_lookup_from_csv`` that was allowing
      ``key_field`` to be non unique and overwriting values.
    * Fix bug in ``utils.build_lookup_from_csv`` where trailing commas caused
      returned values to be malformed.
    * Add optional argument ``column_list`` to ``utils.build_lookup_from_csv``
      that takes a list of column names and only returns those in the
      dictionary.
    * Remove ``warn_if_missing`` argument from ``utils.build_lookup_from_csv``
      and warning by default.
* Scenic Quality
    * Fixing an issue in Scenic Quality where the creation of the weighted sum
      of visibility rasters could cause "Too Many Open Files" errors and/or
      ``MemoryError`` when the model is run with many viewpoints.
    * Progress logging has been added to several loops that may take a longer
      time when the model is run with thousands of points at a time.
    * A major part of the model's execution was optimized for speed,
      particularly when the model is run with many, many points.
* SDR:
    * Removed the unused parameter ``args['target_pixel_size']`` from the SDR
      ``execute`` docstring.
* Urban Flood Risk Mitigation
    * Fixed an issue where the output vector ``flood_risk_service.shp`` would
      only be created when the built infrastructure vector was provided.  Now,
      the ``flood_risk_service.shp`` vector is always created, but the fields
      created differ depending on whether the built infrastructure input is
      present during the model run.
    * Fixed an issue where the model would crash if an infrastructure geometry
      were invalid or absent.  Such features are now skipped.

3.8.4 (2020-06-05)
------------------
* General:
    * Advanced the ``Taskgraph`` version requirement to fix a bug where workspace
      directories created by InVEST versions <=3.8.0 could not be re-used by more
      recent InVEST versions.
* NDR:
    * The Start Menu shortcut on Windows and launcher label on Mac now have
      consistent labels for NDR: "NDR: Nutrient Delivery Ratio".
* SDR:
    * The Start Menu shortcut on Windows and launcher label on Mac now have
      consistent labels for SDR: "SDR: Sediment Delivery Ratio".

3.8.3 (2020-05-29)
------------------
* sdr
  * SDR's compiled core now defines its own ``SQRT2`` instead of relying on an
    available standard C library definition. This new definition helps to avoid
    some compiler issues on Windows.

3.8.2 (2020-05-15)
------------------
* InVEST's CSV encoding requirements are now described in the validation
  error message displayed when a CSV cannot be opened.

3.8.1 (2020-05-08)
------------------
* Fixed a compilation issue on Mac OS X Catalina.
* Fixed an issue with NDR's raster normalization function so that Float64
  nodata values are now correctly cast to Float32.  This issue was affecting
  the summary vector, where the ``surf_n``, ``sub_n`` and ``n_export_tot``
  columns would contain values of ``-inf``.
* Fixed minor bug in Coastal Vulnerability shore point creation. Also added a
  check to fail fast when zero shore points are found within the AOI.
* The Finfish Aquaculture model no longer generates histograms for
  uncertainty analysis due to issues with matplotlib that make InVEST
  unstable. See https://github.com/natcap/invest/issues/87 for more.
* Corrected the Urban Cooling Model's help text for the "Cooling Capacity
  Calculation Method" in the User Interface.
* Fixing an issue with SDR's ``LS`` calculations.  The ``x`` term is now
  the weighted mean of proportional flow from the current pixel into its
  neighbors.  Note that for ease of debugging, this has been implemented as a
  separate raster and is now included in ``RKLS`` calculations instead of in
  the ``LS`` calculations.
* Fixed a bug in validation where checking for spatial overlap would be skipped
  entirely in cases where optional model arguments were not used.
* Bumping the ``psutil`` dependency requirement to ``psutil>=5.6.6`` to address
  a double-free vulnerability documented in CVE-2019-18874.
* Adding a GitHub Actions workflow for building python wheels for Mac and Windows
  as well as a source distribution.
* Updating links in ``setup.py``, ``README.rst`` and ``README_PYTHON.rst`` to
  refer to the repository's new home on github.
* Binary builds for Windows and Mac OS X have been moved to GitHub Actions from
  AppVeyor.  All AppVeyor-specific configuration has been removed.
* Fixing an issue with the InVEST Makefile where ``make deploy`` was
  attempting to synchronize nonexistent sample data zipfiles with a storage
  bucket on GCP.  Sample data zipfiles are only built on Windows, and so
  ``make deploy`` will only attempt to upload them when running on Windows.
* Fixed a bug in CLI logging where logfiles created by the CLI were
  incompatible with the ``natcap.invest.datastack`` operation that
  allows the UI to load model arguments from logfiles.
* Added error-handling in Urban Flood Risk Mitigation to tell users to
  "Check that the Soil Group raster does not contain values other than
  (1, 2, 3, 4)" when a ``ValueError`` is raised from ``_lu_to_cn_op``.
* Updated the ``Makefile`` to use the new git location of the InVEST User's
  Guide repository at https://github.com/natcap/invest.users-guide
* Automated tests are now configured to use Github Actions for 32- and 64-bit
  build targets for Python 3.6 and 3.7 on Windows.  We are still using
  AppVeyor for our binary builds for the time being.
* Makefile has been updated to fetch the version string from ``git`` rather
  than ``hg``.  A mercurial client is still needed in order to clone the
  InVEST User's Guide.
* Removing Python 2 compatibility code such as ``future``, ``pyqt4``,
  ``basestring``, ``unicode``, ``six``, unicode casting, etc...
* Update api-docs conf file to mock sdr.sdr_core and to use updated unittest
  mock

3.8.0 (2020-02-07)
------------------
* Created a sub-directory for the sample data in the installation directory.
* Fixed minor bug in HRA that was duplicating the ``results_suffix`` in some
  output filenames.
* Updated the DelineateIt UI to improve the language around what the model
  should do when it encounters invalid geometry.  The default is now
  that it should skip invalid geometry.
* Updating how threat rasters are handled in Habitat Quality to address a few
  related and common usability issues for the model.  First, threat
  rasters are now aligned to the LULC instead of the intersection of the whole
  stack.  This means that the model now handles threat inputs that do not all
  completely overlap the LULC (they must all still be in the same projection).
  Second, nodata values in threat rasters are converted to a threat value of 0.
  Any threat pixel values other than 0 or nodata are interpreted as a threat
  value of 1.
* Updating the ``psutil`` requirement to avoid a possible import issue when
  building binaries under WINE.  Any version of ``psutil`` should work
  except for ``5.6.0``.
* InVEST sample data was re-organized to simply have one folder per model.
  New datastacks were added for SDR, NDR, Seasonal Water Yield,
  Annual Water Yield, DelineateIt, and Coastal Vulnerability.
* Fixed an issue with NDR where the model was not properly checking for the
  bounds of the raster, which could in some cases lead to exceptions being
  printed to the command-line.  The model now correctly checks for these
  raster boundaries.
* Habitat Risk Assessment model supports points and lines -- in addition to
  previously supported polygons and rasters -- for habitats or stressors.
* Updated raster percentile algorithms in Scenic Quality and Wave Energy
  models to use a more efficient and reliable raster percentile function
  from pygeoprocessing.
* InVEST is now compatible with pygeoprocessing 1.9.1.
* All InVEST models now have an ``ARGS_SPEC`` object that contains metadata
  about the model and describes the model's arguments.  Validation has been
  reimplemented across all models to use these ``ARGS_SPEC`` objects.
* The results suffix key for the Wave Energy and Wind Energy models has been
  renamed ``results_suffix`` (was previously ``suffix``).  This is for
  consistency across InVEST models.
* Speed and memory optimization of raster processing in the Recreation model.
* Removed a constraint in Coastal Vulnerability so the AOI polygon no longer
  needs to intersect the continental shelf contour line. So the AOI can now be
  used exclusively to delineate the coastal area of interest.
* Improved how Coastal Vulnerability calculates local wind-driven waves.
  This requires a new bathymetry raster input and implements equation 10
  of the User Guide. Also minor updates to fields in intermediate outputs,
  notably a 'shore_id' field is now the unique ID for joining tables and
  FIDs are no longer used.
* Added a status message to the UI if a datastack file fails to load,
  instead of staying silent.
* Correcting an issue with repository fetching in the InVEST ``Makefile``.
  Managed repositories will now be fetched and updated to the expected revision
  even if the repository already exists.
* Fixed the duplicate ``results_suffix`` input in Wave Energy UI.
* Added a human-friendly message on NDR model ``KeyError``.
* Adding a check to Annual Water Yield to ensure that the ``LULC_veg`` column
  has correct values.
* Improved how Seasonal Water Yield handles nodata values when processing
  floating-point precipitation and quickflow rasters.
* Add SDR feature to model sediment deposition across the landscape.
* Fixed an issue that would cause an exception if SDR landcover map was masked
  out if the original landcover map had no-nodata value defined.
* Fixed an issue in the SDR model that could cause reported result vector
  values to not correspond with known input vectors if the input watershed
  vector was not an ESRI Shapefile.
* Fixed issue in Seasonal Water Yield model that would cause an unhandled
  exception when input rasters had areas of a valid DEM but nodata in other
  input layers that overlap that dem.
* Fixed an issue in the NDR model that would cause an exception if the critical
  length of a landcover field was set to 0.
* Implemented PEP518-compatible build system definition in the file
  ``pyproject.toml``.  This should make it easier to install ``natcap.invest``
  from a source distribution.
* Fixed a ``TypeError`` issue in Seasonal Water Yield that would occur when
  the Land-Use/Land-Cover raster did not have a defined nodata value.  This
  case is now handled correctly.
* The binary build process for InVEST on Windows (which includes binaries
  based on PyInstaller and an NSIS Installer package) has been migrated
  to 32-bit Python 3.7.  The build itself is taking place on AppVeyor, and
  the configuration for this is contained within ``appveyor.yml``.
  Various python scripts involved in the distribution and release processes
  have been updated for compatibility with python 3.7 as a part of this
  migration.
* Fixed an ``IndexError`` issue in Wave Energy encountered in runs using
  the global wave energy dataset.  This error was the result of an incorrect
  spatial query of points and resulted in some wave energy points being
  double-counted.
* Fixed taskgraph-related issues with Habitat Risk Assessment where
  1) asynchronous mode was failing due to missing task dependencies and
  2) avoided recomputation was confounded by two tasks modifying the same files.
* Fixed an issue with Habitat Quality where the model was incorrectly
  expecting the sensitivity table to have a landcover code of 0.
* The InVEST CLI has been completely rebuilt to divide
  functionality into various topic-specific subcommands.  The various internal
  consumers of this API have been updated accordingly.  ``invest --help`` will
  contain details of the new interface.
* Updated the InVEST Launcher to list the human-readable model names rather
  than the internal model identifiers.
* Updated Coastal Vulnerability Model with significant speedups including
  ~40x speedup for geomorphology process and ~3x speedup for wind exposure process.
  Also saving an intermediate vector with wave energy values and a geomorphology
  vector with points that were assigned the ``geomorphology_fill_value``.
* Updated trove classifiers to indicate support for python versions 2.7, 3.6
  and 3.7.
* Updated all InVEST models to be compatible with a Python 2.7 or a Python 3.6
  environment. Also tested all models against GDAL versions 2.2.4 and 2.4.1.
* Fixed an issue with Habitat Quality where convolutions over threat rasters
  were not excluding nodata values, leading to incorrect outputs.  Nodata values
  are now handled correctly and excluded from the convolution entirely.
* Updated the subpackage ``natcap.invest.ui`` to work with python 3.6 and later
  and also to support the PySide2 bindings to Qt5.
* InVEST Coastal Blue Carbon model now writes out a net present value
  raster for the year of the current landcover, each transition year,
  and the final analysis year (if provided).
* Correcting an issue with InVEST Coastal Blue Carbon where incorrect
  configuration of a nodata value would result in ``-inf`` values in
  output rasters.  Now, any values without a defined reclassification
  rule that make it past validation will be written out as nodata.
* DelineateIt has been reimplemented using the latest version of
  pygeoprocessing (and the watershed delineation routine it provides) and now
  uses ``taskgraph`` for avoiding unnecessary recomputation.
* Fixed a bug in Recreation Model that was causing server-side code
  to execute twice for every client-side call.
* Fixed a bug in Recreation model that did not apply ``results_suffix`` to
  the monthly_table.csv output.
* Various fixes in Coastal Vulnerability Model. CSV output files now
  have FID column for joining to vector outputs. ``results_suffix`` can be
  used without triggering task re-execution. Raster processing maintains original
  resolution of the input raster so long as it is projected. Otherwise resamples
  to ``model_resolution``.
* Fixed a bug in Coastal Vulnerability model's task graph that sometimes
  caused an early task to re-execute when it should be deemed pre-calculated.
* Fixed a bug in the pollination model that would cause outputs to be all 0
  rasters if all the ``relative_abundance`` fields in the guild table were
  integers.
* Fixed a file cache flushing issue observed on Debian in
  ``utils.exponential_decay_kernel_raster`` that would cause an exponential
  kernel raster to contain random values rather than expected value.
* Added a new InVEST model: Urban Flood Risk Mitigation.
* Fixed an issue in the SDR model that would cause an unhandled exception
  if either the erosivity or erodibility raster had an undefined nodata value.
* Added a new InVEST model: Urban Cooling Model.

3.7.0 (2019-05-09)
------------------
* Refactoring Coastal Vulnerability (CV) model. CV now uses TaskGraph and
  Pygeoprocessing >=1.6.1. The model is now largely vector-based instead of
  raster-based. Fewer input datasets are required for the same functionality.
  Runtime in sycnhronous mode is similar to previous versions, but runtime can
  be reduced with multiprocessing. CV also supports avoided recomputation for
  successive runs in the same workspace, even if a different file suffix is
  used. Output vector files are in CSV and geopackage formats.
* Model User Interface 'Report an Issue' link points to our new
  community.naturalcapitalproject.org
* Correcting an issue with the Coastal Blue Carbon preprocessor where
  using misaligned landcover rasters would cause an exception to be raised.
* Correcting an issue with RouteDEM where runs of the tool with Flow Direction
  enabled would cause the tool to crash if ``n_workers > 0``.
* Correcting an issue with Habitat Quality's error checking where nodata values
  in landcover rasters were not being taken into account.
* Valuation is now an optional component of the InVEST Scenic Quality model.
* Fixing a bug in the percentiles algorithm used by Scenic Quality that
  would result in incorrect visual quality outputs.
* Carbon Model and Crop Production models no longer crash if user-input
  rasters do not have a nodata value defined. In this case these models
  treat all pixel values as valid data.
* Adding bitbucket pipelines and AppVeyor build configurations.
* Refactoring Recreation Model client to use taskgraph and the latest
  pygeoprocessing. Avoided re-computation from taskgraph means that
  successive model runs with the same AOI and gridding option can re-use PUD
  results and avoid server communication entirely. Successive runs with the
  same predictor data will re-use intermediate geoprocessing results.
  Multiprocessing offered by taskgraph means server-side PUD calculations
  and client-side predictor data processing can happen in parallel. Some
  output filenames have changed.
* Upgrading to SDR to use new PyGeoprocessing multiflow routing, DEM pit
  filling, contiguous stream extraction, and TaskGraph integration. This
  also includes a new TaskGraph feature that avoids recomputation by copying
  results from previous runs so long as the expected result would be
  identical. To use this feature, users must execute successive runs of SDR
  in the same workspace but use a different file suffix. This is useful when
  users need to do a parameter study or run scenarios with otherwise minor
  changes to inputs.
* Refactoring Habitat Risk Assessment (HRA) Model to use TaskGraph >= 0.8.2 and
  Pygeoprocessing >= 1.6.1. The HRA Proprocessor is removed and its previous
  functionality was simplified and merged into the HRA model itself.
  The model will no longer generate HTML plots and tables.
* Adding a software update notification button, dialog, and a link to the
  download page on the User Interface when a new InVEST version is available.
* Migrating the subversion sample and test data repositories to Git LFS
  repositories on BitBucket. Update the repository URL and fetch commands on
  Makefile accordingly.
* Fixing a bug in Habitat Quality UI where the absence of the required
  half_saturation_constant variable did not raise an exception.
* Adding encoding='utf-8-sig' to pandas.read_csv() to support
  utils.build_lookup_from_csv() to read CSV files encoded with UTF-8 BOM
  (byte-order mark) properly.

3.6.0 (2019-01-30)
------------------
* Correcting an issue with the InVEST Carbon Storage and Sequestration model
  where filepaths containing non-ASCII characters would cause the model's
  report generation to crash.  The output report is now a UTF-8 document.
* Refactoring RouteDEM to use taskgraph and the latest pygeoprocessing
  (``>=1.5.0``).  RouteDEM now fills hydrological sinks and users have the
  option to use either of the D8 or Multiple Flow Direction (MFD) routing
  algorithms.
* Adding a new input to the InVEST Settings window to allow users to customize
  the value that should be used for the ``n_workers`` parameter in
  taskgraph-enabled models.  This change involves removing the "Number of
  Parallel Workers" input from the model inputs pane for some models in
  favor of this new location.  The default value for this setting is ``-1``,
  indicating synchronous (non-threaded, non-multiprocessing) execution of
  tasks.
* Removing Scenario Generator: Rule-based model.
* Fixing a bug in Hydropower model where watershed aggregations would be incorrect
  if a watershed is partially covering nodata raster values. Nodata values are now
  ignored in zonal statistics. Numerical results change very slightly in the
  case where a watershed only includes a few nodata pixels.
* Adding TaskGraph functionality to GLOBIO model.
* Adding some TaskGraph functionality to Scenario Generator: Proximity.
* Fixing an issue with the InVEST Fisheries model that would prevent the model
  from batch-processing a directory of population tables.  The model will now
  process these files as expected.
* Reimplementing Crop Production models using taskgraph.
* Fixing an issue with Crop Production Regression's result_table.csv where the
  'production_modeled' and '<nutrient>_modeled' values calculated for each crop
  were done so using the same crop raster (e.g. wheat, soybean, and barley values
  were all based on soybean data).
* Hydropower subwatershed results now include all the same metrics as the
  watershed results, with the exception of economic valuation metrics.
* Reimplementing the Hydropower model using taskgraph.
* Reimplementing the Carbon model using taskgraph.
* Fixing an issue with Coastal Blue Carbon validation to allow column names to
  ignore case.
* Updating core carbon forest edge regression data coefficient to drop
  impossible negative coefficients.
* Fixing an issue with the Scenario Generator: Proximity model that would
  raise an exception if no AOI were passed in even though the AOI is optional.
* Removing Overlap Analysis and Overlap Analysis: Management Zones.
* Removing Habitat Suitability.
* Added comprehensive error checking to hydropower model to test for the VERY
  common errors of missing biophysical, demand, and valuation coefficients in
  their respective tables.
* Fixing an issue with Hydropower Water Yield ("Annual Water Yield") where
  valuation would never be triggered when running the model through the User
  Interface. And a related issue where the model would crash if a valuation table
  was provided but a demand table was not. The UI no longer validates that config.
* Fixing an issue with how logging is captured when a model is run through the
  InVEST User Interface.  Now, logging from any thread started by the executor
  thread will be written to the log file, which we expect to aid in debugging.
* Fixing an issue with Scenic Quality where viewpoints outside of the AOI
  were not being properly excluded.  Viewpoints are now excluded correctly.
* The crop production model has been refactored to drop the "aggregate ID"
  concept when summarizing results across an aggregate polygon. The model now
  uses the polygon FIDs internally and externally when producing the result
  summary table.
* Correcting the rating instructions in the criteria rating instructions on how
  the data quality (DQ) and weight should be rated in the HRA Preprocessor.
  A DQ score of 1 should represent better data quality whereas the score of 3 is
  worse data quality. A weight score of 1 is more important, whereas that of 3
  is less important.
* Fixing a case where a zero discount rate and rate of change in the carbon
  model would cause a divide by zero error.

3.5.0 (2018-08-14)
------------------
* Bumped pygeoprocessing requirement to ``pygeoprocessing>=1.2.3``.
* Bumped taskgraph requirement to ``taskgraph>=0.6.1``.
* Reimplemented the InVEST Scenic Quality model.  This new version removes the
  'population' and 'overlap' postprocessing steps, updates the available
  valuation functions and greatly improves the runtime and memory-efficiency of
  the model.  See the InVEST User's Guide chapter for more information.
* Updated Recreation server's database to include metadata from photos taken
  from 2005-2017 (previous range was 2005-2014). The new range is reflected
  in the UI.
* Fixed an issue with the InVEST binary build where binaries on Windows would
  crash with an error saying Python27.dll could not be loaded.
* Fixed an issue in the Rule-Based Scenario Generator UI where vector column
  names from override and constraint layers were not being loaded.  This bug
  caused the field 'UNKNOWN' to be passed to the model, causing an error.
* Fixed an issue with the InVEST UI (all models), where attempting to
  drag-and-drop a directory onto a model input would cause the application to
  crash.
* Coastal Vulnerability UI now specifies a number of reasonable defaults for
  some numeric inputs.
* Fixed an issue with the Fisheries UI where alpha and beta parameter inputs
  were incorrectly disabled for the Ricker recruitment function.
* InVEST now uses a Makefile to automate the build processes.  GNU Make is
  required to use the Makefile.  See ``README.rst`` for instructions on
  building InVEST.  This replaces the old ``pavement.py`` build entrypoint,
  which has been removed.
* Fixed an issue with the InVEST UI (all models), where attempting to
  drag-and-drop a directory onto a model input would cause the application to
  crash.
* Fixed an issue with Forest Carbon Edge Effect where the UI layer was always
  causing the model to run with only the aboveground carbon pool
* Added functionality to the InVEST UI so that ``Dropdown`` inputs can now map
  dropdown values to different output values.
* Fixed an issue in the Crop Production Percentile model that would treat the
  optional AOI vector field as a filename and crash on a run if it were empty.
* Fixing an issue in the Pollination Model that would cause occasional crashes
  due to a missing dependent task; it had previously been patched by setting
  taskgraph to operate in single thread mode. This restores multithreading
  in the pollination model.
* Fixed an issue in the water yield / hydropower model that would skip
  calculation of water demand tables when "water scarcity" was enabled.
* Fixed an issue in the model data of the crop production model where some
  crops were using incorrect climate bin rasters. Since the error was in the
  data and not the code, users will need to download the most recent version
  of InVEST's crop model data during the installation step to get the fix.

3.4.4 (2018-03-26)
------------------
* InVEST now requires GDAL 2.0.0 and has been tested up to GDAL 2.2.3. Any API users of InVEST will need to use GDAL version >= 2.0. When upgrading GDAL we noticed slight numerical differences in our test suite in both numerical raster differences, geometry transforms, and occasionally a single pixel difference when using `gdal.RasterizeLayer`. Each of these differences in the InVEST test suite is within a reasonable numerical tolerance and we have updated our regression test suite appropriately. Users comparing runs between previous versions of InVEST may also notice reasonable numerical differences between runs.
* Added a UI keyboard shortcut for showing documentation. On Mac OSX, this will be Command-?. On Windows, GNOME and KDE, this will be F1.
* Patching an issue in NDR that was using the nitrogen subsurface retention efficiency for both nitrogen and phosphorous.
* Fixed an issue with the Seasonal Water Yield model that incorrectly required a rain events table when the climate zone mode was in use.
* Fixed a broken link to local and online user documentation from the Seasonal Water Yield model from the model's user interface.

3.4.3 (2018-03-26)
------------------
* Fixed a critical issue in the carbon model UI that would incorrectly state the user needed a "REDD Priority Raster" when none was required.
* Fixed an issue in annual water yield model that required subwatersheds even though it is an optional field.
* Fixed an issue in wind energy UI that was incorrectly validating most of the inputs.

3.4.2 (2017-12-15)
------------------
* Fixed a cross-platform issue with the UI where logfiles could not be dropped onto UI windows.
* Model arguments loaded from logfiles are now cast to their correct literal value.  This addresses an issue where some models containing boolean inputs could not have their parameters loaded from logfiles.
* Fixed an issue where the Pollination Model's UI required a farm polygon. It should have been optional and now it is.
* Fixing an issue with the documentation and forums links on the InVEST model windows.  The links now correctly link to the documentation page or forums as needed.
* Fixing an issue with the ``FileSystemRunDialog`` where pressing the 'X' button in the corner of the window would close the window, but not reset its state.  The window's state is now reset whenever the window is closed (and the window cannot be closed when the model is running)

3.4.1 (2017-12-11)
------------------
* In the Coastal Blue Carbon model, the ``interest_rate`` parameter has been renamed to ``inflation_rate``.
* Fixed issues with sample parameter sets for InVEST Habitat Quality, Habitat Risk Assessment, Coastal Blue Carbon, and Coastal Blue Carbon Preprocessors.  All sample parameter sets now have the correct paths to the model's input files, and correctly note the name of the model that they apply to.
* Added better error checking to the SDR model for missing `ws_id` and invalid `ws_id` values such as `None` or some non-integer value. Also added tests for the `SDR` validation module.

3.4.0 (2017-12-03)
------------------
* Fixed an issue with most InVEST models where the suffix was not being reflected in the output filenames.  This was due to a bug in the InVEST UI, where the suffix args key was assumed to be ``'suffix'``.  Instances of ``InVESTModel`` now accept a keyword argument to defined the suffix args key.
* Fixed an issue/bug in Seasonal Water Yield that would occur when a user provided a datastack that had nodata values overlapping with valid DEM locations. Previously this would generate an NaN for various biophysical values at that pixel and cascade it downslope. Now any question of nodata on a valid DEM pixel is treated as "0". This will make serious visual artifacts on the output, but should help users pinpoint the source of bad data rather than crash.
* Refactored all but routing components of SDR to use PyGeoprocessing 0.5.0 and laid a consistent raster floating point type of 'float32'. This will cause numerically insignificant differences between older versions of SDR and this one. But differences are well within the tolerance of the overall error of the model and expected error rate of data. Advantages are smaller disk footprint per run, cleaner and more maintainable design, and a slight performance increase.
* Bug fixed in SDR that would align the output raster stack to match with the landcover pixel stack even though the rest of the rasters are scaled and clipped to the DEM.
* When loading parameters from a datastack, parameter set or logfile, the UI will check that the model that created the file being loaded matches the name of the model that is currently running.  If there is a mismatch, a dialog is presented for the user to confirm or cancel the loading of parameters. Logfiles from IUI (which do not have clearly-recorded modelname or InVEST version information) can still have their arguments parsed, but the resulting model name and InVEST version will be set to ``"UNKNOWN"``.
* Data Stack files (``*.invest.json``, ``*.invest.tar.gz``) can now be dragged and dropped on an InVEST model window, which will prompt the UI to load that parameter set.
* Spatial inputs to Coastal Blue Carbon are now aligned as part of the model. This resolves a longstanding issue with the model where inputs would need to perfectly overlap (even down to pixel indices), or else the model would yield strange results.
* The InVEST UI now contains a submenu for opening a recently-opened datastack.  This submenu is automatically populated with the 10 most recently-opened datastacks for the current model.
* Removed vendored ``natcap.invest.dbfpy`` subpackage.
* Removed deprecated ``natcap.invest.fileio`` module.
* Removed ``natcap.invest.iui`` UI subpackage in favor of a new UI framework found at ``natcap.invest.ui``. This new UI features a greatly improved API, good test coverage, support for Qt4 and Qt5, and includes updates to all InVEST models to support validation of model arguments from a python script, independent of the UI.
* Updated core model of seasonal water yield to allow for negative `L_avail`.
* Updated RouteDEM to allow for file suffixes, finer control over what DEM routing algorithms to run, and removal of the multiple stepped stream threshold classification.
* Redesign/refactor of pollination model. Long term bugs in the model are resolved, managed pollinators added, and many simplifications to the end user's experience.  The updated user's guide chapter is available here: http://data.naturalcapitalproject.org/nightly-build/invest-users-guide/html/croppollination.html
* Scenario Generator - Rule Based now has an optional input to define a seed.
  This input is used to seed the random shuffling of parcels that have equal
  priorities.
* InVEST on mac is now distributed as a single application bundle, allowing InVEST to run as expected on mac OSX Sierra.  Individual models are selected and launched from a new launcher window.
* The InVEST CLI now has a GUI model launcher:  ``$ invest launcher``
* Updated the Coastal Blue Carbon model to improve handling of blank lines in input CSV tables and improve memory efficiency of the current implementation.
* Improved the readability of a cryptic error message in Coastal Vulnerability that is normally raised when the depth threshold is too high or the exposure proportion is too low to detect any shoreline segments.
* Adding InVEST HTML documentation to the Mac disk image distribution.
* Upgrading dependency of PyGeoprocessing to 0.3.3.  This fixes a memory leak associated with any model that aggregates rasters over complicated overlapping polygons.
* Adding sample data to Blue Carbon model that were missing.
* Deprecating the InVEST Marine Water Quality model.  This also removes InVEST's dependancy on the pyamg package which has been removed from REQUIREMENTS.TXT.
* Deprecating the ArcGIS-based Coastal Protection model and ArcGIS-based data-preprocessing scripts.  The toolbox and scripts may still be found at https://bitbucket.org/natcap/invest.arcgis.
* Fixing an issue in the carbon edge effect model that caused output values in the shapefile to be rounded to the nearest integer.
* Fixing issue in SDR model that would occasionally cause users to see errors about field widths in the output shapefile generation.
* Updated the erodibility sample raster that ships with InVEST for the SDR model.  The old version was in US units, in this version we convert to SI units as the model requires, and clipped the raster to the extents of the other stack to save disk space.

3.3.3 (2017-02-06)
------------------
* Fixed an issue in the UI where the carbon model wouldn't accept negative numbers in the price increase of carbon.
* RouteDEM no longer produces a "tiled_dem.tif" file since that functionality is being deprecated in PyGeoprocessing.
* Fixing an issue in SDR where the optional drainage layer would not be used in most of the SDR biophysical calculations.
* Refactoring so water yield pixels with Kc and et0 equal to be 0 now yields a 0.0 value of water yield on that pixel rather than nodata.
* Light optimization refactor of wind energy model that improves runtimes in some cases by a factor of 2-3.
* Performance optimizations to HRA that improve runtimes by approximately 30%.
* Fixed a broken UI link to Seasonal Water Yield's user's guide.
* Fixed an issue with DelineateIT that caused ArcGIS users to see both the watershed and inverse watershed polygons when viewing the output of the tool.
* Upgrading dependency to PyGeoprocessing 0.3.2.
* Fixed an issue with SDR that caused the LS factor to be an order of magnitue too high in areas where the slope was greater than 9%.  In our sample case this caused sediment export estimates to be about 6% too high, but in cases where analyses are run over steep slopes the error would have been greater.
* ``paver check`` now warns if the ``PYTHONHOME`` environment variable is set.
* API docs now correctly reflect installation steps needed for python development headers on linux.
* Fixed a side effect in the InVEST user interface that would cause ``tempfile.tempdir`` to be set and then not be reset after a model run is finished.
* The InVEST user interface will now record GDAL/OGR log messages in the log messages window and in the logfile written to the workspace.
* Updated branding and usability of the InVEST installer for Windows, and the Mac Disk Image (.dmg).


3.3.2 (2016-10-17)
------------------
* Partial test coverage for HRA model.
* Full test coverage for Overlap Analysis model.
* Full test coverage for Finfish Aquaculture.
* Full test coverage for DelineateIT.
* Full test coverage for RouteDEM.
* Fixed an issue in Habitat Quality where an error in the sample table or malformed threat raster names would display a confusing message to the user.
* Full test coverage for scenario generator proximity model.
* Patching an issue in seasonal water yield that causes an int overflow error if the user provides a floating point landcover map and the nodata value is outside of the range of an int64.
* Full test coverage for the fisheries model.
* Patched an issue that would cause the Seasonal Water Edge model to crash when the curve number was 100.
* Patching a critical issue with forest carbon edge that would give incorrect results for edge distance effects.
* Patching a minor issue with forest carbon edge that would cause the model to crash if only one  interpolation point were selected.
* Full test coverage for pollination model.
* Removed "farms aggregation" functionality from the InVEST pollination model.
* Full test coverage for the marine water quality model.
* Full test coverage for GLOBIO model.
* Full test coverage for carbon forest edge model.
* Upgraded SciPy dependancy to 0.16.1.
* Patched bug in NDR that would cause a phosphorus density to be reported per pixel rather than total amount of phosporous in a pixel.
* Corrected an issue with the uses of buffers in the euclidean risk function of Habitat Risk Assessment.  (issue #3564)
* Complete code coverage tests for Habitat Quality model.
* Corrected an issue with the ``Fisheries_Inputs.csv`` sample table used by Overlap Analysis.  (issue #3548)
* Major modifications to Terrestrial Carbon model to include removing the harvested wood product pool, uncertainty analysis, and updated efficient raster calculations for performance.
* Fixed an issue in GLOBIO that would cause model runs to crash if the AOI marked as optional was not present.
* Removed the deprecated and incomplete Nearshore Wave and Erosion model (``natcap.invest.nearshore_wave_and_erosion``).
* Removed the deprecated Timber model (``natcap.invest.timber``).
* Fixed an issue where seasonal water yield would raise a divide by zero error if a watershed polygon didn't cover a valid data region.  Now sets aggregation quantity to zero and reports a warning in the log.
* ``natcap.invest.utils.build_file_registry`` now raises a ``ValueError`` if a path is not a string or list of strings.
* Fixed issues in NDR that would indicate invalid values were being processed during runtimes by skipping the invalid calculations in the first place rather than calculating them and discarding after the fact.
* Complete code coverage tests for NDR model.
* Minor (~10% speedup) performance improvements to NDR.
* Added functionality to recreation model so that the `monthly_table.csv` file now receives a file suffix if one is provided by the user.
* Fixed an issue in SDR where the m exponent was calculated incorrectly in many situations resulting in an error of about 1% in total export.
* Fixed an issue in SDR that reported runtime overflow errors during normal processing even though the model completed without other errors.

3.3.1 (2016-06-13)
------------------
* Refactored API documentation for readability, organization by relevant topics, and to allow docs to build on `invest.readthedocs.io <http://invest.readthedocs.io>`_,
* Installation of ``natcap.invest`` now requires ``natcap.versioner``.  If this is not available on the system at runtime, setuptools will make it available at runtime.
* InVEST Windows installer now includes HISTORY.rst as the changelog instead of the old ``InVEST_Updates_<version>`` files.
* Habitat suitability model is generalized and released as an API only accessible model.  It can be found at ``natcap.invest.habitat_suitability.execute``.  This model replaces the oyster habitat suitability model.
    * The refactor of this model requires an upgrade to ``numpy >= 1.11.0``.
* Fixed a crash in the InVEST CLI where calling ``invest`` without a parameter would raise an exception on linux-based systems.  (Issue `#3528 <https://bitbucket.org/natcap/invest/issues/3515>`_)
* Patched an issue in Seasonal Water Yield model where a nodata value in the landcover map that was equal to ``MAX_INT`` would cause an overflow error/crash.
* InVEST NSIS installer will now optionally install the Microsoft Visual C++ 2008 redistributable on Windows 7 or earlier.  This addresses a known issue on Windows 7 systems when importing GDAL binaries (Issue `#3515 <https://bitbucket.org/natcap/invest/issues/3515>`_).  Users opting to install this redistributable agree to abide by the terms and conditions therein.
* Removed the deprecated subpackage ``natcap.invest.optimization``.
* Updated the InVEST license to legally define the Natural Capital Project.
* Corrected an issue in Coastal Vulnerability where an output shapefile was being recreated for each row, and where field values were not being stored correctly.
* Updated Scenario Generator model to add basic testing, file registry support, PEP8 and PEP257 compliance, and to fix several bugs.
* Updated Crop Production model to add a simplified UI, faster runtime, and more testing.

3.3.0 (2016-03-14)
------------------
* Refactored Wind Energy model to use a CSV input for wind data instead of a Binary file.
* Redesigned InVEST recreation model for a single input streamlined interface, advanced analytics, and refactored outputs.  While the model is still based on "photo user days" old model runs are not backward compatable with the new model or interface. See the Recreation Model user's guide chapter for details.
    * The refactor of this model requires an upgrade to ``GDAL >=1.11.0 <2.0`` and ``numpy >= 1.10.2``.
* Removed nutrient retention (water purification) model from InVEST suite and replaced it with the nutrient delivery ratio (NDR) model.  NDR has been available in development relseases, but has now officially been added to the set of Windows Start Menu models and the "under development" tag in its users guide has been removed.  See the InVEST user's guide for details between the differences and advantages of NDR over the old nutrient model.
* Modified NDR by adding a required "Runoff Proxy" raster to the inputs.  This allows the model to vary the relative intensity of nutrient runoff based on varying precipitation variability.
* Fixed a bug in the Area Change rule of the Rule-Based Scenario Generator, where units were being converted incorrectly. (Issue `#3472 <https://bitbucket.org/natcap/invest/issues/3472>`_) Thanks to Fosco Vesely for this fix.
* InVEST Seasonal Water Yield model released.
* InVEST Forest Carbon Edge Effect model released.
* InVEST Scenario Generator: Proximity Based model released and renamed the previous "Scenario Generator" to "Scenario Generator: Rule Based".
* Implemented a blockwise exponential decay kernel generation function, which is now used in the Pollination and Habitat Quality models.
* GLOBIO now uses an intensification parameter and not a map to average all agriculture across the GLOBIO 8 and 9 classes.
* GLOBIO outputs modified so core outputs are in workspace and intermediate outputs are in a subdirectory called 'intermediate_outputs'.
* Fixed a crash with the NDR model that could occur if the DEM and landcover maps were different resolutions.
* Refactored all the InVEST model user interfaces so that Workspace defaults to the user's home "Documents" directory.
* Fixed an HRA bug where stessors with a buffer of zero were being buffered by 1 pixel
* HRA enhancement which creates a common raster to burn all input shapefiles onto, ensuring consistent alignment.
* Fixed an issue in SDR model where a landcover map that was smaller than the DEM would create extraneous "0" valued cells.
* New HRA feature which allows for "NA" values to be entered into the "Ratings" column for a habitat / stressor pair in the Criteria Ratings CSV. If ALL ratings are set to NA, the habitat / stressor will be treated as having no interaction. This means in the model, that there will be no overlap between the two sources. All rows parameters with an NA rating will not be used in calculating results.
* Refactored Coastal Blue Carbon model for greater speed, maintainability and clearer documentation.
* Habitat Quality bug fix when given land cover rasters with different pixel sizes than threat rasters. Model would use the wrong pixel distance for the convolution kernel.
* Light refactor of Timber model. Now using CSV input attribute file instead of DBF file.
* Fixed clipping bug in Wave Energy model that was not properly clipping polygons correctly. Found when using global data.
* Made the following changes / updates to the coastal vulnerability model:
    * Fixed a bug in the model where the geomorphology ranks were not always being used correctly.
    * Removed the HTML summary results output and replaced with a link to a dashboard that helps visualize and interpret CV results.
    * Added a point shapefile output: 'outputs/coastal_exposure.shp' that is a shapefile representation of the corresponding CSV table.
    * The model UI now requires the 'Relief' input. No longer optional.
    * CSV outputs and Shapefile outputs based on rasters now have x, y coorinates of the center of the pixel instead of top left of the pixel.
* Turning setuptools' zip_safe to False for consistency across the Natcap Namespace.
* GLOBIO no longer requires user to specify a keyfield in the AOI.
* New feature to GLOBIO to summarize MSA by AOI.
* New feature to GLOBIO to use a user defined MSA parameter table to do the MSA thresholds for infrastructure, connectivity, and landuse type
* Documentation to the GLOBIO code base including the large docstring for 'execute'.

3.2.0 (2015-05-31)
------------------
InVEST 3.2.0 is a major release with the addition of several experimental models and tools as well as an upgrade to the PyGeoprocessing core:

* Upgrade to PyGeoprocessing v0.3.0a1 for miscelaneous performance improvements to InVEST's core geoprocessing routines.
* An alpha unstable build of the InVEST crop production model is released with partial documentation and sample data.
* A beta build of the InVEST fisheries model is released with documentation and sample data.
* An alpha unstable build of the nutrient delivery ratio (NDR) model is available directly under InVEST's instalation directory at  ``invest-x86/invest_ndr.exe``; eventually this model will replace InVEST's current "Nutrient" model.  It is currently undocumented and unsupported but inputs are similar to that of InVEST's SDR model.
* An alpha unstable build of InVEST's implementation of GLOBIO is available directly under InVEST's instalation directory at ``invest-x86/invest_globio.exe``.  It is currently undocumented but sample data are provided.
* DelinateIT, a watershed delination tool based on PyGeoprocessing's d-infinity flow algorithm is released as a standalone tool in the InVEST repository with documentation and sample data.
* Miscelaneous performance patches and bug fixes.

3.1.3 (2015-04-23)
------------------
InVEST 3.1.3 is a hotfix release patching a memory blocking issue resolved in PyGeoprocessing version 0.2.1.  Users might have experienced slow runtimes on SDR or other routed models.

3.1.2 (2015-04-15)
------------------
InVEST 3.1.2 is a minor release patching issues mostly related to the freshwater routing models and signed GDAL Byte datasets.

* Patching an issue where some projections were not regognized and InVEST reported an UnprojectedError.
* Updates to logging that make it easier to capture logging messages when scripting InVEST.
* Shortened water yield user interface height so it doesn't waste whitespace.
* Update PyGeoprocessing dependency to version 0.2.0.
* Fixed an InVEST wide issue related to bugs stemming from the use of signed byte raster inputs that resulted in nonsensical outputs or KeyErrors.
* Minor performance updates to carbon model.
* Fixed an issue where DEMS with 32 bit ints and INT_MAX as the nodata value nodata value incorrectly treated the nodata value in the raster as a very large DEM value ultimately resulting in rasters that did not drain correctly and empty flow accumulation rasters.
* Fixed an issue where some reservoirs whose edges were clipped to the edge of the watershed created large plateaus with no drain except off the edge of the defined raster.  Added a second pass in the plateau drainage algorithm to test for these cases and drains them to an adjacent nodata area if they occur.
* Fixed an issue in the Fisheries model where the Results Suffix input was invariably initializing to an empty string.
* Fixed an issue in the Blue Carbon model that prevented the report from being generated in the outputs file.

3.1.1 (2015-03-13)
------------------
InVEST 3.1.1 is a major performance and memory bug patch to the InVEST toolsuite.  We recommend all users upgrade to this version.

* Fixed an issue surrounding reports of SDR or Nutrient model outputs of zero values, nodata holes, excessive runtimes, or out of memory errors.  Some of those problems happened to be related to interesting DEMs that would break the flat drainage algorithm we have inside RouteDEM that adjusted the heights of those regions to drain away from higher edges and toward lower edges, and then pass the height adjusted dem to the InVEST model to do all its model specific calculations.  Unfortunately this solution was not amenable to some degenerate DEM cases and we have now adjusted the algorithm to treat each plateau in the DEM as its own separate region that is processed independently from the other regions. This decreases memory use so we never effectively run out of memory at a minor hit to overall runtime.  We also now adjust the flow direction directly instead of adjust the dem itself.  This saves us from having to modify the DEM and potentially get it into a state where a drained plateau would be higher than its original pixel neighbors that used to drain into it.

There are side effects that result in sometimes large changes to un calibrated runs of SDR or nutrient.  These are related to slightly different flow directions across the landscape and a bug fix on the distance to stream calculation.

* InVEST geoprocessing now uses the PyGeoprocessing package (v0.1.4) rather than the built in functionality that used to be in InVEST.  This will not affect end users of InVEST but may be of interest to users who script InVEST calls who want a standalone Python processing package for raster stack math and hydrological routing.  The project is hosted at https://bitbucket.org/richpsharp/pygeoprocessing.

* Fixed an marine water quality issue where users could input AOIs that were unprojected, but output pixel sizes were specified in meters.  Really the output pixel size should be in the units of the polygon and are now specified as such.  Additionally an exception is raised if the pixel size is too small to generate a numerical solution that is no longer a deep scipy error.

* Added a suffix parameter to the timber and marine water quality models that append a user defined string to the output files; consistent with most of the other InVEST models.

* Fixed a user interface issue where sometimes the InVEST model run would not open a windows explorer to the user's workspace.  Instead it would open to C:\User[..]\My Documents.  This would often happen if there were spaces in the the workspace name or "/" characters in the path.

* Fixed an error across all InVEST models where a specific combination of rasters of different cell sizes and alignments and unsigned data types could create errors in internal interpolation of the raster stacks.  Often these would appear as 'KeyError: 0' across a variety of contexts.  Usually the '0' was an erroneous value introduced by a faulty interpolation scheme.

* Fixed a MemoryError that could occur in the pollination and habitat quality models when the the base landcover map was large and the biophysical properties table allowed the effect to be on the order of that map.  Now can use any raster or range values with only a minor hit to runtime performance.

* Fixed a serious bug in the plateau resolution algorithm that occurred on DEMs with large plateau areas greater than 10x10 in size.  The underlying 32 bit floating point value used to record small height offsets did not have a large enough precision to differentiate between some offsets thus creating an undefined flow direction and holes in the flow accumulation algorithm.

* Minor performance improvements in the routing core, in some cases decreasing runtimes by 30%.

* Fixed a minor issue in DEM resolution that occurred when a perfect plateau was encountered.  Rather that offset the height so the plateau would drain, it kept the plateau at the original height.  This occurred because the uphill offset was nonexistent so the algorithm assumed no plateau resolution was needed.  Perfect plateaus now drain correctly.  In practice this kind of DEM was encountered in areas with large bodies of water where the remote sensing algorithm would classify the center of a lake 1 meter higher than the rest of the lake.

* Fixed a serious routing issue where divergent flow directions were not getting accumulated 50% of the time. Related to a division speed optimization that fell back on C-style modulus which differs from Python.

* InVEST SDR model thresholded slopes in terms of radians, not percent thus clipping the slope tightly between 0.001 and 1%.  The model now only has a lower threshold of 0.00005% for the IC_0 factor, and no other thresholds.  We believe this was an artifact left over from an earlier design of the model.


* Fixed a potential memory inefficiency in Wave Energy Model when computing the percentile rasters. Implemented a new memory efficient percentile algorithm and updated the outputs to reflect the new open source framework of the model. Now outputting csv files that describe the ranges and meaning of the percentile raster outputs.

* Fixed a bug in Habitat Quality where the future output "quality_out_f.tif" was not reflecting the habitat value given in the sensitivity table for the specified landcover types.


3.1.0 (2014-11-19)
------------------
InVEST 3.1.0 (http://www.naturalcapitalproject.org/download.html) is a major software and science milestone that includes an overhauled sedimentation model, long awaited fixes to exponential decay routines in habitat quality and pollination, and a massive update to the underlying hydrological routing routines.  The updated sediment model, called SDR (sediment delivery ratio), is part of our continuing effort to improve the science and capabilities of the InVEST tool suite.  The SDR model inputs are backwards comparable with the InVEST 3.0.1 sediment model with two additional global calibration parameters and removed the need for the retention efficiency parameter in the biophysical table; most users can run SDR directly with the data they have prepared for previous versions.  The biophysical differences between the models are described in a section within the SDR user's guide and represent a superior representation of the hydrological connectivity of the watershed, biophysical parameters that are independent of cell size, and a more accurate representation of sediment retention on the landscape.  Other InVEST improvements to include standard bug fixes, performance improvements, and usability features which in part are described below:

* InVEST Sediment Model has been replaced with the InVEST Sediment Delivery Ratio model.  See the SDR user's guide chapter for the difference between the two.
* Fixed an issue in the pollination model where the exponential decay function decreased too quickly.
* Fixed an issue in the habitat quality model where the exponential decay function decreased too quickly and added back linear decay as an option.
* Fixed an InVEST wide issue where some input rasters that were signed bytes did not correctly map to their negative nodata values.
* Hydropower input rasters have been normalized to the LULC size so sampling error is the same for all the input watersheds.
* Adding a check to make sure that input biophysical parameters to the water yield model do not exceed invalid scientific ranges.
* Added a check on nutrient retention in case the upstream water yield was less than 1 so that the log value did not go negative.  In that case we clamp upstream water yield to 0.
* A KeyError issue in hydropower was resolved that occurred when the input rasters were at such a coarse resolution that at least one pixel was completely contained in each watershed.  Now a value of -9999 will be reported for watersheds that don't contain any valid data.
* An early version of the monthly water yield model that was erroneously included in was in the installer; it was removed in this version.
* Python scripts necessary for running the ArcGIS version of Coastal Protection were missing.  They've since been added back to the distribution.
* Raster calculations are now processed by raster block sizes.  Improvements in raster reads and writes.
* Fixed an issue in the routing core where some wide DEMs would cause out of memory errors.
* Scenario generator marked as stable.
* Fixed bug in HRA where raster extents of shapefiles were not properly encapsulating the whole AOI.
* Fixed bug in HRA where any number of habitats over 4 would compress the output plots. Now extends the figure so that all plots are correctly scaled.
* Fixed a bug in HRA where the AOI attribute 'name' could not be an int. Should now accept any type.
* Fixed bug in HRA which re-wrote the labels if it was run immediately without closing the UI.
* Fixed nodata masking bug in Water Yield when raster extents were less than that covered by the watershed.
* Removed hydropower calibration parameter form water yield model.
* Models that had suffixes used to only allow alphanumeric characters.  Now all suffix types are allowed.
* A bug in the core platform that would occasionally cause routing errors on irregularly pixel sized rasters was fixed.  This often had the effect that the user would see broken streams and/or nodata values scattered through sediment or nutrient results.
* Wind Energy:
        * Added new framework for valuation component. Can now input a yearly price table that spans the lifetime of the wind farm. Also if no price table is made, can specify a price for energy and an annual rate of change.
        * Added new memory efficient distance transform functionality
        * Added ability to leave out 'landing points' in 'grid connection points' input. If not landing points are found, it will calculate wind farm directly to grid point distances
* Error message added in Wave Energy if clip shape has no intersection
* Fixed an issue where the data type of the nodata value in a raster might be different than the values in the raster.  This was common in the case of 64 bit floating point values as nodata when the underlying raster was 32 bit.  Now nodata values are cast to the underlying types which improves the reliability of many of the InVEST models.


3.0.1 (2014-05-19)
------------------
* Blue Carbon model released.

* HRA UI now properly reflects that the Resolution of Analysis is in meters, not meters squared, and thus will be applied as a side length for a raster pixel.

* HRA now accepts CSVs for ratings scoring that are semicolon separated as well as comma separated.

* Fixed a minor bug in InVEST's geoprocessing aggregate core that now consistently outputs correct zonal stats from the underlying pixel level hydro outputs which affects the water yield, sediment, and nutrient models.

* Added compression to InVEST output geotiff files.  In most cases this reduces output disk usage by a factor of 5.

* Fixed an issue where CSVs in the sediment model weren't open in universal line read mode.

* Fixed an issue where approximating whether pixel edges were the same size was not doing an approximately equal function.

* Fixed an issue that made the CV model crash when the coastline computed from the landmass didn't align perfectly with that defined in the geomorphology layer.

* Fixed an issue in the CV model where the intensity of local wave exposure was very low, and yielded zero local wave power for the majority of coastal segments.

* Fixed an issue where the CV model crashes if a coastal segment is at the edge of the shore exposure raster.

* Fixed the exposure of segments surrounded by land that appeared as exposed when their depth was zero.

* Fixed an issue in the CV model where the natural habitat values less than 5 were one unit too low, leading to negative habitat values in some cases.

* Fixed an exponent issue in the CV model where the coastal vulnerability index was raised to a power that was too high.

* Fixed a bug in the Scenic Quality model that prevented it from starting, as well as a number of other issues.

* Updated the pollination model to conform with the latest InVEST geoprocessing standards, resulting in an approximately 33% speedup.

* Improved the UI's ability to remember the last folder visited, and to have all file and folder selection dialogs have access to this information.

* Fixed an issue in Marine Water Quality where the UV points were supposed to be optional, but instead raised an exception when not passed in.

3.0.0 (2014-03-23)
------------------
The 3.0.0 release of InVEST represents a shift away from the ArcGIS to the InVEST standalone computational platform.  The only exception to this shift is the marine coastal protection tier 1 model which is still supported in an ArcGIS toolbox and has no InVEST 3.0 standalone at the moment.  Specific changes are detailed below

* A standalone version of the aesthetic quality model has been developed and packaged along with this release.  The standalone outperforms the ArcGIS equivalent and includes a valuation component.  See the user's guide for details.

* The core water routing algorithms for the sediment and nutrient models have been overhauled.  The routing algorithms now correctly adjust flow in plateau regions, address a bug that would sometimes not route large sections of a DEM, and has been optimized for both run time and memory performance.  In most cases the core d-infinity flow accumulation algorithm out performs TauDEM.  We have also packaged a simple interface to these algorithms in a standalone tool called RouteDEM; the functions can also be referenced from the scripting API in the invest_natcap.routing package.

* The sediment and nutrient models are now at a production level release.  We no longer support the ArcGIS equivalent of these models.

* The sediment model has had its outputs simplified with major changes including the removal of the 'pixel mean' outputs, a direct output of the pixel level export and retention maps, and a single output shapefile whose attribute table contains aggregations of sediment output values.  Additionally all inputs to the sediment biophysical table including p, c, and retention coefficients are now expressed as a proportion between 0 and 1; the ArcGIS model had previously required those inputs were integer values between 0 and 1000.  See the "Interpreting Results" section of sediment model for full details on the outputs.

* The nutrient model has had a similar overhaul to the sediment model including a simplified output structure with many key outputs contained in the attribute table of the shapefile.  Retention coefficients are also expressed in proportions between 0 and 1.  See the "Interpreting Results" section of nutrient model for full details on the outputs.

* Fixed a bug in Habitat Risk Assessment where the HRA module would incorrectly error if a criteria with a 0 score (meant to be removed from the assessment) had a 0 data quality or weight.

* Fixed a bug in Habitat Risk Assessment where the average E/C/Risk values across the given subregion were evaluating to negative numbers.

* Fixed a bug in Overlap Analysis where Human Use Hubs would error if run without inter-activity weighting, and Intra-Activity weighting would error if run without Human Use Hubs.

* The runtime performance of the hydropower water yield model has been improved.

* Released InVEST's implementation of the D-infinity flow algorithm in a tool called RouteDEM available from the start menu.

* Unstable version of blue carbon available.

* Unstable version of scenario generator available.

* Numerous other minor bug fixes and performance enhacnements.



2.6.0 (2013-12-16)
------------------
The 2.6.0 release of InVEST removes most of the old InVEST models from the Arc toolbox in favor of the new InVEST standalone models.  While we have been developing standalone equivalents for the InVEST Arc models since version 2.3.0, this is the first release in which we removed support for the deprecated ArcGIS versions after an internal review of correctness, performance, and stability on the standalones.  Additionally, this is one of the last milestones before the InVEST 3.0.0 release later next year which will transition InVEST models away from strict ArcGIS dependence to a standalone form.

Specifically, support for the following models have been moved from the ArcGIS toolbox to their Windows based standalones: (1) hydropower/water yield, (2) finfish aquaculture, (3) coastal protection tier 0/coastal vulnerability, (4) wave energy, (5) carbon, (6) habitat quality/biodiversity, (7) pollination, (8) timber, and (9) overlap analysis.  Additionally, documentation references to ArcGIS for those models have been replaced with instructions for launching standalone InVEST models from the Windows start menu.

This release also addresses minor bugs, documentation updates, performance tweaks, and new functionality to the toolset, including:

*  A Google doc to provide guidance for scripting the InVEST standalone models: https://docs.google.com/document/d/158WKiSHQ3dBX9C3Kc99HUBic0nzZ3MqW3CmwQgvAqGo/edit?usp=sharing

* Fixed a bug in the sample data that defined Kc as a number between 0 and 1000 instead of a number between 0 and 1.

* Link to report an issue now takes user to the online forums rather than an email address.

* Changed InVEST Sediment model standalone so that retention values are now between 0 and 1 instead of 0 and 100.

* Fixed a bug in Biodiversity where if no suffix were entered output filenames would have a trailing underscore (_) behind them.

* Added documentation to the water purification/nutrient retention model documentation about the standalone outputs since they differ from the ArcGIS version of the model.

* Fixed an issue where the model would try to move the logfile to the workspace after the model run was complete and Windows would erroneously report that the move failed.

* Removed the separation between marine and freshwater terrestrial models in the user's guide.  Now just a list of models.

* Changed the name of InVEST "Biodiversity" model to "Habitat Quality" in the module names, start menu, user's guide, and sample data folders.

* Minor bug fixes, performance enhancements, and better error reporting in the internal infrastructure.

* HRA risk in the unstable standalone is calculated differently from the last release. If there is no spatial overlap within a cell, there is automatically a risk of 0. This also applies to the E and C intermediate files for a given pairing. If there is no spatial overlap, E and C will be 0 where there is only habitat. However, we still create a recovery potential raster which has habitat- specific risk values, even without spatial overlap of a stressor. HRA shapefile outputs for high, medium, low risk areas are now calculated using a user-defined maximum number of overlapping stressors, rather than all potential stressors. In the HTML subregion averaged output, we now attribute what portion of risk to a habitat comes from each habitat-stressor pairing. Any pairings which don't overlap will have an automatic risk of 0.

* Major changes to Water Yield : Reservoir Hydropower Production. Changes include an alternative equation for calculating Actual Evapotranspiration (AET) for non-vegetated land cover types including wetlands. This allows for a more accurate representation of processes on land covers such as urban, water, wetlands, where root depth values aren't applicable. To differentiate between the two equations a column 'LULC_veg' has been added to the Biophysical table in Hydropower/input/biophysical_table.csv. In this column a 1 indicates vegetated and 0 indicates non-vegetated.

* The output structure and outputs have also change in Water Yield : Reservoir Hydropower Production. There is now a folder 'output' that contains all output files including a sub directory 'per_pixel' which has three pixel raster outputs. The subwatershed results are only calculated for the water yield portion and those results can be found as a shapefile, 'subwatershed_results.shp', and CSV file, 'subwatershed_results.csv'. The watershed results can be found in similar files: watershed_results.shp and watershed_results.csv. These two files for the watershed outputs will aggregate the Scarcity and Valuation results as well.

* The evapotranspiration coefficients for crops, Kc, has been changed to a decimal input value in the biophysical table. These values used to be multiplied by 1000 so that they were in integer format, that pre processing step is no longer necessary.

* Changing support from richsharp@stanford.edu to the user support forums at http://ncp-yamato.stanford.edu/natcapforums.

2.5.6 (2013-09-06)
------------------
The 2.5.6 release of InVEST that addresses minor bugs, performance
tweaks, and new functionality of the InVEST standalone models.
Including:

* Change the changed the Carbon biophysical table to use code field
  name from LULC to lucode so it is consistent with the InVEST water
  yield biophysical table.

* Added Monte Carlo uncertainty analysis and documentation to finfish
  aquaculture model.

* Replaced sample data in overlap analysis that was causing the model
  to crash.

* Updates to the overlap analysis user's guide.

* Added preprocessing toolkit available under
  C:\{InVEST install directory}\utils

* Biodiversity Model now exits gracefully if a threat raster is not
  found in the input folder.

* Wind Energy now uses linear (bilinear because its over 2D space?)
  interpolation.

* Wind Energy has been refactored to current API.

* Potential Evapotranspiration input has been properly named to
  Reference Evapotranspiration.

* PET_mn for Water Yield is now Ref Evapotranspiration times Kc
  (evapotranspiration coefficient).

* The soil depth field has been renamed 'depth to root restricting
  layer' in both the hydropower and nutrient retention models.

* ETK column in biophysical table for Water Yield is now Kc.

* Added help text to Timber model.

* Changed the behavior of nutrient retention to return nodata values
  when the mean runoff index is zero.

* Fixed an issue where the hydropower model didn't use the suffix
  inputs.

* Fixed a bug in Biodiversity that did not allow for numerals in the
  threat names and rasters.

* Updated routing algorithm to use a modern algorithm for plateau
  direction resolution.

* Fixed an issue in HRA where individual risk pixels weren't being
  calculated correctly.

* HRA will now properly detect in the preprocessed CSVs when criteria
  or entire habitat-stressor pairs are not desired within an
  assessment.

* Added an infrastructure feature so that temporary files are created
  in the user's workspace rather than at the system level
  folder.  This lets users work in a secondary workspace on a USB
  attached hard drive and use the space of that drive, rather than the
  primary operating system drive.

2.5.5 (2013-08-06)
------------------
The 2.5.5 release of InVEST that addresses minor bugs, performance
tweaks, and new functionality of the InVEST standalone models.  Including:

 * Production level release of the 3.0 Coastal Vulnerability model.
    - This upgrades the InVEST 2.5.4 version of the beta standalone CV
      to a full release with full users guide.  This version of the
      CV model should be used in all cases over its ArcGIS equivalent.

 * Production level release of the Habitat Risk Assessment model.
    - This release upgrades the InVEST 2.5.4 beta version of the
      standalone habitat risk assessment model. It should be used in
      all cases over its ArcGIS equivalent.

 * Uncertainty analysis in Carbon model (beta)
    - Added functionality to assess uncertainty in sequestration and
      emissions given known uncertainty in carbon pool stocks.  Users
      can now specify standard  deviations of carbon pools with
      normal distributions as well as desired uncertainty levels.
      New outputs include masks for regions which both sequester and
      emit carbon with a high probability of confidence.  Please see
      the "Uncertainty Analysis" section of the carbon user's guide
      chapter for more information.

 * REDD+ Scenario Analysis in Carbon model (beta)
    - Additional functionality to assist users evaluating REDD
      and REDD+ scenarios in the carbon model.  The uncertainty analysis
      functionality can also be used with these scenarios.
      Please see the "REDD Scenario Analysis" section of the
      carbon user's guide chapter for more information.

 * Uncertainty analysis in Finfish Aquaculture model (beta)
    - Additionally functionality to account for uncertainty in
      alpha and beta growth parameters as well as histogram
      plots showing the distribution of harvest weights and
      net present value.   Uncertainty analysis is performed
      through Monte Carlo runs that normally sample the
      growth parameters.

 * Streamlined Nutrient Retention model functionality
    - The nutrient retention module no longer requires users to explicitly
      run the water yield model.  The model now seamlessly runs water yield
      during execution.

 * Beta release of the recreation model
    - The recreation is available for beta use with limited documentation.

 * Full release of the wind energy model
    - Removing the 'beta' designation on the wind energy model.


Known Issues:

 * Flow routing in the standalone sediment and nutrient models has a
   bug that prevents routing in some (not all) landscapes.  This bug is
   related to resolving d-infinity flow directions across flat areas.
   We are implementing the solution in Garbrecht and Martx (1997).
   In the meanwhile the sediment and nutrient models are still marked
   as beta until this issue is resolved.

2.5.4 (2013-06-07)
------------------
This is a minor release of InVEST that addresses numerous minor bugs and performance tweaks in the InVEST 3.0 models.  Including:

 * Refactor of Wave Energy Model:
    - Combining the Biophysical and Valuation modules into one.
    - Adding new data for the North Sea and Australia
    - Fixed a bug where elevation values that were equal to or greater than zero
      were being used in calculations.
    - Fixed memory issues when dealing with large datasets.
    - Updated core functions to remove any use of depracated functions

 * Performance updates to the carbon model.

 * Nodata masking fix for rarity raster in Biodiversity Model.
    - When computing rarity from a base landuse raster and current or future
      landuse raster, the intersection of the two was not being properly taken.

 * Fixes to the flow routing algorithms in the sediment and nutrient
   retention models in cases where stream layers were burned in by ArcGIS
   hydro tools.  In those cases streams were at the same elevation and caused
   routing issues.

 * Fixed an issue that affected several InVEST models that occured
   when watershed polygons were too small to cover a pixel.  Excessively
   small watersheds are now handled correctly

 * Arc model deprecation.  We are deprecating the following ArcGIS versions
   of our InVEST models in the sense we recommend ALL users use the InVEST
   standalones over the ArcGIS versions, and the existing ArcGIS versions
   of these models will be removed entirely in the next release.

        * Timber
        * Carbon
        * Pollination
        * Biodiversity
        * Finfish Aquaculture

Known Issues:

 * Flow routing in the standalone sediment and nutrient models has a
   bug that prevents routing in several landscapes.  We're not
   certain of the nature of the bug at the moment, but we will fix by
   the next release.  Thus, sediment and nutrient models are marked
   as (beta) since in some cases the DEM routes correctly.

2.5.3 (2013-03-21)
------------------
This is a minor release of InVEST that fixes an issue with the HRA model that caused ArcGIS versions of the model to fail when calculating habitat maps for risk hotspots. This upgrade is strongly recommended for users of InVEST 2.5.1 or 2.5.2.

2.5.2 (2013-03-17)
------------------
This is a minor release of InVEST that fixes an issue with the HRA sample data that caused ArcGIS versions of the model to fail on the training data.  There is no need to upgrade for most users unless you are doing InVEST training.

2.5.1 (2013-03-12)
------------------
This is a minor release of InVEST that does not add any new models, but
does add additional functionality, stability, and increased performance to
one of the InVEST 3.0 standalones:

  - Pollination 3.0 Beta:
        - Fixed a bug where Windows users of InVEST could run the model, but
          most raster outputs were filled with nodata values.

Additionally, this minor release fixes a bug in the InVEST user interface where
collapsible containers became entirely non-interactive.

2.5.0 (2013-03-08)
------------------
This a major release of InVEST that includes new standalone versions (ArcGIS
is not required) our models as well as additional functionality, stability,
and increased performance to many of the existing models.  This release is
timed to support our group's annual training event at Stanford University.
We expect to release InVEST 2.5.1 a couple of weeks after to address any
software issues that arise during the training.  See the release notes
below for details of the release, and please contact richsharp@stanford.edu
for any issues relating to software:

  - *new* Sediment 3.0 Beta:
      - This is a standalone model that executes an order of magnitude faster
        than the original ArcGIS model, but may have memory issues with
	larger datasets. This fix is scheduled for the 2.5.1 release of InVEST.
      - Uses a d-infinity flow algorithm (ArcGIS version uses D8).
      - Includes a more accurate LS factor.
      - Outputs are now summarized by polygon rather than rasterized polygons.
        Users can view results directly as a table rather than sampling a
        GIS raster.
  - *new* Nutrient 3.0 Beta:
      - This is a standalone model that executes an order of magnitude faster
        than the original ArcGIS model, but may have memory issues with
	larger datasets. This fix is scheduled for the 2.5.1 release of InVEST.
      - Uses a d-infinity flow algorithm (ArcGIS version uses D8).
      - Includes a more accurate LS factor.
      - Outputs are now summarized by polygon rather than rasterized polygons.
        Users can view results directly as a table rather than sampling a
        GIS raster.
  - *new* Wind Energy:
      - A new offshore wind energy model.  This is a standalone-only model
        available under the windows start menu.
  - *new* Recreation Alpha:
      - This is a working demo of our soon to be released future land and near
        shore recreation model.  The model itself is incomplete and should only
        be used as a demo or by NatCap partners that know what they're doing.
  - *new* Habitat Risk Assessment 3.0 Alpha:
      - This is a working demo of our soon to be released 3.0 version of habitat
        risk assessment.  The model itself is incomplete and should only
    	be used as a demo or by NatCap partners that know what they're doing.
    	Users that need to use the habitat risk assessment should use the
        ArcGIS version of this model.

  - Improvements to the InVEST 2.x ArcGIS-based toolset:
      - Bug fixes to the ArcGIS based Coastal Protection toolset.

  - Removed support for the ArcGIS invest_VERSION.mxd map.  We expect to
    transition the InVEST toolset exclusive standalone tools in a few months.  In
    preparation of this we are starting to deprecate parts of our old ArcGIS
    toolset including this ArcMap document.  The InVEST ArcToolbox is still
    available in C:\InVEST_2_5_0\invest_250.tbx.

  - Known issues:

    - The InVEST 3.0 standalones generate open source GeoTiffs as
      outputs rather than the proprietary ESRI Grid format.  ArcGIS 9.3.1
      occasionally displays these rasters incorrectly.  We have found
      that these layers can be visualized in ArcGIS 9.3.1 by following
      convoluted steps: Right Click on the layer and select Properties; click on
      the Symbology tab; select Stretch, agree to calculate a histogram (this will
      create an .aux file that Arc can use for visualization), click "Ok", remove
      the raster from the layer list, then add it back. As an alternative, we
      suggest using an open source GIS Desktop Tool like Quantum GIS or ArcGIS
      version 10.0 or greater.

   - The InVEST 3.0 carbon model will generate inaccurate sequestration results
     if the extents of the current and future maps don't align.  This will be
     fixed in InVEST 2.5.1; in the meanwhile a workaround is to clip both LULCs
     so they have identical overlaps.

   - A user reported an unstable run of InVEST 3.0 water yield.  We are not
     certain what is causing the issue, but we do have a fix that will go out
     in InVEST 2.5.1.

   - At the moment the InVEST standalones do not run on Windows XP.  This appears
     to be related to an incompatibility between Windows XP and GDAL, the an open
     source gis library we use to create and read GIS data.  At the moment we are
     uncertain if we will be able to fix this bug in future releases, but will
     pass along more information in the future.

2.4.5 (2013-02-01)
------------------
This is a minor release of InVEST that does not add any new models, but
does add additional functionality, stability, and increased performance to
many of the InVEST 3.0 standalones:

  - Pollination 3.0 Beta:
      - Greatly improved memory efficiency over previous versions of this model.
      - 3.0 Beta Pollination Biophysical and Valuation have been merged into a
        single tool, run through a unified user interface.
      - Slightly improved runtime through the use of newer core InVEST GIS libraries.
      - Optional ability to weight different species individually.  This feature
        adds a column to the Guilds table that allows the user to specify a
        relative weight for each species, which will be used before combining all
        species supply rasters.
      - Optional ability to aggregate pollinator abundances at specific points
        provided by an optional points shapefile input.
      - Bugfix: non-agricultural pixels are set to a value of 0.0 to indicate no
        value on the farm value output raster.
      - Bugfix: sup_val_<beename>_<scenario>.tif rasters are now saved to the
        intermediate folder inside the user's workspace instead of the output
        folder.
  - Carbon Biophysical 3.0 Beta:
        * Tweaked the user interface to require the user to
          provide a future LULC raster when the 'Calculate Sequestration' checkbox
          is checked.
        * Fixed a bug that restricted naming of harvest layers.  Harvest layers are
          now selected simply by taking the first available layer.
  - Better memory efficiency in hydropower model.
  - Better support for unicode filepaths in all 3.0 Beta user interfaces.
  - Improved state saving and retrieval when loading up previous-run parameters
    in all 3.0 Beta user interfaces.
  - All 3.0 Beta tools now report elapsed time on completion of a model.
  - All 3.0 Beta tools now provide disk space usage reports on completion of a
    model.
  - All 3.0 Beta tools now report arguments at the top of each logfile.
  - Biodiversity 3.0 Beta: The half-saturation constant is now allowed to be a
    positive floating-point number.
  - Timber 3.0 Beta: Validation has been added to the user interface for this
    tool for all tabular and shapefile inputs.
  - Fixed some typos in Equation 1 in the Finfish Aquaculture user's guide.
  - Fixed a bug where start menu items were not getting deleted during an InVEST
    uninstall.
  - Added a feature so that if the user selects to download datasets but the
    datasets don't successfully download the installation alerts the user and
    continues normally.
  - Fixed a typo with tau in aquaculture guide, originally said 0.8, really 0.08.

  - Improvements to the InVEST 2.x ArcGIS-based toolset:
      - Minor bugfix to Coastal Vulnerability, where an internal unit of
        measurements was off by a couple digits in the Fetch Calculator.
      - Minor fixes to various helper tools used in InVEST 2.x models.
      - Outputs for Hargreaves are now saved as geoTIFFs.
      - Thornwaite allows more flexible entering of hours of sunlight.

2.4.4 (2012-10-24)
------------------
- Fixes memory errors experienced by some users in the Carbon Valuation 3.0 Beta model.
- Minor improvements to logging in the InVEST User Interface
- Fixes an issue importing packages for some officially-unreleased InVEST models.

2.4.3 (2012-10-19)
------------------
- Fixed a minor issue with hydropower output vaulation rasters whose statistics were not pre-calculated.  This would cause the range in ArcGIS to show ther rasters at -3e38 to 3e38.
- The InVEST installer now saves a log of the installation process to InVEST_<version>\install_log.txt
- Fixed an issue with Carbon 3.0 where carbon output values were incorrectly calculated.
- Added a feature to Carbon 3.0 were total carbon stored and sequestered is output as part of the running log.
- Fixed an issue in Carbon 3.0 that would occur when users had text representations of floating point numbers in the carbon pool dbf input file.
- Added a feature to all InVEST 3.0 models to list disk usage before and after each run and in most cases report a low free space error if relevant.

2.4.2 (2012-10-15)
------------------
- Fixed an issue with the ArcMap document where the paths to default data were not saved as relative paths.  This caused the default data in the document to not be found by ArcGIS.
- Introduced some more memory-efficient processing for Biodiversity 3.0 Beta.  This fixes an out-of-memory issue encountered by some users when using very large raster datasets as inputs.

2.4.1 (2012-10-08)
------------------
- Fixed a compatibility issue with ArcGIS 9.3 where the ArcMap and ArcToolbox were unable to be opened by Arc 9.3.

2.4.0 (2012-10-05)
------------------
Changes in InVEST 2.4.0

General:

This is a major release which releases two additional beta versions of the
InVEST models in the InVEST 3.0 framework.  Additionally, this release
introduces start menu shortcuts for all available InVEST 3.0 beta models.
Existing InVEST 2.x models can still be found in the included Arc toolbox.

Existing InVEST models migrated to the 3.0 framework in this release
include:

- Biodiversity 3.0 Beta
    - Minor bug fixes and usability enhancements
    - Runtime decreased by a factor of 210
- Overlap Analysis 3.0 Beta
    - In most cases runtime decreased by at least a factor of 15
    - Minor bug fixes and usability enhancements
    - Split into two separate tools:
        * Overlap Analysis outputs rasters with individually-weighted pixels
        * Overlap Analysis: Management Zones produces a shapefile output.
    - Updated table format for input activity CSVs
    - Removed the "grid the seascape" step

Updates to ArcGIS models:

- Coastal vulnerability
    - Removed the "structures" option
    - Minor bug fixes and usability enhancements
- Coastal protection (erosion protection)
    - Incorporated economic valuation option
    - Minor bug fixes and usability enhancements

Additionally there are a handful of minor fixes and feature
enhancements:

- InVEST 3.0 Beta standalones (identified by a new InVEST icon) may be run
  from the Start Menu (on windows navigate to
  Start Menu -> All Programs -> InVEST 2.4.0
- Bug fixes for the calculation of raster statistics.
- InVEST 3.0 wave energy no longer requires an AOI for global runs, but
  encounters memory issues on machines with less than 4GB of RAM.  This
  is a known issue that will be fixed in a minor release.
- Minor fixes to several chapters in the user's guide.
- Minor bug fix to the 3.0 Carbon model: harvest maps are no longer required
  inputs.
- Other minor bug fixes and runtime performance tweaks in the 3.0 framework.
- Improved installer allows users to remove InVEST from the Windows Add/Remove
  programs menu.
- Fixed a visualization bug with wave energy where output rasters did not have the min/max/stdev calculations on them.  This made the default visualization in arc be a gray blob.

2.3.0 (2012-08-02)
------------------
Changes in InVEST 2.3.0

General:

This is a major release which releases several beta versions of the
InVEST models in the InVEST 3.0 framework.  These models run as
standalones, but a GIS platform is needed to edit and view the data
inputs and outputs.  Until InVEST 3.0 is released the original ArcGIS
based versions of these tools will remain the release.

Existing InVEST models migrated to the 3.0 framework in this release
include:

- Reservoir Hydropower Production 3.0 beta
    - Minor bug fixes.
- Finfish Aquaculture
    - Minor bug fixes and usability enhancements.
- Wave Energy 3.0 beta
    - Runtimes for non-global runs decreased by a factor of 7
    - Minor bugs in interpolation that exist in the 2.x model is fixed in
      3.0 beta.
- Crop Pollination 3.0 beta
    - Runtimes decreased by a factor of over 10,000

This release also includes the new models which only exist in the 3.0
framework:

- Marine Water Quality 3.0 alpha with a preliminary  user's guide.

InVEST models in the 3.0 framework from previous releases that now
have a standalone executable include:

- Managed Timber Production Model
- Carbon Storage and Sequestration

Additionally there are a handful of other minor fixes and feature
enhancements since the previous release:

- Minor bug fix to 2.x sedimentation model that now correctly
  calculates slope exponentials.
- Minor fixes to several chapters in the user's guide.
- The 3.0 version of the Carbon model now can value the price of carbon
  in metric tons of C or CO2.
- Other minor bug fixes and runtime performance tweaks in the 3.0 framework.

2.2.2 (2012-03-03)
------------------
Changes in InVEST 2.2.2

General:

This is a minor release which fixes the following defects:

-Fixed an issue with sediment retention model where large watersheds
 allowed loading per cell was incorrectly rounded to integer values.

-Fixed bug where changing the threshold didn't affect the retention output
 because function was incorrectly rounded to integer values.

-Added total water yield in meters cubed to to output table by watershed.

-Fixed bug where smaller than default (2000) resolutions threw an error about
 not being able to find the field in "unitynew".  With non-default resolution,
 "unitynew" was created without an attribute table, so one was created by
 force.

-Removed mention of beta state and ecoinformatics from header of software
 license.

-Modified overlap analysis toolbox so it reports an error directly in the
 toolbox if the workspace name is too long.

2.2.1 (2012-01-26)
------------------
Changes in InVEST 2.2.1

General:

This is a minor release which fixes the following defects:

-A variety of miscellaneous bugs were fixed that were causing crashes of the Coastal Protection model in Arc 9.3.
-Fixed an issue in the Pollination model that was looking for an InVEST1005 directory.
-The InVEST "models only" release had an entry for the InVEST 3.0 Beta tools, but was missing the underlying runtime.  This has been added to the models only 2.2.1 release at the cost of a larger installer.
-The default InVEST ArcMap document wouldn't open in ArcGIS 9.3.  It can now be opened by Arc 9.3 and above.
-Minor updates to the Coastal Protection user's guide.

2.2.0 (2011-12-22)
------------------
In this release we include updates to the habitat risk assessment
model, updates to Coastal Vulnerability Tier 0 (previously named
Coastal Protection), and a new tier 1 Coastal Vulnerability tool.
Additionally, we are releasing a beta version of our 3.0 platform that
includes the terrestrial timber and carbon models.

See the "Marine Models" and "InVEST 3.0 Beta" sections below for more details.

**Marine Models**

1. Marine Python Extension Check

   This tool has been updated to include extension requirements for the new
   Coastal Protection T1 model.  It also reflects changes to the Habitat Risk
   Assessment and Coastal Protection T0 models, as they no longer require the
   PythonWin extension.

2. Habitat Risk Assessment (HRA)

   This model has been updated and is now part of three-step toolset.  The
   first step is a new Ratings Survey Tool which eliminates the need for
   Microsoft Excel when users are providing habitat-stressor ratings.  This
   Survey Tool now allows users to up- and down-weight the importance of
   various criteria.  For step 2, a copy of the Grid the Seascape tool has been
   placed in the HRA toolset.  In the last step, users will run the HRA model
   which includes the following updates:

   - New habitat outputs classifying risk as low, medium, and high
   - Model run status updates (% complete) in the message window
   - Improved habitat risk plots embedded in the output HTML

3. Coastal Protection

   This module is now split into sub-models, each with two parts.  The first
   sub-model is Coastal Vulnerability (Tier 0) and the new addition is Coastal
   Protection (Tier 1).

   Coastal Vulnerability (T0)
   Step 1) Fetch Calculator - there are no updates to this tool.
   Step 2) Vulnerability Index

   - Wave Exposure: In this version of the model, we define wave exposure for
     sites facing the open ocean as the maximum of the weighted average of
     wave's power coming from the ocean or generated by local winds.  We
     weight wave power coming from each of the 16 equiangular sector by the
     percent of time that waves occur in that sector, and based on whether or
     not fetch in that sector exceeds 20km.  For sites that are sheltered, wave
     exposure is the average of wave power generated by the local storm winds
     weighted by the percent occurrence of those winds in each sector.  This
     new method takes into account the seasonality of wind and wave patterns
     (storm waves generally come from a preferential direction), and helps
     identify regions that are not exposed to powerful waves although they are
     open to the ocean (e.g. the leeside of islands).

   - Natural Habitats: The ranking is now computed using the rank of all
     natural habitats present in front of a segment, and we weight the lowest
     ranking habitat 50% more than all other habitats.  Also, rankings and
     protective distance information are to be provided by CSV file instead of
     Excel.  With this new method, shoreline segments that have more habitats
     than others will have a lower risk of inundation and/or erosion during
     storms.

   - Structures: The model has been updated to now incorporate the presence of
     structures by decreasing the ranking of shoreline segments that adjoin
     structures.

   Coastal Protection (T1) - This is a new model which plots the amount of
   sandy beach erosion or consolidated bed scour that backshore regions
   experience in the presence or absence of natural habitats.  It is composed
   of two steps: a Profile Generator and Nearshore Waves and Erosion.  It is
   recommended to run the Profile Generator before the Nearshore Waves and
   Erosion model.

   Step 1) Profile Generator:  This tool helps the user generate a 1-dimensional
   bathymetric and topographic profile perpendicular to the shoreline at the
   user-defined location.  This model provides plenty of guidance for building
   backshore profiles for beaches, marshes and mangroves.  It will help users
   modify bathymetry profiles that they already have, or can generate profiles
   for sandy beaches if the user has not bathymetric data.  Also, the model
   estimates and maps the location of natural habitats present in front of the
   region of interest.  Finally, it provides sample wave and wind data that
   can be later used in the Nearshore Waves and Erosion model, based on
   computed fetch values and default Wave Watch III data.

   Step 2) Nearshore Waves and Erosion: This model estimates profiles of beach
   erosion or values of rates of consolidated bed scour at a site as a function
   of the type of habitats present in the area of interest.  The model takes
   into account the protective effects of vegetation, coral and oyster reefs,
   and sand dunes.  It also shows the difference of protection provided when
   those habitats are present, degraded, or gone.

4. Aesthetic Quality

   This model no longer requires users to provide a projection for Overlap
   Analysis.  Instead, it uses the projection from the user-specified Area of
   Interest (AOI) polygon.  Additionally, the population estimates for this
   model have been fixed.

**InVEST 3.0 Beta**

The 2.2.0 release includes a preliminary version of our InVEST 3.0 beta
platform.  It is included as a toolset named "InVEST 3.0 Beta" in the
InVEST220.tbx.  It is currently only supported with ArcGIS 10.  To launch
an InVEST 3.0 beta tool, double click on the desired tool in the InVEST 3.0
toolset then click "Ok" on the Arc toolbox screen that opens. The InVEST 3.0
tool panel has inputs very similar to the InVEST 2.2.0 versions of the tools
with the following modifications:

InVEST 3.0 Carbon:
  * Fixes a minor bug in the 2.2 version that ignored floating point values
    in carbon pool inputs.
  * Separation of carbon model into a biophysical and valuation model.
  * Calculates carbon storage and sequestration at the minimum resolution of
    the input maps.
  * Runtime efficiency improved by an order of magnitude.
  * User interface streamlined including dynamic activation of inputs based
    on user preference, direct link to documentation, and recall of inputs
    based on user's previous run.

InVEST 3.0 Timber:
  * User interface streamlined including dynamic activation of inputs based
    on user preference, direct link to documentation, and recall of inputs
    based on user's previous run.


2.1.1 (2011-10-17)
------------------
Changes in InVEST 2.1.1

General:

This is a minor release which fixes the following defects:

-A truncation error was fixed on nutrient retention and sedimentation model that involved division by the number of cells in a watershed.  Now correctly calculates floating point division.
-Minor typos were fixed across the user's guide.

2.1 Beta (2011-05-11)
---------------------
Updates to InVEST Beta

InVEST 2.1 . Beta

Changes in InVEST 2.1

General:

1.	InVEST versioning
We have altered our versioning scheme.  Integer changes will reflect major changes (e.g. the addition of marine models warranted moving from 1.x to 2.0).  An increment in the digit after the primary decimal indicates major new features (e.g the addition of a new model) or major revisions.  For example, this release is numbered InVEST 2.1 because two new models are included).  We will add another decimal to reflect minor feature revisions or bug fixes.  For example, InVEST 2.1.1 will likely be out soon as we are continually working to improve our tool.
2.	HTML guide
With this release, we have migrated the entire InVEST users. guide to an HTML format.  The HTML version will output a pdf version for use off-line, printing, etc.


**MARINE MODELS**

1.Marine Python Extension Check

-This tool has been updated to allow users to select the marine models they intend to run.  Based on this selection, it will provide a summary of which Python and ArcGIS extensions are necessary and if the Python extensions have been successfully installed on the user.s machine.

2.Grid the Seascape (GS)

-This tool has been created to allow marine model users to generate an seascape analysis grid within a specified area of interest (AOI).

-It only requires an AOI and cell size (in meters) as inputs, and produces a polygon grid which can be used as inputs for the Habitat Risk Assessment and Overlap Analysis models.

3. Coastal Protection

- This is now a two-part model for assessing Coastal Vulnerability.  The first part is a tool for calculating fetch and the second maps the value of a Vulnerability Index, which differentiates areas with relatively high or low exposure to erosion and inundation during storms.

- The model has been updated to now incorporate coastal relief and the protective influence of up to eight natural habitat input layers.

- A global Wave Watch 3 dataset is also provided to allow users to quickly generate rankings for wind and wave exposure worldwide.

4. Habitat Risk Assessment (HRA)

This new model allows users to assess the risk posed to coastal and marine habitats by human activities and the potential consequences of exposure for the delivery of ecosystem services and biodiversity.  The HRA model is suited to screening the risk of current and future human activities in order to prioritize management strategies that best mitigate risk.

5. Overlap Analysis

This new model maps current human uses in and around the seascape and summarizes the relative importance of various regions for particular activities.  The model was designed to produce maps that can be used to identify marine and coastal areas that are most important for human use, in particular recreation and fisheries, but also other activities.

**FRESHWATER MODELS**

All Freshwater models now support ArcMap 10.


Sample data:

1. Bug fix for error in Water_Tables.mdb Biophysical table where many field values were shifted over one column relative to the correct field name.

2. Bug fix for incorrect units in erosivity layer.


Hydropower:

1.In Water Yield, new output tables have been added containing mean biophysical outputs (precipitation, actual and potential evapotranspiration, water yield)  for each watershed and sub-watershed.


Water Purification:

1. The Water Purification Threshold table now allows users to specify separate thresholds for nitrogen and phosphorus.   Field names thresh_n and thresh_p replace the old ann_load.

2. The Nutrient Retention output tables nutrient_watershed.dbf and nutrient_subwatershed.dbf now include a column for nutrient retention per watershed/sub-watershed.

3. In Nutrient Retention, some output file names have changed.

4. The user's guide has been updated to explain more accurately the inclusion of thresholds in the biophysical service estimates.


Sedimentation:

1. The Soil Loss output tables sediment_watershed.dbf and sediment_subwatershed.dbf now include a column for sediment retention per watershed/sub-watershed.

2. In Soil Loss, some output file names have changed.

3. The default input value for Slope Threshold is now 75.

4. The user's guide has been updated to explain more accurately the inclusion of thresholds in the biophysical service estimates.

5. Valuation: Bug fix where the present value was not being applied correctly.





2.0 Beta (2011-02-14)
---------------------
Changes in InVEST 2.0

InVEST 1.005 is a minor release with the following modification:

1. Aesthetic Quality

    This new model allows users to determine the locations from which new nearshore or offshore features can be seen.  It generates viewshed maps that can be used to identify the visual footprint of new offshore development.


2. Coastal Vulnerability

    This new model produces maps of coastal human populations and a coastal exposure to erosion and inundation index map.  These outputs can be used to understand the relative contributions of different variables to coastal exposure and to highlight the protective services offered by natural habitats.


3. Aquaculture

    This new model is used to evaluate how human activities (e.g., addition or removal of farms, changes in harvest management practices) and climate change (e.g., change in sea surface temperature) may affect the production and economic value of aquacultured Atlantic salmon.


4. Wave Energy

    This new model provides spatially explicit information, showing potential areas for siting Wave Energy conversion (WEC) facilities with the greatest energy production and value.  This site- and device-specific information for the WEC facilities can then be used to identify and quantify potential trade-offs that may arise when siting WEC facilities.


5. Avoided Reservoir Sedimentation

    - The name of this model has been changed to the Sediment Retention model.

    - We have added a water quality valuation model for sediment retention. The user now has the option to select avoided dredge cost analysis, avoided water treatment cost analysis or both.  The water quality valuation approach is the same as that used in the Water Purification: Nutrient Retention model.

    - The threshold information for allowed sediment loads (TMDL, dead volume, etc.) are now input in a stand alone table instead of being included in the valuation table. This adjusts the biophysical service output for any social allowance of pollution. Previously, the adjustment was only done in the valuation model.

    - The watersheds and sub-watershed layers are now input as shapefiles instead of rasters.

    - Final outputs are now aggregated to the sub-basin scale. The user must input a sub-basin shapefile. We provide the Hydro 1K dataset as a starting option. See users guide for changes to many file output names.

    - Users are strongly advised not to interpret pixel-scale outputs for hydrological understanding or decision-making of any kind. Pixel outputs should only be used for calibration/validation or model checking.


6. Hydropower Production

    - The watersheds and sub-watershed layers are now input as shapefiles instead of rasters.

    - Final outputs are now aggregated to the sub-basin scale. The user must input a sub-basin shapefile. We provide the Hydro 1K dataset as a starting option. See users guide for changes to many file output names.

    - Users are strongly advised not to interpret pixel-scale outputs for hydrological understanding or decision-making of any kind. Pixel outputs should only be used for calibration/validation or model checking.

    - The calibration constant for each watershed is now input in a stand-alone table instead of being included in the valuation table. This makes running the water scarcity model simpler.


7. Water Purification: Nutrient Retention

    - The threshold information for allowed pollutant levels (TMDL, etc.) are now input in a stand alone table instead of being included in the valuation table. This adjusts the biophysical service output for any social allowance of pollution. Previously, the adjustment was only done in the valuation model.

    - The watersheds and sub-watershed layers are now input as shapefiles instead of rasters.

    - Final outputs are now aggregated to the sub-basin scale. The user must input a sub-basin shapefile. We provide the Hydro 1K dataset as a starting option. See users guide for changes to many file output names.

    - Users are strongly advised not to interpret pixel-scale outputs for hydrological understanding or decision-making of any kind. Pixel outputs should only be used for calibration/validation or model checking.


8. Carbon Storage and Sequestration

    The model now outputs an aggregate sum of the carbon storage.


9. Habitat Quality and Rarity

    This model had an error while running ReclassByACII if the land cover codes were not sorted alphabetically.  This has now been corrected and it sorts the reclass file before running the reclassification

    The model now outputs an aggregate sum of the habitat quality.

10. Pollination

    In this version, the pollination model accepts an additional parameter which indicated the proportion of a crops yield that is attributed to wild pollinators.<|MERGE_RESOLUTION|>--- conflicted
+++ resolved
@@ -43,21 +43,18 @@
       ``projection_wkt``.
   * Fixed bug that was causing a TypeError when certain input rasters had an
     undefined nodata value. Undefined nodata values should now work everywhere.
-<<<<<<< HEAD
+  * Include logging in python script generated from "Save to python script..."
+    in the "Development" menu. Now logging messages from the model execution
+    will show up when you run the script.
 * Coastal Vulnerability
   * 'shore_points_missing_geomorphology.gpkg' output file name now includes 
     the suffix if any, and its one layer now is renamed from 
     'missing_geomorphology' to be the same as the file name (including suffix).
-* DelineateIt
+* Delineateit
   * The layer in the 'preprocessed_geometries.gpkg' output is renamed from
     'verified_geometries' to be the same as the file name (including suffix).
    * The layer in the 'snapped_outlets.gpkg' output is renamed from
     'snapped' to be the same as the file name (including suffix).    
-=======
-  * Include logging in python script generated from "Save to python script..."
-    in the "Development" menu. Now logging messages from the model execution
-    will show up when you run the script.
->>>>>>> 178858b9
 * Habitat Quality:
     * Refactor of Habitat Quality that implements TaskGraph
     * Threat files are now indicated in the Threat Table csv input under 
