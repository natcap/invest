--- conflicted
+++ resolved
@@ -53,11 +53,8 @@
   "license": "MIT",
   "dependencies": {
     "@babel/runtime": "^7.13.10",
-<<<<<<< HEAD
     "connect": "^3.7.0",
-=======
     "csv-parse": "^5.5.6",
->>>>>>> 5e417b39
     "electron-log": "^4.3.5",
     "electron-store": "^8.1.0",
     "http-server": "^14.1.1",
