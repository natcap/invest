import path from 'path';
import { spawn } from 'child_process';
// eslint-disable-next-line import/no-extraneous-dependencies
import {
  app,
  BrowserWindow,
  nativeTheme,
  Menu,
  ipcMain
} from 'electron';

import i18n from './i18n/i18n';
import BASE_URL from './baseUrl';
import {
  createCoreServerProcess,
  shutdownPythonProcess
} from './createPythonFlaskProcess';
import { findInvestBinaries, findMicromambaExecutable } from './findBinaries';
import setupDownloadHandlers from './setupDownloadHandlers';
import setupDialogs from './setupDialogs';
import setupContextMenu from './setupContextMenu';
import setupCheckFilePermissions from './setupCheckFilePermissions';
import { checkFirstRun, setupCheckFirstRun } from './setupCheckFirstRun';
import { setupCheckStorageToken } from './setupCheckStorageToken';
import {
  setupInvestRunHandlers,
  setupLaunchPluginServerHandler,
  setupInvestLogReaderHandler
} from './setupInvestHandlers';
import {
  setupAddPlugin,
  setupRemovePlugin,
  setupCheckForWindowsDLL
} from './setupAddRemovePlugin';
import { ipcMainChannels } from './ipcMainChannels';
import ELECTRON_DEV_MODE from './isDevMode';
import { getLogger } from './logger';
import menuTemplate from './menubar';
import pkg from '../../package.json';
import { settingsStore, setupSettingsHandlers } from './settingsStore';
import { setupBaseUrl } from './setupBaseUrl';
import setupGetElectronPaths from './setupGetElectronPaths';
import setupGetNCPUs from './setupGetNCPUs';
import { setupIsNewVersion } from './setupIsNewVersion';
import setupOpenExternalUrl from './setupOpenExternalUrl';
import setupOpenLocalHtml from './setupOpenLocalHtml';
import setupRendererLogger from './setupRendererLogger';

const logger = getLogger(__filename.split('/').slice(-1)[0]);

process.on('uncaughtException', (err) => {
  logger.error(err);
  process.exit(1);
});
process.on('unhandledRejection', (err, promise) => {
  logger.error(`unhandled rejection at: ${promise}`);
  logger.error(err);
  process.exit(1);
});

// Keep a global reference of the window object, if you don't, the window will
// be closed automatically when the JavaScript object is garbage collected.
let mainWindow;
let splashScreen;
let forceQuit = false;

export function destroyWindow() {
  mainWindow = null;
}

/** Create an Electron browser window and start the flask application. */
export const createWindow = async () => {
  logger.info(`Running invest-workbench version ${pkg.version}`);
  nativeTheme.themeSource = 'light'; // override OS/browser setting

  i18n.changeLanguage(settingsStore.get('language'));

  splashScreen = new BrowserWindow({
    width: 574, // dims set to match the image in splash.html
    height: 479,
    transparent: true,
    frame: false,
    alwaysOnTop: false,
  });
  splashScreen.loadURL(path.join(BASE_URL, 'splash.html'));

  settingsStore.set('investExe', findInvestBinaries(ELECTRON_DEV_MODE));
  settingsStore.set('micromamba', findMicromambaExecutable(ELECTRON_DEV_MODE));
  // install visual C++ dependencies for micromamba
  if (!ELECTRON_DEV_MODE && process.platform === 'win32' && checkFirstRun()) {
    spawn('powershell.exe', ['install_vc_redist.ps1'])
  }
  // No plugin server processes should persist between workbench sessions
  // In case any were left behind, remove them
  const plugins = settingsStore.get('plugins');
  if (plugins) {
    Object.keys(plugins).forEach((model) => {
      settingsStore.set(`plugins.${model}.pid`, '');
      settingsStore.set(`plugins.${model}.port`, '');
    });
  }

  await createCoreServerProcess();
  setupDialogs();
  setupCheckFilePermissions();
  setupCheckFirstRun();
  setupIsNewVersion();
  setupCheckStorageToken();
  setupSettingsHandlers();
  setupGetElectronPaths();
  setupGetNCPUs();
  setupInvestLogReaderHandler();
  setupOpenExternalUrl();
  setupRendererLogger();
<<<<<<< HEAD
  setupAddPlugin();
  setupRemovePlugin();
  setupCheckForWindowsDLL();
=======
>>>>>>> 306165f9
  setupBaseUrl();

  const devModeArg = ELECTRON_DEV_MODE ? '--devmode' : '';
  // Create the browser window.
  mainWindow = new BrowserWindow({
    minWidth: 800,
    show: false,
    webPreferences: {
      preload: path.join(__dirname, '../preload/preload.js'),
      defaultEncoding: 'UTF-8',
      additionalArguments: [devModeArg],
    },
  });
  Menu.setApplicationMenu(
    Menu.buildFromTemplate(
      menuTemplate(mainWindow, ELECTRON_DEV_MODE, i18n)
    )
  );
  mainWindow.loadURL(path.join(BASE_URL, 'index.html'));

  mainWindow.once('ready-to-show', () => {
    splashScreen.destroy();
    mainWindow.maximize();
    mainWindow.show();
  });

  mainWindow.webContents.on('did-finish-load', () => {
    process.stdout.write('main window loaded');
  });

  mainWindow.webContents.on('render-process-gone', (event, details) => {
    logger.error('render-process-gone');
    logger.error(details);
  });

  mainWindow.on('close', (event) => {
    // 'close' is triggered by the red traffic light button on mac
    // override this behavior and just minimize,
    // unless we're actually quitting the app
    if (process.platform === 'darwin' & !forceQuit) {
      event.preventDefault();
      mainWindow.minimize()
    }
  });

  mainWindow.on('closed', () => {
    mainWindow = null;
  });

  // register listeners that need a reference to the mainWindow or
  // have callbacks that won't work until the invest server is ready.
  setupContextMenu(mainWindow);
  setupDownloadHandlers(mainWindow);
  setupInvestRunHandlers();
  setupLaunchPluginServerHandler();
  setupAddPlugin(i18n);
  setupRemovePlugin();
  setupOpenLocalHtml(mainWindow, ELECTRON_DEV_MODE);
  if (ELECTRON_DEV_MODE) {
    // The timing of this is fussy due a chromium bug. It seems to only
    // come up if there is an unrelated uncaught exception during page load.
    // https://bugs.chromium.org/p/chromium/issues/detail?id=1085215
    // https://github.com/electron/electron/issues/23662
    // Calling this in a 'did-finish-load' listener would make a lot of sense,
    // but most of the time it doesn't work.
    mainWindow.webContents.openDevTools();
  }
  return Promise.resolve(); // lets tests await createWindow(), then assert
};

export function removeIpcMainListeners() {
  Object.values(ipcMainChannels).forEach((channel) => {
    ipcMain.removeAllListeners(channel);
  });
}

export function main() {
  // calling requestSingleInstanceLock on mac causes a crash
  if (process.platform.startsWith('win')) {
    logger.info('Windows detected, requesting single instance lock');
    // Single instance lock so subsequent instances of the application redirect to
    // the already-open one.
    // Adapted from https://www.electronjs.org/docs/api/app#apprequestsingleinstancelock
    const gotTheLock = app.requestSingleInstanceLock();
    if (!gotTheLock) {
      // If we don't get the lock, then we assume another instance has the lock.
      logger.info('Another instance already has the application lock; exiting');
      app.exit(1);
    }
  }

  app.on('ready', async () => {
    createWindow();
  });
  app.on('activate', () => {
    if (mainWindow === null) {
      createWindow();
    }
  });

  let shuttingDown = false;
  app.on('before-quit', async (event) => {
    // prevent quitting until after we're done with cleanup,
    // then programatically quit
    forceQuit = true;
    if (shuttingDown) { return; }
    event.preventDefault();
    shuttingDown = true;
    await shutdownPythonProcess(settingsStore.get('core.pid'));
    settingsStore.set('core.pid', '');
    settingsStore.set('core.port', '');
    const pluginServerPIDs = [];
    const plugins = settingsStore.get('plugins') || {};
    Object.keys(plugins).forEach((plugin) => {
      const pid = settingsStore.get(`plugins.${plugin}.pid`);
      if (pid) {
        pluginServerPIDs.push(pid);
      }
      settingsStore.set(`plugins.${plugin}.pid`, '');
      settingsStore.set(`plugins.${plugin}.port`, '');
    });
    await Promise.all(pluginServerPIDs.map((pid) => shutdownPythonProcess(pid)));

    removeIpcMainListeners();
    app.quit();
  });
}

if (typeof require !== 'undefined' && require.main === module) {
  main(process.argv);
}<|MERGE_RESOLUTION|>--- conflicted
+++ resolved
@@ -112,12 +112,6 @@
   setupInvestLogReaderHandler();
   setupOpenExternalUrl();
   setupRendererLogger();
-<<<<<<< HEAD
-  setupAddPlugin();
-  setupRemovePlugin();
-  setupCheckForWindowsDLL();
-=======
->>>>>>> 306165f9
   setupBaseUrl();
 
   const devModeArg = ELECTRON_DEV_MODE ? '--devmode' : '';
@@ -175,6 +169,7 @@
   setupLaunchPluginServerHandler();
   setupAddPlugin(i18n);
   setupRemovePlugin();
+  setupCheckForWindowsDLL();
   setupOpenLocalHtml(mainWindow, ELECTRON_DEV_MODE);
   if (ELECTRON_DEV_MODE) {
     // The timing of this is fussy due a chromium bug. It seems to only
