--- conflicted
+++ resolved
@@ -1,219 +1,199 @@
-<<<<<<< HEAD
-import { ipcMainChannels } from '../main/ipcMainChannels';
-
-const HOSTNAME = 'http://127.0.0.1';
-const { logger, PORT } = window.Workbench;
-const { ipcRenderer } = window.Workbench.electron;
-=======
-const HOSTNAME = 'http://127.0.0.1';
-const { logger, PORT, LANGUAGE } = window.Workbench;
->>>>>>> ebd83857
-const PREFIX = 'api';
-
-// The Flask server sends UTF-8 encoded responses by default
-// response.text() always decodes the response using UTF-8
-// https://developer.mozilla.org/en-US/docs/Web/API/Body/text
-// response.json() doesn't say but is presumably also UTF-8
-// https://developer.mozilla.org/en-US/docs/Web/API/Body/json
-
-/**
- * Get the list of invest model names that can be passed to getSpec.
- *
- * @returns {Promise} resolves object
- */
-export async function getInvestModelNames() {
-<<<<<<< HEAD
-  const language = await ipcRenderer.invoke(ipcMainChannels.GET_SETTING, 'language');
-=======
->>>>>>> ebd83857
-  return (
-    window.fetch(`${HOSTNAME}:${PORT}/${PREFIX}/models?language=${LANGUAGE}`, {
-      method: 'get',
-    })
-      .then((response) => response.json())
-      .catch((error) => { logger.error(`${error.stack}`); })
-  );
-}
-
-/**
- * Get the MODEL_SPEC dict from an invest model as a JSON.
- *
- * @param {string} payload - model name as given by `invest list`
- * @returns {Promise} resolves object
- */
-export async function getSpec(payload) {
-<<<<<<< HEAD
-  const language = await ipcRenderer.invoke(ipcMainChannels.GET_SETTING, 'language');
-=======
->>>>>>> ebd83857
-  return (
-    window.fetch(`${HOSTNAME}:${PORT}/${PREFIX}/getspec?language=${LANGUAGE}`, {
-      method: 'post',
-      body: JSON.stringify(payload),
-      headers: { 'Content-Type': 'application/json' },
-    })
-      .then((response) => response.json())
-      .catch((error) => logger.error(error.stack))
-  );
-}
-
-/**
- * Send invest arguments to a model's validate function.
- *
- * @param {object} payload {
- *   model_module: string (e.g. natcap.invest.carbon)
- *   args: JSON string of InVEST model args keys and values
- * }
- * @returns {Promise} resolves array
- */
-export async function fetchValidation(payload) {
-<<<<<<< HEAD
-  const language = await ipcRenderer.invoke(ipcMainChannels.GET_SETTING, 'language');
-=======
->>>>>>> ebd83857
-  return (
-    window.fetch(`${HOSTNAME}:${PORT}/${PREFIX}/validate?language=${LANGUAGE}`, {
-      method: 'post',
-      body: JSON.stringify(payload),
-      headers: { 'Content-Type': 'application/json' },
-    })
-      .then((response) => response.json())
-      .catch((error) => {
-        logger.error(error.stack);
-        // In practice this function is debounced, so there's a case (tests)
-        // where it is not called until after the flask app was killed.
-        // So instead of letting it return undefined, return the expected type.
-        return [];
-      })
-  );
-}
-
-/**
- * Load invest arguments from a datastack-compliant file.
- *
- * @param {string} payload - path to file
- * @returns {Promise} resolves undefined
- */
-export function fetchDatastackFromFile(payload) {
-  return (
-    window.fetch(`${HOSTNAME}:${PORT}/${PREFIX}/post_datastack_file`, {
-      method: 'post',
-      body: JSON.stringify(payload),
-      headers: { 'Content-Type': 'application/json' },
-    })
-      .then((response) => response.json())
-      .catch((error) => logger.error(error.stack))
-  );
-}
-
-/**
- * Get a list of the column names of a vector file.
- *
- * @param {string} payload - path to file
- * @returns {Promise} resolves array
- */
-export function getVectorColumnNames(payload) {
-  return (
-    window.fetch(`${HOSTNAME}:${PORT}/${PREFIX}/colnames`, {
-      method: 'post',
-      body: JSON.stringify({ vector_path: payload }),
-      headers: { 'Content-Type': 'application/json' },
-    })
-      .then((response) => response.json())
-      .catch((error) => logger.error(error.stack))
-  );
-}
-
-/**
- * Write invest model arguments to a python script.
- *
- * @param  {object} payload {
- *   filepath: string
- *   modelname: string (e.g. carbon)
- *   args_dict: JSON string of InVEST model args keys and values
- * }
- * @returns {Promise} resolves undefined
- */
-export function saveToPython(payload) {
-  return (
-    window.fetch(`${HOSTNAME}:${PORT}/${PREFIX}/save_to_python`, {
-      method: 'post',
-      body: JSON.stringify(payload),
-      headers: { 'Content-Type': 'application/json' },
-    })
-      .then((response) => response.text())
-      .then((text) => {
-        logger.debug(text);
-        return text;
-      })
-      .catch((error) => logger.error(error.stack))
-  );
-}
-
-/**
- * Archive invest model input data.
- *
- * @param  {object} payload {
- *   filepath: string
- *   moduleName: string (e.g. natcap.invest.carbon)
- *   args_dict: JSON string of InVEST model args keys and values
- * }
- * @returns {Promise} resolves undefined
- */
-export function archiveDatastack(payload) {
-  return (
-    window.fetch(`${HOSTNAME}:${PORT}/${PREFIX}/build_datastack_archive`, {
-      method: 'post',
-      body: JSON.stringify(payload),
-      headers: { 'Content-Type': 'application/json' },
-    })
-      .then((response) => response.text())
-      .then((text) => {
-        logger.debug(text);
-        return text;
-      })
-      .catch((error) => logger.error(error.stack))
-  );
-}
-
-/**
- * Write invest model arguments to a JSON file.
- *
- * @param  {object} payload {
- *   filepath: string
- *   moduleName: string (e.g. natcap.invest.carbon)
- *   args: JSON string of InVEST model args keys and values
- *   relativePaths: boolean
- * }
- * @returns {Promise} resolves undefined
- */
-export function writeParametersToFile(payload) {
-  return (
-    window.fetch(`${HOSTNAME}:${PORT}/${PREFIX}/write_parameter_set_file`, {
-      method: 'post',
-      body: JSON.stringify(payload),
-      headers: { 'Content-Type': 'application/json' },
-    })
-      .then((response) => response.text())
-      .then((text) => {
-        logger.debug(text);
-        return text;
-      })
-      .catch((error) => logger.error(error.stack))
-  );
-}
-
-/**
- * Get the mapping of supported language codes to display names.
- *
- * @returns {Promise} resolves object
- */
-export async function getSupportedLanguages() {
-  return (
-    window.fetch(`${HOSTNAME}:${PORT}/${PREFIX}/languages`, {
-      method: 'get',
-    })
-      .then((response) => response.json())
-      .catch((error) => logger.error(error.stack))
-  );
-}
+const HOSTNAME = 'http://127.0.0.1';
+const { logger, PORT, LANGUAGE } = window.Workbench;
+const PREFIX = 'api';
+
+// The Flask server sends UTF-8 encoded responses by default
+// response.text() always decodes the response using UTF-8
+// https://developer.mozilla.org/en-US/docs/Web/API/Body/text
+// response.json() doesn't say but is presumably also UTF-8
+// https://developer.mozilla.org/en-US/docs/Web/API/Body/json
+
+/**
+ * Get the list of invest model names that can be passed to getSpec.
+ *
+ * @returns {Promise} resolves object
+ */
+export async function getInvestModelNames() {
+  return (
+    window.fetch(`${HOSTNAME}:${PORT}/${PREFIX}/models?language=${LANGUAGE}`, {
+      method: 'get',
+    })
+      .then((response) => response.json())
+      .catch((error) => { logger.error(`${error.stack}`); })
+  );
+}
+
+/**
+ * Get the MODEL_SPEC dict from an invest model as a JSON.
+ *
+ * @param {string} payload - model name as given by `invest list`
+ * @returns {Promise} resolves object
+ */
+export async function getSpec(payload) {
+  return (
+    window.fetch(`${HOSTNAME}:${PORT}/${PREFIX}/getspec?language=${LANGUAGE}`, {
+      method: 'post',
+      body: JSON.stringify(payload),
+      headers: { 'Content-Type': 'application/json' },
+    })
+      .then((response) => response.json())
+      .catch((error) => logger.error(error.stack))
+  );
+}
+
+/**
+ * Send invest arguments to a model's validate function.
+ *
+ * @param {object} payload {
+ *   model_module: string (e.g. natcap.invest.carbon)
+ *   args: JSON string of InVEST model args keys and values
+ * }
+ * @returns {Promise} resolves array
+ */
+export async function fetchValidation(payload) {
+  return (
+    window.fetch(`${HOSTNAME}:${PORT}/${PREFIX}/validate?language=${LANGUAGE}`, {
+      method: 'post',
+      body: JSON.stringify(payload),
+      headers: { 'Content-Type': 'application/json' },
+    })
+      .then((response) => response.json())
+      .catch((error) => {
+        logger.error(error.stack);
+        // In practice this function is debounced, so there's a case (tests)
+        // where it is not called until after the flask app was killed.
+        // So instead of letting it return undefined, return the expected type.
+        return [];
+      })
+  );
+}
+
+/**
+ * Load invest arguments from a datastack-compliant file.
+ *
+ * @param {string} payload - path to file
+ * @returns {Promise} resolves undefined
+ */
+export function fetchDatastackFromFile(payload) {
+  return (
+    window.fetch(`${HOSTNAME}:${PORT}/${PREFIX}/post_datastack_file`, {
+      method: 'post',
+      body: JSON.stringify(payload),
+      headers: { 'Content-Type': 'application/json' },
+    })
+      .then((response) => response.json())
+      .catch((error) => logger.error(error.stack))
+  );
+}
+
+/**
+ * Get a list of the column names of a vector file.
+ *
+ * @param {string} payload - path to file
+ * @returns {Promise} resolves array
+ */
+export function getVectorColumnNames(payload) {
+  return (
+    window.fetch(`${HOSTNAME}:${PORT}/${PREFIX}/colnames`, {
+      method: 'post',
+      body: JSON.stringify({ vector_path: payload }),
+      headers: { 'Content-Type': 'application/json' },
+    })
+      .then((response) => response.json())
+      .catch((error) => logger.error(error.stack))
+  );
+}
+
+/**
+ * Write invest model arguments to a python script.
+ *
+ * @param  {object} payload {
+ *   filepath: string
+ *   modelname: string (e.g. carbon)
+ *   args_dict: JSON string of InVEST model args keys and values
+ * }
+ * @returns {Promise} resolves undefined
+ */
+export function saveToPython(payload) {
+  return (
+    window.fetch(`${HOSTNAME}:${PORT}/${PREFIX}/save_to_python`, {
+      method: 'post',
+      body: JSON.stringify(payload),
+      headers: { 'Content-Type': 'application/json' },
+    })
+      .then((response) => response.text())
+      .then((text) => {
+        logger.debug(text);
+        return text;
+      })
+      .catch((error) => logger.error(error.stack))
+  );
+}
+
+/**
+ * Archive invest model input data.
+ *
+ * @param  {object} payload {
+ *   filepath: string
+ *   moduleName: string (e.g. natcap.invest.carbon)
+ *   args_dict: JSON string of InVEST model args keys and values
+ * }
+ * @returns {Promise} resolves undefined
+ */
+export function archiveDatastack(payload) {
+  return (
+    window.fetch(`${HOSTNAME}:${PORT}/${PREFIX}/build_datastack_archive`, {
+      method: 'post',
+      body: JSON.stringify(payload),
+      headers: { 'Content-Type': 'application/json' },
+    })
+      .then((response) => response.text())
+      .then((text) => {
+        logger.debug(text);
+        return text;
+      })
+      .catch((error) => logger.error(error.stack))
+  );
+}
+
+/**
+ * Write invest model arguments to a JSON file.
+ *
+ * @param  {object} payload {
+ *   filepath: string
+ *   moduleName: string (e.g. natcap.invest.carbon)
+ *   args: JSON string of InVEST model args keys and values
+ *   relativePaths: boolean
+ * }
+ * @returns {Promise} resolves undefined
+ */
+export function writeParametersToFile(payload) {
+  return (
+    window.fetch(`${HOSTNAME}:${PORT}/${PREFIX}/write_parameter_set_file`, {
+      method: 'post',
+      body: JSON.stringify(payload),
+      headers: { 'Content-Type': 'application/json' },
+    })
+      .then((response) => response.text())
+      .then((text) => {
+        logger.debug(text);
+        return text;
+      })
+      .catch((error) => logger.error(error.stack))
+  );
+}
+
+/**
+ * Get the mapping of supported language codes to display names.
+ *
+ * @returns {Promise} resolves object
+ */
+export async function getSupportedLanguages() {
+  return (
+    window.fetch(`${HOSTNAME}:${PORT}/${PREFIX}/languages`, {
+      method: 'get',
+    })
+      .then((response) => response.json())
+      .catch((error) => logger.error(error.stack))
+  );
+}