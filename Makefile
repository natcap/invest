--- conflicted
+++ resolved
@@ -4,15 +4,9 @@
 GIT_SAMPLE_DATA_REPO_PATH   := $(DATA_DIR)/invest-sample-data
 GIT_SAMPLE_DATA_REPO_REV    := 2d615534d52e345ee7dc8bc898571c36b47dc6f1
 
-<<<<<<< HEAD
-SVN_TEST_DATA_REPO      := svn://scm.naturalcapitalproject.org/svn/invest-test-data
-SVN_TEST_DATA_REPO_PATH := $(DATA_DIR)/invest-test-data
-SVN_TEST_DATA_REPO_REV  := 218
-=======
 GIT_TEST_DATA_REPO          := https://bitbucket.org/natcap/invest-test-data.git
 GIT_TEST_DATA_REPO_PATH     := $(DATA_DIR)/invest-test-data
 GIT_TEST_DATA_REPO_REV      := 5fed827ccd04cb168fab8e217c2d4ac2961a9879
->>>>>>> 9fba90fd
 
 HG_UG_REPO                  := https://bitbucket.org/natcap/invest.users-guide
 HG_UG_REPO_PATH             := doc/users-guide
