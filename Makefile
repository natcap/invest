# Repositories managed by the makefile task tree
DATA_DIR := data
GIT_SAMPLE_DATA_REPO        := https://bitbucket.org/natcap/invest-sample-data.git
GIT_SAMPLE_DATA_REPO_PATH   := $(DATA_DIR)/invest-sample-data
GIT_SAMPLE_DATA_REPO_REV    := 85a1d93dd4b16f4c556d99a39c056068240551f0

GIT_TEST_DATA_REPO          := https://bitbucket.org/natcap/invest-test-data.git
GIT_TEST_DATA_REPO_PATH     := $(DATA_DIR)/invest-test-data
<<<<<<< HEAD
GIT_TEST_DATA_REPO_REV      := cffe932472a61d25cd5a87db9b84274ec31aa477
=======
GIT_TEST_DATA_REPO_REV      := 5affafd039353145f5cc89301deb967630aee9ff
>>>>>>> 8def3e01

GIT_UG_REPO                 := https://github.com/natcap/invest.users-guide
GIT_UG_REPO_PATH            := doc/users-guide
GIT_UG_REPO_REV             := c64390b078aea02b761d4139b6b63adc11ceafcd

ENV = "./env"
ifeq ($(OS),Windows_NT)
	# Double $$ indicates windows environment variable
	NULL := $$null
	PROGRAM_CHECK_SCRIPT := .\scripts\check_required_programs.bat
	ENV_SCRIPTS = $(ENV)\Scripts
	ENV_ACTIVATE = $(ENV_SCRIPTS)\activate
	CP := cp
	COPYDIR := $(CP) -r
	MKDIR := mkdir -p
	RM := rm
	RMDIR := $(RM) -r
	# Windows doesn't install a python3 binary, just python.
	PYTHON = python
	# Just use what's on the PATH for make.  Avoids issues with escaping spaces in path.
	MAKE := make
	# Powershell has been inconsistent for allowing make commands to be
	# ignored on failure. Many times if a command writes to std error
	# powershell interprets that as a failure and exits. Bash shells are
	# widely available on Windows now, especially through git-bash
	SHELL := /usr/bin/bash
	CONDA := conda.bat
	BASHLIKE_SHELL_COMMAND := '$(SHELL)' -c
	.DEFAULT_GOAL := binaries
	RM_DATA_DIR := $(RMDIR) $(DATA_DIR)
	/ := '\'
	OSNAME = 'windows'
else
	NULL := /dev/null
	PROGRAM_CHECK_SCRIPT := ./scripts/check_required_programs.sh
	SHELL := /bin/bash
	CONDA := conda
	BASHLIKE_SHELL_COMMAND := $(SHELL) -c
	CP := cp
	COPYDIR := $(CP) -r
	MKDIR := mkdir -p
	RM := rm
	RMDIR := $(RM) -r
	/ := /
	# linux, mac distinguish between python2 and python3
	PYTHON = python3
	RM_DATA_DIR := yes | $(RMDIR) $(DATA_DIR)
	.DEFAULT_GOAL := binaries
endif

REQUIRED_PROGRAMS := make zip pandoc $(PYTHON) git git-lfs conda yarn

ZIP := zip
PIP = $(PYTHON) -m pip
VERSION := $(shell $(PYTHON) -m setuptools_scm)
PYTHON_ARCH := $(shell $(PYTHON) -c "import sys; print('x86' if sys.maxsize <= 2**32 else 'x64')")

GSUTIL := gsutil
SIGNTOOL := SignTool
RST2HTML5 := rst2html5

# local directory names
DIST_DIR := dist
DIST_DATA_DIR := $(DIST_DIR)/data
BUILD_DIR := build
WORKBENCH := workbench
WORKBENCH_DIST_DIR := $(WORKBENCH)/dist
CHANGELOG_SRC := HISTORY.rst
CHANGELOG_DEST := $(WORKBENCH)/changelog.html

# The fork name and user here are derived from the git path on github.
# The fork name will need to be set manually (e.g. make FORKNAME=natcap/invest)
# if someone wants to build from source outside of git (like if they grabbed
# a zipfile of the source code).
FORKNAME := $(word 2, $(subst :,,$(subst github.com, ,$(shell git remote get-url origin))))
FORKUSER := $(word 1, $(subst /, ,$(FORKNAME)))

# We use these release buckets here in Makefile and also in our release scripts.
# See scripts/release-3-publish.sh.
RELEASES_BUCKET := gs://releases.naturalcapitalproject.org
DEV_BUILD_BUCKET := gs://natcap-dev-build-artifacts

ifeq ($(FORKUSER),natcap)
	BUCKET := $(RELEASES_BUCKET)
	DIST_URL_BASE := $(BUCKET)/invest/$(VERSION)
	INSTALLER_NAME_FORKUSER :=
else
	BUCKET := $(DEV_BUILD_BUCKET)
	DIST_URL_BASE := $(BUCKET)/invest/$(FORKUSER)/$(VERSION)
	INSTALLER_NAME_FORKUSER := $(FORKUSER)
endif
DOWNLOAD_DIR_URL := $(subst gs://,https://storage.googleapis.com/,$(DIST_URL_BASE))
DATA_BASE_URL := $(DOWNLOAD_DIR_URL)/data

TESTRUNNER := pytest -vs --import-mode=importlib --durations=0

DATAVALIDATOR := $(PYTHON) scripts/invest-autovalidate.py $(GIT_SAMPLE_DATA_REPO_PATH)
TEST_DATAVALIDATOR := $(PYTHON) -m pytest -vs scripts/invest-autovalidate.py

UG_FILE_VALIDATOR := $(PYTHON) scripts/userguide-filevalidator.py $(GIT_UG_REPO_PATH)

# Target names.
INVEST_BINARIES_DIR := $(DIST_DIR)/invest

APIDOCS_BUILD_DIR := $(BUILD_DIR)/sphinx/apidocs
APIDOCS_TARGET_DIR := $(DIST_DIR)/apidocs
APIDOCS_ZIP_FILE := $(DIST_DIR)/InVEST_$(VERSION)_apidocs.zip

USERGUIDE_BUILD_DIR := $(BUILD_DIR)/sphinx/userguide
USERGUIDE_TARGET_DIR := $(DIST_DIR)/userguide
USERGUIDE_ZIP_FILE := $(DIST_DIR)/InVEST_$(VERSION)_userguide.zip

INVEST_AUTOTESTER := $(PYTHON) scripts/invest-autotest.py --cwd $(GIT_SAMPLE_DATA_REPO_PATH) --binary $(INVEST_BINARIES_DIR)/invest


.PHONY: fetch install binaries apidocs userguide sampledata sampledata_single test clean help check python_packages jenkins purge mac_zipfile deploy codesign $(GIT_SAMPLE_DATA_REPO_PATH) $(GIT_TEST_DATA_REPO_PATH) $(GIT_UG_REPO_REV)

# Very useful for debugging variables!
# $ make print-FORKNAME, for example, would print the value of the variable $(FORKNAME)
print-%:
	@echo "$* = $($*)"

# Very useful for printing variables within scripts!
# Like `make print-<variable>, only without also printing the variable name.
# the 'j' prefix stands for just.  We're just printing the variable name.
jprint-%:
	@echo "$($*)"

help:
	@echo "Please use make <target> where <target> is one of"
	@echo "  check             to verify all needed programs and packages are installed"
	@echo "  env               to create a virtualenv with packages from requirements.txt, requirements-dev.txt"
	@echo "  fetch             to clone all managed repositories"
	@echo "  install           to build and install a wheel of natcap.invest into the active python installation"
	@echo "  binaries          to build pyinstaller binaries"
	@echo "  apidocs           to build HTML API documentation"
	@echo "  userguide         to build HTML version of the users guide"
	@echo "  changelog         to build HTML version of the changelog"
	@echo "  python_packages   to build natcap.invest wheel and source distributions"
	@echo "  codesign          to enqueue a built binary for signing using our codesigning service"
	@echo "  sampledata        to build sample data zipfiles"
	@echo "  sampledata_single to build a single self-contained data zipfile.  Used for advanced NSIS install."
	@echo "  test              to run pytest on the tests directory"
	@echo "  clean             to remove temporary directories and files (but not dist/)"
	@echo "  purge             to remove temporary directories, cloned repositories and the built environment."
	@echo "  help              to print this help and exit"

$(BUILD_DIR) $(DATA_DIR) $(DIST_DIR) $(DIST_DATA_DIR):
	$(MKDIR) $@

test: $(GIT_TEST_DATA_REPO_PATH)
	$(TESTRUNNER) tests

validate_sampledata: $(GIT_SAMPLE_DATA_REPO_PATH)
	$(TEST_DATAVALIDATOR)
	$(DATAVALIDATOR)

validate_userguide_filenames: $(GIT_UG_REPO_PATH)
	$(UG_FILE_VALIDATOR)

invest_autotest: $(GIT_SAMPLE_DATA_REPO_PATH) $(INVEST_BINARIES_DIR)
	$(INVEST_AUTOTESTER)

clean:
	-$(RMDIR) $(BUILD_DIR)
	-$(RMDIR) natcap.invest.egg-info
	-$(RMDIR) cover
	-$(RMDIR) doc/api-docs/api
	-$(RM) coverage.xml

purge: clean
	-$(RM_DATA_DIR)
	-$(RMDIR) $(GIT_UG_REPO_PATH)
	-$(RMDIR) $(ENV)

check:
	@echo "Checking required applications"
	@$(PROGRAM_CHECK_SCRIPT) $(REQUIRED_PROGRAMS)
	@echo "----------------------------"
	@echo "Checking python packages"
	@$(PIP) freeze --all -r requirements.txt -r requirements-dev.txt > $(NULL)


# Subrepository management.
$(GIT_UG_REPO_PATH):
	-git clone $(GIT_UG_REPO) $(GIT_UG_REPO_PATH)
	git -C $(GIT_UG_REPO_PATH) fetch
	git -C $(GIT_UG_REPO_PATH) checkout $(GIT_UG_REPO_REV)

$(GIT_SAMPLE_DATA_REPO_PATH): | $(DATA_DIR)
	-git clone $(GIT_SAMPLE_DATA_REPO) $(GIT_SAMPLE_DATA_REPO_PATH)
	git -C $(GIT_SAMPLE_DATA_REPO_PATH) fetch
	git -C $(GIT_SAMPLE_DATA_REPO_PATH) lfs install
	git -C $(GIT_SAMPLE_DATA_REPO_PATH) checkout $(GIT_SAMPLE_DATA_REPO_REV)
	git -C $(GIT_SAMPLE_DATA_REPO_PATH) lfs fetch
	git -C $(GIT_SAMPLE_DATA_REPO_PATH) lfs checkout

$(GIT_TEST_DATA_REPO_PATH): | $(DATA_DIR)
	-git clone $(GIT_TEST_DATA_REPO) $(GIT_TEST_DATA_REPO_PATH)
	git -C $(GIT_TEST_DATA_REPO_PATH) fetch
	git -C $(GIT_TEST_DATA_REPO_PATH) lfs install
	git -C $(GIT_TEST_DATA_REPO_PATH) checkout $(GIT_TEST_DATA_REPO_REV)
	git -C $(GIT_TEST_DATA_REPO_PATH) lfs fetch
	git -C $(GIT_TEST_DATA_REPO_PATH) lfs checkout

fetch: $(GIT_UG_REPO_PATH) $(GIT_SAMPLE_DATA_REPO_PATH) $(GIT_TEST_DATA_REPO_PATH)


# Python conda environment management
env:
	@echo "NOTE: requires 'requests' be installed in base Python"
	$(PYTHON) ./scripts/convert-requirements-to-conda-yml.py requirements.txt requirements-dev.txt requirements-docs.txt > requirements-all.yml
	$(CONDA) create -p $(ENV) -y --override-channels -c conda-forge python=3.13
	$(CONDA) env update -p $(ENV) --file requirements-all.yml
	@echo "----------------------------"
	@echo "To activate the new conda environment and install natcap.invest:"
	@echo ">> conda activate $(ENV)"
	@echo ">> make install"


# compatible with pip>=7.0.0
# REQUIRED: Need to remove natcap.invest.egg-info directory so recent versions
# of pip don't think CWD is a valid package.
install: $(DIST_DIR)/natcap.invest%.whl
	-$(RMDIR) natcap.invest.egg-info
	$(PIP) install --no-deps --isolated --upgrade --no-index --only-binary natcap.invest --find-links=dist "natcap.invest==$(VERSION)"


# Build python packages and put them in dist/
python_packages: $(DIST_DIR)/natcap.invest%.whl $(DIST_DIR)/natcap.invest%.tar.gz
$(DIST_DIR)/natcap.invest%.whl: | $(DIST_DIR)
	$(PYTHON) -m build --wheel

$(DIST_DIR)/natcap.invest%.tar.gz: | $(DIST_DIR)
	$(PYTHON) -m build --sdist


# Build binaries and put them in dist/invest
# The `invest list` is to test the binaries.  If something doesn't
# import, we want to know right away.  No need to provide the `.exe` extension
# on Windows as the .exe extension is assumed.
binaries: $(INVEST_BINARIES_DIR)
$(INVEST_BINARIES_DIR): | $(DIST_DIR) $(BUILD_DIR)
	-$(RMDIR) $(BUILD_DIR)/pyi-build
	-$(RMDIR) $(INVEST_BINARIES_DIR)
	$(PYTHON) -m PyInstaller --workpath $(BUILD_DIR)/pyi-build --clean --distpath $(DIST_DIR) exe/invest.spec
	$(CONDA) list > $(INVEST_BINARIES_DIR)/package_versions.txt
	$(PYTHON) -m pip list >> $(INVEST_BINARIES_DIR)/package_versions.txt
	$(INVEST_BINARIES_DIR)/invest list

# Documentation.
# API docs are built in build/sphinx and copied to dist/apidocs
apidocs: $(APIDOCS_TARGET_DIR) $(APIDOCS_ZIP_FILE)

$(APIDOCS_BUILD_DIR): install  # need contents of build/lib to build apidocs
	# -a: always build all files
	$(PYTHON) -m sphinx -a -b html -d $(APIDOCS_BUILD_DIR)/doctrees doc/api-docs $(APIDOCS_BUILD_DIR)/html

$(APIDOCS_TARGET_DIR): $(APIDOCS_BUILD_DIR) | $(DIST_DIR)
	# only copy over the built html files, not the doctrees
	$(COPYDIR) $(APIDOCS_BUILD_DIR)/html $(APIDOCS_TARGET_DIR)

$(APIDOCS_ZIP_FILE): $(APIDOCS_TARGET_DIR)
	$(BASHLIKE_SHELL_COMMAND) "cd $(DIST_DIR) && $(ZIP) -r $(notdir $(APIDOCS_ZIP_FILE)) $(notdir $(APIDOCS_TARGET_DIR))"

# need to get the working directory path because ln doesn't work with relative paths
WORKING_DIR := $(shell pwd)
ifeq ($(OS),Windows_NT)
	# this setting is necessary for ln to work on git bash for windows
	export MSYS = winsymlinks:nativestrict
endif
# Userguide HTML docs are copied to dist/userguide
userguide: $(USERGUIDE_TARGET_DIR) $(USERGUIDE_ZIP_FILE)
$(USERGUIDE_TARGET_DIR): $(GIT_UG_REPO_PATH) $(GIT_SAMPLE_DATA_REPO_PATH) | $(DIST_DIR)
	-ln -s $(WORKING_DIR)/$(GIT_SAMPLE_DATA_REPO_PATH) $(WORKING_DIR)/$(GIT_UG_REPO_PATH)
	$(MAKE) -C $(GIT_UG_REPO_PATH) SPHINXBUILD="$(PYTHON) -m sphinx" BUILDDIR=../../$(USERGUIDE_BUILD_DIR) html
	$(COPYDIR) $(USERGUIDE_BUILD_DIR)/html $(USERGUIDE_TARGET_DIR)

$(USERGUIDE_ZIP_FILE): $(USERGUIDE_TARGET_DIR)
	cd $(DIST_DIR) && $(ZIP) -r $(notdir $(USERGUIDE_ZIP_FILE)) $(notdir $(USERGUIDE_TARGET_DIR))

# Tracking the expected zipfiles here avoids a race condition where we can't
# know which data zipfiles to create until the data repo is cloned.
# All data zipfiles are written to dist/data/*.zip
ZIPDIRS = Annual_Water_Yield \
		  Base_Data \
		  Carbon \
		  CoastalBlueCarbon \
		  CoastalVulnerability \
		  CropProduction \
		  DelineateIt \
		  forest_carbon_edge_effect \
		  GridSeascape \
		  HabitatQuality \
		  HabitatRiskAssess \
		  NDR \
		  pollination \
		  recreation \
		  RouteDEM \
		  scenario_proximity \
		  ScenicQuality \
		  SDR \
		  Seasonal_Water_Yield \
		  UrbanCoolingModel \
		  UrbanFloodMitigation \
		  UrbanNatureAccess \
		  UrbanStormwater \
		  WaveEnergy \
		  WindEnergy

ZIPTARGETS = $(foreach dirname,$(ZIPDIRS),$(addprefix $(DIST_DATA_DIR)/,$(dirname).zip))

sampledata: $(ZIPTARGETS)
	$(PYTHON) scripts/build_sampledata_filesize_registry.py $(CURDIR)/$(DIST_DATA_DIR)
$(DIST_DATA_DIR)/%.zip: $(DIST_DATA_DIR) $(GIT_SAMPLE_DATA_REPO_PATH)
	cd $(GIT_SAMPLE_DATA_REPO_PATH); $(BASHLIKE_SHELL_COMMAND) "$(ZIP) -r $(addprefix ../../,$@) $(subst $(DIST_DATA_DIR)/,$(DATADIR),$(subst .zip,,$@))"

SAMPLEDATA_SINGLE_ARCHIVE := dist/InVEST_$(VERSION)_sample_data.zip
sampledata_single: $(SAMPLEDATA_SINGLE_ARCHIVE)

$(SAMPLEDATA_SINGLE_ARCHIVE): $(GIT_SAMPLE_DATA_REPO_PATH) dist
	$(BASHLIKE_SHELL_COMMAND) "cd $(GIT_SAMPLE_DATA_REPO_PATH) && $(ZIP) -r ../../$(SAMPLEDATA_SINGLE_ARCHIVE) ./* -x .svn -x .git"

build/vcredist_x86.exe: | build
	powershell.exe -Command "Start-BitsTransfer -Source https://download.microsoft.com/download/5/D/8/5D8C65CB-C849-4025-8E95-C3966CAFD8AE/vcredist_x86.exe -Destination build\vcredist_x86.exe"

codesign:
	python codesigning/enqueue-current-installer.py

deploy:
	-$(GSUTIL) -m rsync $(DIST_DIR) $(DIST_URL_BASE)
	-$(GSUTIL) -m rsync -r $(DIST_DIR)/data $(DIST_URL_BASE)/data
	-$(GSUTIL) -m rsync -r $(DIST_DIR)/userguide $(DIST_URL_BASE)/userguide
	-$(GSUTIL) -m rsync -r $(WORKBENCH_DIST_DIR) $(DIST_URL_BASE)/workbench
	@echo "Application binaries (if they were created) can be downloaded from:"
	@echo "  * $(DOWNLOAD_DIR_URL)"

changelog:
	$(RST2HTML5) $(CHANGELOG_SRC) $(CHANGELOG_DEST)

# Notes on Makefile development
#
# * Use the -drR to show the decision tree (and none of the implicit rules)
#   if a task is (or is not) executing when expected.
# * Use -n to print the actions to be executed instead of actually executing them.<|MERGE_RESOLUTION|>--- conflicted
+++ resolved
@@ -2,19 +2,15 @@
 DATA_DIR := data
 GIT_SAMPLE_DATA_REPO        := https://bitbucket.org/natcap/invest-sample-data.git
 GIT_SAMPLE_DATA_REPO_PATH   := $(DATA_DIR)/invest-sample-data
-GIT_SAMPLE_DATA_REPO_REV    := 85a1d93dd4b16f4c556d99a39c056068240551f0
+GIT_SAMPLE_DATA_REPO_REV    := 08a3eef6a794bc1af403ff2f6ef6613934f4ba4c
 
 GIT_TEST_DATA_REPO          := https://bitbucket.org/natcap/invest-test-data.git
 GIT_TEST_DATA_REPO_PATH     := $(DATA_DIR)/invest-test-data
-<<<<<<< HEAD
 GIT_TEST_DATA_REPO_REV      := cffe932472a61d25cd5a87db9b84274ec31aa477
-=======
-GIT_TEST_DATA_REPO_REV      := 5affafd039353145f5cc89301deb967630aee9ff
->>>>>>> 8def3e01
 
 GIT_UG_REPO                 := https://github.com/natcap/invest.users-guide
 GIT_UG_REPO_PATH            := doc/users-guide
-GIT_UG_REPO_REV             := c64390b078aea02b761d4139b6b63adc11ceafcd
+GIT_UG_REPO_REV             := 7cfe0d016d200b81b190ab4345c0488281605a03
 
 ENV = "./env"
 ifeq ($(OS),Windows_NT)
