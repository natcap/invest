--- conflicted
+++ resolved
@@ -10,11 +10,7 @@
 
 GIT_UG_REPO                  := https://github.com/natcap/invest.users-guide
 GIT_UG_REPO_PATH             := doc/users-guide
-<<<<<<< HEAD
-GIT_UG_REPO_REV              := 19a1cbe74afc6a1c0f8c7115cd503afe176d3ada
-=======
 GIT_UG_REPO_REV              := 7e6ed574cbdcc24199e57fa48bd36fb46e460635
->>>>>>> 8dedfe72
 
 
 ENV = env
