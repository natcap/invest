--- conflicted
+++ resolved
@@ -10,11 +10,7 @@
 
 GIT_UG_REPO                 := https://github.com/natcap/invest.users-guide
 GIT_UG_REPO_PATH            := doc/users-guide
-<<<<<<< HEAD
-GIT_UG_REPO_REV             := 40019af880ba0660531125a987b5690253419742
-=======
-GIT_UG_REPO_REV             := aca650cda89d92cc76b3427b2c04259d41815ca1
->>>>>>> 27b302eb
+GIT_UG_REPO_REV             := a5d116299cd629c4391138290bd0d4f4c942e1a5
 
 ENV = "./env"
 ifeq ($(OS),Windows_NT)
