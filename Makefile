# Repositories managed by the makefile task tree
DATA_DIR := data
GIT_SAMPLE_DATA_REPO        := https://bitbucket.org/natcap/invest-sample-data.git
GIT_SAMPLE_DATA_REPO_PATH   := $(DATA_DIR)/invest-sample-data
GIT_SAMPLE_DATA_REPO_REV    := b7a51f189315e08484b5ba997a5c1de88ab7f06d

GIT_TEST_DATA_REPO          := https://bitbucket.org/natcap/invest-test-data.git
GIT_TEST_DATA_REPO_PATH     := $(DATA_DIR)/invest-test-data
<<<<<<< HEAD
GIT_TEST_DATA_REPO_REV      := 39d4f500ad55463c106b36cca632cd342229c1eb
=======
GIT_TEST_DATA_REPO_REV      := 0057a412104fbf97d1777bfffa3ad725485b9e02
>>>>>>> 36cc3d2e

GIT_UG_REPO                  := https://github.com/natcap/invest.users-guide
GIT_UG_REPO_PATH             := doc/users-guide
GIT_UG_REPO_REV              := 69993168d50422593a39ea5b47cc87e8b94122a1



ENV = "./env"
ifeq ($(OS),Windows_NT)
	# Double $$ indicates windows environment variable
	NULL := $$null
	PROGRAM_CHECK_SCRIPT := .\scripts\check_required_programs.bat
	ENV_SCRIPTS = $(ENV)\Scripts
	ENV_ACTIVATE = $(ENV_SCRIPTS)\activate
	CP := cp
	COPYDIR := $(CP) -r
	MKDIR := mkdir -p
	RM := rm
	RMDIR := $(RM) -r
	# Windows doesn't install a python3 binary, just python.
	PYTHON = python
	# Just use what's on the PATH for make.  Avoids issues with escaping spaces in path.
	MAKE := make
	# Powershell has been inconsistent for allowing make commands to be
	# ignored on failure. Many times if a command writes to std error
	# powershell interprets that as a failure and exits. Bash shells are
	# widely available on Windows now, especially through git-bash
	SHELL := /usr/bin/bash
	CONDA := conda.bat
	BASHLIKE_SHELL_COMMAND := $(SHELL) -c
	.DEFAULT_GOAL := windows_installer
	RM_DATA_DIR := $(RMDIR) $(DATA_DIR)
	/ := '\'
else
	NULL := /dev/null
	PROGRAM_CHECK_SCRIPT := ./scripts/check_required_programs.sh
	SHELL := /bin/bash
	CONDA := conda
	BASHLIKE_SHELL_COMMAND := $(SHELL) -c
	CP := cp
	COPYDIR := $(CP) -r
	MKDIR := mkdir -p
	RM := rm
	RMDIR := $(RM) -r
	/ := /
	# linux, mac distinguish between python2 and python3
	PYTHON = python3
	RM_DATA_DIR := yes | $(RMDIR) $(DATA_DIR)

	ifeq ($(shell sh -c 'uname -s 2>/dev/null || echo not'),Darwin)  # mac OSX
		.DEFAULT_GOAL := mac_dmg
	else
		.DEFAULT_GOAL := binaries
	endif
endif

REQUIRED_PROGRAMS := make zip pandoc $(PYTHON) git git-lfs conda
ifeq ($(OS),Windows_NT)
	REQUIRED_PROGRAMS += makensis
endif

ZIP := zip
PIP = $(PYTHON) -m pip
VERSION := $(shell $(PYTHON) setup.py --version)
PYTHON_ARCH := $(shell $(PYTHON) -c "import sys; print('x86' if sys.maxsize <= 2**32 else 'x64')")

GSUTIL := gsutil
SIGNTOOL := SignTool

# Output directory names
DIST_DIR := dist
DIST_DATA_DIR := $(DIST_DIR)/data
BUILD_DIR := build

# The fork name and user here are derived from the git path on github.
# The fork name will need to be set manually (e.g. make FORKNAME=natcap/invest)
# if someone wants to build from source outside of git (like if they grabbed
# a zipfile of the source code).
FORKNAME := $(word 2, $(subst :,,$(subst github.com, ,$(shell git remote get-url origin))))
FORKUSER := $(word 1, $(subst /, ,$(FORKNAME)))

# We use these release buckets here in Makefile and also in our release scripts.
# See scripts/release-3-publish.sh.
RELEASES_BUCKET := gs://releases.naturalcapitalproject.org
DEV_BUILD_BUCKET := gs://natcap-dev-build-artifacts

ifeq ($(FORKUSER),natcap)
	BUCKET := $(RELEASES_BUCKET)
	DIST_URL_BASE := $(BUCKET)/invest/$(VERSION)
	INSTALLER_NAME_FORKUSER :=
else
	BUCKET := $(DEV_BUILD_BUCKET)
	DIST_URL_BASE := $(BUCKET)/invest/$(FORKUSER)/$(VERSION)
	INSTALLER_NAME_FORKUSER := $(FORKUSER)
endif
DOWNLOAD_DIR_URL := $(subst gs://,https://storage.googleapis.com/,$(DIST_URL_BASE))
DATA_BASE_URL := $(DOWNLOAD_DIR_URL)/data

TESTRUNNER := pytest -vs --import-mode=importlib --durations=0

DATAVALIDATOR := $(PYTHON) scripts/invest-autovalidate.py $(GIT_SAMPLE_DATA_REPO_PATH)
TEST_DATAVALIDATOR := $(PYTHON) -m pytest -vs scripts/invest-autovalidate.py

# Target names.
INVEST_BINARIES_DIR := $(DIST_DIR)/invest

APIDOCS_BUILD_DIR := $(BUILD_DIR)/sphinx/apidocs
APIDOCS_TARGET_DIR := $(DIST_DIR)/apidocs
APIDOCS_ZIP_FILE := $(DIST_DIR)/InVEST_$(VERSION)_apidocs.zip

USERGUIDE_BUILD_DIR := $(BUILD_DIR)/sphinx/userguide
USERGUIDE_TARGET_DIR := $(DIST_DIR)/userguide
USERGUIDE_ZIP_FILE := $(DIST_DIR)/InVEST_$(VERSION)_userguide.zip

MAC_DISK_IMAGE_FILE := "$(DIST_DIR)/InVEST_$(VERSION).dmg"
MAC_BINARIES_ZIP_FILE := "$(DIST_DIR)/InVEST-$(VERSION)-mac.zip"
MAC_APPLICATION_BUNDLE := "$(BUILD_DIR)/mac_app_$(VERSION)/InVEST.app"


.PHONY: fetch install binaries apidocs userguide windows_installer mac_dmg sampledata sampledata_single test test_ui clean help check python_packages jenkins purge mac_zipfile deploy signcode $(GIT_SAMPLE_DATA_REPO_PATH) $(GIT_TEST_DATA_REPO_PATH) $(GIT_UG_REPO_REV)

# Very useful for debugging variables!
# $ make print-FORKNAME, for example, would print the value of the variable $(FORKNAME)
print-%:
	@echo "$* = $($*)"

# Very useful for printing variables within scripts!
# Like `make print-<variable>, only without also printing the variable name.
# the 'j' prefix stands for just.  We're just printing the variable name.
jprint-%:
	@echo "$($*)"

help:
	@echo "Please use make <target> where <target> is one of"
	@echo "  check             to verify all needed programs and packages are installed"
	@echo "  env               to create a virtualenv with packages from requirements.txt, requirements-dev.txt"
	@echo "  fetch             to clone all managed repositories"
	@echo "  install           to build and install a wheel of natcap.invest into the active python installation"
	@echo "  binaries          to build pyinstaller binaries"
	@echo "  apidocs           to build HTML API documentation"
	@echo "  userguide         to build HTML version of the users guide"
	@echo "  python_packages   to build natcap.invest wheel and source distributions"
	@echo "  windows_installer to build an NSIS installer for distribution"
	@echo "  mac_dmg           to build a disk image for distribution"
	@echo "  sampledata        to build sample data zipfiles"
	@echo "  sampledata_single to build a single self-contained data zipfile.  Used for advanced NSIS install."
	@echo "  test              to run pytest on the tests directory"
	@echo "  test_ui           to run pytest on the ui_tests directory"
	@echo "  clean             to remove temporary directories and files (but not dist/)"
	@echo "  purge             to remove temporary directories, cloned repositories and the built environment."
	@echo "  help              to print this help and exit"

$(BUILD_DIR) $(DATA_DIR) $(DIST_DIR) $(DIST_DATA_DIR):
	$(MKDIR) $@

test: $(GIT_TEST_DATA_REPO_PATH)
	$(TESTRUNNER) tests

test_ui: $(GIT_TEST_DATA_REPO_PATH)
	$(TESTRUNNER) ui_tests

validate_sampledata: $(GIT_SAMPLE_DATA_REPO_PATH)
	$(TEST_DATAVALIDATOR)
	$(DATAVALIDATOR)

clean:
	$(PYTHON) setup.py clean
	-$(RMDIR) $(BUILD_DIR)
	-$(RMDIR) natcap.invest.egg-info
	-$(RMDIR) cover
	-$(RM) coverage.xml

purge: clean
	-$(RM_DATA_DIR)
	-$(RMDIR) $(GIT_UG_REPO_PATH)
	-$(RMDIR) $(ENV)

check:
	@echo "Checking required applications"
	@$(PROGRAM_CHECK_SCRIPT) $(REQUIRED_PROGRAMS)
	@echo "----------------------------"
	@echo "Checking python packages"
	@$(PIP) freeze --all -r requirements.txt -r requirements-dev.txt > $(NULL)


# Subrepository management.
$(GIT_UG_REPO_PATH):
	-git clone $(GIT_UG_REPO) $(GIT_UG_REPO_PATH)
	git -C $(GIT_UG_REPO_PATH) fetch
	git -C $(GIT_UG_REPO_PATH) checkout $(GIT_UG_REPO_REV)

$(GIT_SAMPLE_DATA_REPO_PATH): | $(DATA_DIR)
	-git clone $(GIT_SAMPLE_DATA_REPO) $(GIT_SAMPLE_DATA_REPO_PATH)
	git -C $(GIT_SAMPLE_DATA_REPO_PATH) fetch
	git -C $(GIT_SAMPLE_DATA_REPO_PATH) lfs install
	git -C $(GIT_SAMPLE_DATA_REPO_PATH) lfs fetch
	git -C $(GIT_SAMPLE_DATA_REPO_PATH) checkout $(GIT_SAMPLE_DATA_REPO_REV)

$(GIT_TEST_DATA_REPO_PATH): | $(DATA_DIR)
	-git clone $(GIT_TEST_DATA_REPO) $(GIT_TEST_DATA_REPO_PATH)
	git -C $(GIT_TEST_DATA_REPO_PATH) fetch
	git -C $(GIT_TEST_DATA_REPO_PATH) lfs install
	git -C $(GIT_TEST_DATA_REPO_PATH) lfs fetch
	git -C $(GIT_TEST_DATA_REPO_PATH) checkout $(GIT_TEST_DATA_REPO_REV)

fetch: $(GIT_UG_REPO_PATH) $(GIT_SAMPLE_DATA_REPO_PATH) $(GIT_TEST_DATA_REPO_PATH)


# Python conda environment management
env:
	@echo "NOTE: requires 'requests' be installed in base Python"
	$(PYTHON) ./scripts/convert-requirements-to-conda-yml.py requirements.txt requirements-dev.txt requirements-gui.txt > requirements-all.yml
	$(CONDA) create -p $(ENV) -y -c conda-forge python=3.8 nomkl
	$(CONDA) env update -p $(ENV) --file requirements-all.yml
	@echo "----------------------------"
	@echo "To activate the new conda environment and install natcap.invest:"
	@echo ">> conda activate $(ENV)"
	@echo ">> make install"


# compatible with pip>=7.0.0
# REQUIRED: Need to remove natcap.invest.egg-info directory so recent versions
# of pip don't think CWD is a valid package.
install: $(DIST_DIR)/natcap.invest%.whl
	-$(RMDIR) natcap.invest.egg-info
	$(PIP) install --isolated --upgrade --no-index --only-binary natcap.invest --find-links=dist natcap.invest


# Bulid python packages and put them in dist/
python_packages: $(DIST_DIR)/natcap.invest%.whl $(DIST_DIR)/natcap.invest%.zip
$(DIST_DIR)/natcap.invest%.whl: | $(DIST_DIR)
	$(PYTHON) setup.py bdist_wheel

$(DIST_DIR)/natcap.invest%.zip: | $(DIST_DIR)
	$(PYTHON) setup.py sdist --formats=zip


# Build binaries and put them in dist/invest
# The `invest list` is to test the binaries.  If something doesn't
# import, we want to know right away.  No need to provide the `.exe` extension
# on Windows as the .exe extension is assumed.
binaries: $(INVEST_BINARIES_DIR)
$(INVEST_BINARIES_DIR): | $(DIST_DIR) $(BUILD_DIR)
	-$(RMDIR) $(BUILD_DIR)/pyi-build
	-$(RMDIR) $(INVEST_BINARIES_DIR)
	$(PYTHON) -m PyInstaller --workpath $(BUILD_DIR)/pyi-build --clean --distpath $(DIST_DIR) exe/invest.spec
	$(CONDA) list --export > $(INVEST_BINARIES_DIR)/package_versions.txt
	$(INVEST_BINARIES_DIR)/invest list

# Documentation.
# API docs are built in build/sphinx and copied to dist/apidocs
apidocs: $(APIDOCS_TARGET_DIR) $(APIDOCS_ZIP_FILE)
$(APIDOCS_TARGET_DIR): | $(DIST_DIR)
	# -a: always build all files
	$(PYTHON) setup.py build_sphinx -a --source-dir doc/api-docs --build-dir $(APIDOCS_BUILD_DIR)
	# only copy over the built html files, not the doctrees
	$(COPYDIR) $(APIDOCS_BUILD_DIR)/html $(APIDOCS_TARGET_DIR)

$(APIDOCS_ZIP_FILE): $(APIDOCS_TARGET_DIR)
	$(BASHLIKE_SHELL_COMMAND) "cd $(DIST_DIR) && $(ZIP) -r $(notdir $(APIDOCS_ZIP_FILE)) $(notdir $(APIDOCS_TARGET_DIR))"

# Userguide HTML docs are copied to dist/userguide
userguide: $(USERGUIDE_TARGET_DIR) $(USERGUIDE_ZIP_FILE)
$(USERGUIDE_TARGET_DIR): $(GIT_UG_REPO_PATH) | $(DIST_DIR)
	$(MAKE) -C $(GIT_UG_REPO_PATH) SPHINXBUILD="$(PYTHON) -m sphinx" BUILDDIR=../../$(USERGUIDE_BUILD_DIR) html
	$(COPYDIR) $(USERGUIDE_BUILD_DIR)/html $(USERGUIDE_TARGET_DIR)

$(USERGUIDE_ZIP_FILE): $(USERGUIDE_TARGET_DIR)
	cd $(DIST_DIR) && $(ZIP) -r $(notdir $(USERGUIDE_ZIP_FILE)) $(notdir $(USERGUIDE_TARGET_DIR))

# Tracking the expected zipfiles here avoids a race condition where we can't
# know which data zipfiles to create until the data repo is cloned.
# All data zipfiles are written to dist/data/*.zip
ZIPDIRS = Annual_Water_Yield \
		  Aquaculture \
		  Base_Data \
		  Carbon \
		  CoastalBlueCarbon \
		  CoastalVulnerability \
		  CropProduction \
		  DelineateIt \
		  Fisheries \
		  forest_carbon_edge_effect \
		  globio \
		  GridSeascape \
		  HabitatQuality \
		  HabitatRiskAssess \
		  Malaria \
		  NDR \
		  pollination \
		  recreation \
		  RouteDEM \
		  scenario_proximity \
		  ScenicQuality \
		  SDR \
		  Seasonal_Water_Yield \
		  storm_impact \
		  UrbanFloodMitigation \
		  UrbanCoolingModel \
		  WaveEnergy \
		  WindEnergy

ZIPTARGETS = $(foreach dirname,$(ZIPDIRS),$(addprefix $(DIST_DATA_DIR)/,$(dirname).zip))

sampledata: $(ZIPTARGETS)
$(DIST_DATA_DIR)/%.zip: $(DIST_DATA_DIR) $(GIT_SAMPLE_DATA_REPO_PATH)
	cd $(GIT_SAMPLE_DATA_REPO_PATH); $(BASHLIKE_SHELL_COMMAND) "$(ZIP) -r $(addprefix ../../,$@) $(subst $(DIST_DATA_DIR)/,$(DATADIR),$(subst .zip,,$@))"

SAMPLEDATA_SINGLE_ARCHIVE := dist/InVEST_$(VERSION)_sample_data.zip
sampledata_single: $(SAMPLEDATA_SINGLE_ARCHIVE)

$(SAMPLEDATA_SINGLE_ARCHIVE): $(GIT_SAMPLE_DATA_REPO_PATH) dist
	$(BASHLIKE_SHELL_COMMAND) "cd $(GIT_SAMPLE_DATA_REPO_PATH) && $(ZIP) -r ../../$(SAMPLEDATA_SINGLE_ARCHIVE) ./* -x .svn -x .git -x *.json"


# Installers for each platform.
# Windows (NSIS) installer is written to dist/InVEST_<version>_x86_Setup.exe
# Mac (DMG) disk image is written to dist/InVEST <version>.dmg
WINDOWS_INSTALLER_FILE := $(DIST_DIR)/InVEST_$(INSTALLER_NAME_FORKUSER)$(VERSION)_$(PYTHON_ARCH)_Setup.exe
windows_installer: $(WINDOWS_INSTALLER_FILE)
$(WINDOWS_INSTALLER_FILE): $(INVEST_BINARIES_DIR) $(USERGUIDE_ZIP_FILE) build/vcredist_x86.exe | $(GIT_SAMPLE_DATA_REPO_PATH)
	-$(RM) $(WINDOWS_INSTALLER_FILE)
	makensis /DVERSION=$(VERSION) /DBINDIR=$(INVEST_BINARIES_DIR) /DARCHITECTURE=$(PYTHON_ARCH) /DFORKNAME=$(INSTALLER_NAME_FORKUSER) /DDATA_LOCATION=$(DATA_BASE_URL) installer\windows\invest_installer.nsi

DMG_CONFIG_FILE := installer/darwin/dmgconf.py
mac_dmg: $(MAC_DISK_IMAGE_FILE)
$(MAC_DISK_IMAGE_FILE): $(DIST_DIR) $(MAC_APPLICATION_BUNDLE) $(USERGUIDE_TARGET_DIR)
	dmgbuild -Dinvestdir=$(MAC_APPLICATION_BUNDLE) -s $(DMG_CONFIG_FILE) "InVEST $(VERSION)" $(MAC_DISK_IMAGE_FILE)

mac_app: $(MAC_APPLICATION_BUNDLE)
$(MAC_APPLICATION_BUNDLE): $(BUILD_DIR) $(INVEST_BINARIES_DIR) $(USERGUIDE_TARGET_DIR)
	./installer/darwin/build_app_bundle.sh $(VERSION) $(INVEST_BINARIES_DIR) $(USERGUIDE_TARGET_DIR) $(MAC_APPLICATION_BUNDLE)

mac_zipfile: $(MAC_BINARIES_ZIP_FILE)
$(MAC_BINARIES_ZIP_FILE): $(DIST_DIR) $(MAC_APPLICATION_BUNDLE) $(USERGUIDE_TARGET_DIR)
	./installer/darwin/build_zip.sh $(VERSION) $(MAC_APPLICATION_BUNDLE) $(USERGUIDE_TARGET_DIR)

build/vcredist_x86.exe: | build
	powershell.exe -Command "Start-BitsTransfer -Source https://download.microsoft.com/download/5/D/8/5D8C65CB-C849-4025-8E95-C3966CAFD8AE/vcredist_x86.exe -Destination build\vcredist_x86.exe"

CERT_FILE := codesigning-2021.crt
KEY_FILE := Stanford-natcap-code-signing-cert-expires-2024-01-26.key.pem
P12_FILE := Stanford-natcap-code-signing-cert-expires-2024-01-26.p12
KEYCHAIN_NAME := codesign_keychain
codesign_mac:
	# download the p12 certificate file from google cloud
	$(GSUTIL) cp 'gs://stanford_cert/$(P12_FILE)' '$(BUILD_DIR)/$(P12_FILE)'
	# create a new keychain (so that we can know what the password is)
	security create-keychain -p '$(KEYCHAIN_PASS)' '$(KEYCHAIN_NAME)'
	# add the keychain to the search list so it can be found
	security list-keychains -s '$(KEYCHAIN_NAME)'
	# unlock the keychain so we can import to it (stays unlocked 5 minutes by default)
	security unlock-keychain -p '$(KEYCHAIN_PASS)' '$(KEYCHAIN_NAME)'
	# add the certificate to the keychain
	# -T option says that the codesign executable can access the keychain
	# for some reason this alone is not enough, also need the following step
	security import $(BUILD_DIR)/$(P12_FILE) -k '$(KEYCHAIN_NAME)' -P '$(CERT_KEY_PASS)' -T /usr/bin/codesign
	# this is essential to avoid the UI password prompt
	security set-key-partition-list -S apple-tool:,apple: -s -k '$(KEYCHAIN_PASS)' '$(KEYCHAIN_NAME)'
	# sign the dmg using certificate that's looked up by unique identifier 'Stanford Univeristy'
	codesign --timestamp --verbose --sign 'Stanford University' $(MAC_DISK_IMAGE_FILE)
	# relock the keychain (not sure if this is important?)
	security lock-keychain '$(KEYCHAIN_NAME)'

signcode:
	$(GSUTIL) cp gs://stanford_cert/$(CERT_FILE) $(BUILD_DIR)/$(CERT_FILE)
	$(GSUTIL) cp gs://stanford_cert/$(KEY_FILE) $(BUILD_DIR)/$(KEY_FILE)
	# On some OS (including our build container), osslsigncode fails with Bus error if we overwrite the binary when signing.
	osslsigncode -certs $(BUILD_DIR)/$(CERT_FILE) -key $(BUILD_DIR)/$(KEY_FILE) -pass $(CERT_KEY_PASS) -in $(BIN_TO_SIGN) -out "signed.exe"
	mv "signed.exe" $(BIN_TO_SIGN)
	$(RM) $(BUILD_DIR)/$(CERT_FILE)
	$(RM) $(BUILD_DIR)/$(KEY_FILE)
	@echo "Installer was signed with osslsigncode"

signcode_windows:
	$(GSUTIL) cp 'gs://stanford_cert/$(P12_FILE)' '$(BUILD_DIR)/$(P12_FILE)'
	powershell.exe "& '$(SIGNTOOL)' sign /f '$(BUILD_DIR)\$(P12_FILE)' /p '$(CERT_KEY_PASS)' '$(BIN_TO_SIGN)'"
	powershell.exe "& '$(SIGNTOOL)' timestamp -t http://timestamp.sectigo.com '$(BIN_TO_SIGN)'"
	-$(RM) $(BUILD_DIR)/$(P12_FILE)
	@echo "Installer was signed with signtool"

deploy:
	-$(GSUTIL) -m rsync $(DIST_DIR) $(DIST_URL_BASE)
	-$(GSUTIL) -m rsync -r $(DIST_DIR)/data $(DIST_URL_BASE)/data
	-$(GSUTIL) -m rsync -r $(DIST_DIR)/userguide $(DIST_URL_BASE)/userguide
	@echo "Application binaries (if they were created) can be downloaded from:"
	@echo "  * $(DOWNLOAD_DIR_URL)/$(subst $(DIST_DIR)/,,$(WINDOWS_INSTALLER_FILE))"

# Notes on Makefile development
#
# * Use the -drR to show the decision tree (and none of the implicit rules)
#   if a task is (or is not) executing when expected.
# * Use -n to print the actions to be executed instead of actually executing them.<|MERGE_RESOLUTION|>--- conflicted
+++ resolved
@@ -6,11 +6,7 @@
 
 GIT_TEST_DATA_REPO          := https://bitbucket.org/natcap/invest-test-data.git
 GIT_TEST_DATA_REPO_PATH     := $(DATA_DIR)/invest-test-data
-<<<<<<< HEAD
 GIT_TEST_DATA_REPO_REV      := 39d4f500ad55463c106b36cca632cd342229c1eb
-=======
-GIT_TEST_DATA_REPO_REV      := 0057a412104fbf97d1777bfffa3ad725485b9e02
->>>>>>> 36cc3d2e
 
 GIT_UG_REPO                  := https://github.com/natcap/invest.users-guide
 GIT_UG_REPO_PATH             := doc/users-guide
