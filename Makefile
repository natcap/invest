# Repositories managed by the makefile task tree
DATA_DIR := data
GIT_SAMPLE_DATA_REPO        := https://bitbucket.org/natcap/invest-sample-data.git
GIT_SAMPLE_DATA_REPO_PATH   := $(DATA_DIR)/invest-sample-data
<<<<<<< HEAD
GIT_SAMPLE_DATA_REPO_REV    := 217da780853fbd410c8b83e495174a22db454657
=======
GIT_SAMPLE_DATA_REPO_REV    := df19533b53cb06bac370469bee68023fa94fa1f2
>>>>>>> 1df1c83d

GIT_TEST_DATA_REPO          := https://bitbucket.org/natcap/invest-test-data.git
GIT_TEST_DATA_REPO_PATH     := $(DATA_DIR)/invest-test-data
GIT_TEST_DATA_REPO_REV      := 36a447cc132079ed74952bd66bc0c0856d7da7b8

GIT_UG_REPO                 := https://github.com/natcap/invest.users-guide
GIT_UG_REPO_PATH            := doc/users-guide
GIT_UG_REPO_REV             := 0efe6219d3b2fce36bc5b89c51d7d5c7a248bd7c

ENV = "./env"
ifeq ($(OS),Windows_NT)
	# Double $$ indicates windows environment variable
	NULL := $$null
	PROGRAM_CHECK_SCRIPT := .\scripts\check_required_programs.bat
	ENV_SCRIPTS = $(ENV)\Scripts
	ENV_ACTIVATE = $(ENV_SCRIPTS)\activate
	CP := cp
	COPYDIR := $(CP) -r
	MKDIR := mkdir -p
	RM := rm
	RMDIR := $(RM) -r
	# Windows doesn't install a python3 binary, just python.
	PYTHON = python
	# Just use what's on the PATH for make.  Avoids issues with escaping spaces in path.
	MAKE := make
	# Powershell has been inconsistent for allowing make commands to be
	# ignored on failure. Many times if a command writes to std error
	# powershell interprets that as a failure and exits. Bash shells are
	# widely available on Windows now, especially through git-bash
	SHELL := /usr/bin/bash
	CONDA := conda.bat
	BASHLIKE_SHELL_COMMAND := '$(SHELL)' -c
	.DEFAULT_GOAL := binaries
	RM_DATA_DIR := $(RMDIR) $(DATA_DIR)
	/ := '\'
	OSNAME = 'windows'
else
	NULL := /dev/null
	PROGRAM_CHECK_SCRIPT := ./scripts/check_required_programs.sh
	SHELL := /bin/bash
	CONDA := conda
	BASHLIKE_SHELL_COMMAND := $(SHELL) -c
	CP := cp
	COPYDIR := $(CP) -r
	MKDIR := mkdir -p
	RM := rm
	RMDIR := $(RM) -r
	/ := /
	# linux, mac distinguish between python2 and python3
	PYTHON = python3
	RM_DATA_DIR := yes | $(RMDIR) $(DATA_DIR)
	.DEFAULT_GOAL := binaries
endif

REQUIRED_PROGRAMS := make zip pandoc $(PYTHON) git git-lfs conda yarn

ZIP := zip
PIP = $(PYTHON) -m pip
VERSION := $(shell $(PYTHON) -m setuptools_scm)
PYTHON_ARCH := $(shell $(PYTHON) -c "import sys; print('x86' if sys.maxsize <= 2**32 else 'x64')")

GSUTIL := gsutil
SIGNTOOL := SignTool
RST2HTML5 := rst2html5

# local directory names
DIST_DIR := dist
DIST_DATA_DIR := $(DIST_DIR)/data
BUILD_DIR := build
WORKBENCH := workbench
WORKBENCH_DIST_DIR := $(WORKBENCH)/dist
CHANGELOG_SRC := HISTORY.rst
CHANGELOG_DEST := $(WORKBENCH)/changelog.html

# The fork name and user here are derived from the git path on github.
# The fork name will need to be set manually (e.g. make FORKNAME=natcap/invest)
# if someone wants to build from source outside of git (like if they grabbed
# a zipfile of the source code).
FORKNAME := $(word 2, $(subst :,,$(subst github.com, ,$(shell git remote get-url origin))))
FORKUSER := $(word 1, $(subst /, ,$(FORKNAME)))

# We use these release buckets here in Makefile and also in our release scripts.
# See scripts/release-3-publish.sh.
RELEASES_BUCKET := gs://releases.naturalcapitalproject.org
DEV_BUILD_BUCKET := gs://natcap-dev-build-artifacts

ifeq ($(FORKUSER),natcap)
	BUCKET := $(RELEASES_BUCKET)
	DIST_URL_BASE := $(BUCKET)/invest/$(VERSION)
	INSTALLER_NAME_FORKUSER :=
else
	BUCKET := $(DEV_BUILD_BUCKET)
	DIST_URL_BASE := $(BUCKET)/invest/$(FORKUSER)/$(VERSION)
	INSTALLER_NAME_FORKUSER := $(FORKUSER)
endif
DOWNLOAD_DIR_URL := $(subst gs://,https://storage.googleapis.com/,$(DIST_URL_BASE))
DATA_BASE_URL := $(DOWNLOAD_DIR_URL)/data

TESTRUNNER := pytest -vs --import-mode=importlib --durations=0

DATAVALIDATOR := $(PYTHON) scripts/invest-autovalidate.py $(GIT_SAMPLE_DATA_REPO_PATH)
TEST_DATAVALIDATOR := $(PYTHON) -m pytest -vs scripts/invest-autovalidate.py

UG_FILE_VALIDATOR := $(PYTHON) scripts/userguide-filevalidator.py $(GIT_UG_REPO_PATH)

# Target names.
INVEST_BINARIES_DIR := $(DIST_DIR)/invest

APIDOCS_BUILD_DIR := $(BUILD_DIR)/sphinx/apidocs
APIDOCS_TARGET_DIR := $(DIST_DIR)/apidocs
APIDOCS_ZIP_FILE := $(DIST_DIR)/InVEST_$(VERSION)_apidocs.zip

USERGUIDE_BUILD_DIR := $(BUILD_DIR)/sphinx/userguide
USERGUIDE_TARGET_DIR := $(DIST_DIR)/userguide
USERGUIDE_ZIP_FILE := $(DIST_DIR)/InVEST_$(VERSION)_userguide.zip

INVEST_AUTOTESTER := $(PYTHON) scripts/invest-autotest.py --cwd $(GIT_SAMPLE_DATA_REPO_PATH) --binary $(INVEST_BINARIES_DIR)/invest


.PHONY: fetch install binaries apidocs userguide sampledata sampledata_single test clean help check python_packages jenkins purge mac_zipfile deploy codesign $(GIT_SAMPLE_DATA_REPO_PATH) $(GIT_TEST_DATA_REPO_PATH) $(GIT_UG_REPO_REV)

# Very useful for debugging variables!
# $ make print-FORKNAME, for example, would print the value of the variable $(FORKNAME)
print-%:
	@echo "$* = $($*)"

# Very useful for printing variables within scripts!
# Like `make print-<variable>, only without also printing the variable name.
# the 'j' prefix stands for just.  We're just printing the variable name.
jprint-%:
	@echo "$($*)"

help:
	@echo "Please use make <target> where <target> is one of"
	@echo "  check             to verify all needed programs and packages are installed"
	@echo "  env               to create a virtualenv with packages from requirements.txt, requirements-dev.txt"
	@echo "  fetch             to clone all managed repositories"
	@echo "  install           to build and install a wheel of natcap.invest into the active python installation"
	@echo "  binaries          to build pyinstaller binaries"
	@echo "  apidocs           to build HTML API documentation"
	@echo "  userguide         to build HTML version of the users guide"
	@echo "  changelog         to build HTML version of the changelog"
	@echo "  python_packages   to build natcap.invest wheel and source distributions"
	@echo "  codesign          to enqueue a built binary for signing using our codesigning service"
	@echo "  sampledata        to build sample data zipfiles"
	@echo "  sampledata_single to build a single self-contained data zipfile.  Used for advanced NSIS install."
	@echo "  test              to run pytest on the tests directory"
	@echo "  clean             to remove temporary directories and files (but not dist/)"
	@echo "  purge             to remove temporary directories, cloned repositories and the built environment."
	@echo "  help              to print this help and exit"

$(BUILD_DIR) $(DATA_DIR) $(DIST_DIR) $(DIST_DATA_DIR):
	$(MKDIR) $@

test: $(GIT_TEST_DATA_REPO_PATH)
	$(TESTRUNNER) tests

validate_sampledata: $(GIT_SAMPLE_DATA_REPO_PATH)
	$(TEST_DATAVALIDATOR)
	$(DATAVALIDATOR)

validate_userguide_filenames: $(GIT_UG_REPO_PATH)
	$(UG_FILE_VALIDATOR)

invest_autotest: $(GIT_SAMPLE_DATA_REPO_PATH) $(INVEST_BINARIES_DIR)
	$(INVEST_AUTOTESTER)

clean:
	-$(RMDIR) $(BUILD_DIR)
	-$(RMDIR) natcap.invest.egg-info
	-$(RMDIR) cover
	-$(RMDIR) doc/api-docs/api
	-$(RM) coverage.xml

purge: clean
	-$(RM_DATA_DIR)
	-$(RMDIR) $(GIT_UG_REPO_PATH)
	-$(RMDIR) $(ENV)

check:
	@echo "Checking required applications"
	@$(PROGRAM_CHECK_SCRIPT) $(REQUIRED_PROGRAMS)
	@echo "----------------------------"
	@echo "Checking python packages"
	@$(PIP) freeze --all -r requirements.txt -r requirements-dev.txt > $(NULL)


# Subrepository management.
$(GIT_UG_REPO_PATH):
	-git clone $(GIT_UG_REPO) $(GIT_UG_REPO_PATH)
	git -C $(GIT_UG_REPO_PATH) fetch
	git -C $(GIT_UG_REPO_PATH) checkout $(GIT_UG_REPO_REV)

$(GIT_SAMPLE_DATA_REPO_PATH): | $(DATA_DIR)
	-git clone $(GIT_SAMPLE_DATA_REPO) $(GIT_SAMPLE_DATA_REPO_PATH)
	git -C $(GIT_SAMPLE_DATA_REPO_PATH) fetch
	git -C $(GIT_SAMPLE_DATA_REPO_PATH) lfs install
	git -C $(GIT_SAMPLE_DATA_REPO_PATH) checkout $(GIT_SAMPLE_DATA_REPO_REV)
	git -C $(GIT_SAMPLE_DATA_REPO_PATH) lfs fetch
	git -C $(GIT_SAMPLE_DATA_REPO_PATH) lfs checkout

$(GIT_TEST_DATA_REPO_PATH): | $(DATA_DIR)
	-git clone $(GIT_TEST_DATA_REPO) $(GIT_TEST_DATA_REPO_PATH)
	git -C $(GIT_TEST_DATA_REPO_PATH) fetch
	git -C $(GIT_TEST_DATA_REPO_PATH) lfs install
	git -C $(GIT_TEST_DATA_REPO_PATH) checkout $(GIT_TEST_DATA_REPO_REV)
	git -C $(GIT_TEST_DATA_REPO_PATH) lfs fetch
	git -C $(GIT_TEST_DATA_REPO_PATH) lfs checkout

fetch: $(GIT_UG_REPO_PATH) $(GIT_SAMPLE_DATA_REPO_PATH) $(GIT_TEST_DATA_REPO_PATH)


# Python conda environment management
env:
	@echo "NOTE: requires 'requests' be installed in base Python"
	$(PYTHON) ./scripts/convert-requirements-to-conda-yml.py requirements.txt requirements-dev.txt requirements-docs.txt > requirements-all.yml
	$(CONDA) create -p $(ENV) -y --override-channels -c conda-forge python=3.13
	$(CONDA) env update -p $(ENV) --file requirements-all.yml
	@echo "----------------------------"
	@echo "To activate the new conda environment and install natcap.invest:"
	@echo ">> conda activate $(ENV)"
	@echo ">> make install"


# compatible with pip>=7.0.0
# REQUIRED: Need to remove natcap.invest.egg-info directory so recent versions
# of pip don't think CWD is a valid package.
install: $(DIST_DIR)/natcap.invest%.whl
	-$(RMDIR) natcap.invest.egg-info
	$(PIP) install --no-deps --isolated --upgrade --no-index --only-binary natcap.invest --find-links=dist "natcap.invest==$(VERSION)"


# Build python packages and put them in dist/
python_packages: $(DIST_DIR)/natcap.invest%.whl $(DIST_DIR)/natcap.invest%.tar.gz
$(DIST_DIR)/natcap.invest%.whl: | $(DIST_DIR)
	$(PYTHON) -m build --wheel

$(DIST_DIR)/natcap.invest%.tar.gz: | $(DIST_DIR)
	$(PYTHON) -m build --sdist


# Build binaries and put them in dist/invest
# The `invest list` is to test the binaries.  If something doesn't
# import, we want to know right away.  No need to provide the `.exe` extension
# on Windows as the .exe extension is assumed.
binaries: $(INVEST_BINARIES_DIR)
$(INVEST_BINARIES_DIR): | $(DIST_DIR) $(BUILD_DIR)
	-$(RMDIR) $(BUILD_DIR)/pyi-build
	-$(RMDIR) $(INVEST_BINARIES_DIR)
	$(PYTHON) -m PyInstaller --workpath $(BUILD_DIR)/pyi-build --clean --distpath $(DIST_DIR) exe/invest.spec
	$(CONDA) list > $(INVEST_BINARIES_DIR)/package_versions.txt
	$(PYTHON) -m pip list >> $(INVEST_BINARIES_DIR)/package_versions.txt
	$(INVEST_BINARIES_DIR)/invest list

# Documentation.
# API docs are built in build/sphinx and copied to dist/apidocs
apidocs: $(APIDOCS_TARGET_DIR) $(APIDOCS_ZIP_FILE)

$(APIDOCS_BUILD_DIR): install  # need contents of build/lib to build apidocs
	# -a: always build all files
	$(PYTHON) -m sphinx -a -b html -d $(APIDOCS_BUILD_DIR)/doctrees doc/api-docs $(APIDOCS_BUILD_DIR)/html

$(APIDOCS_TARGET_DIR): $(APIDOCS_BUILD_DIR) | $(DIST_DIR)
	# only copy over the built html files, not the doctrees
	$(COPYDIR) $(APIDOCS_BUILD_DIR)/html $(APIDOCS_TARGET_DIR)

$(APIDOCS_ZIP_FILE): $(APIDOCS_TARGET_DIR)
	$(BASHLIKE_SHELL_COMMAND) "cd $(DIST_DIR) && $(ZIP) -r $(notdir $(APIDOCS_ZIP_FILE)) $(notdir $(APIDOCS_TARGET_DIR))"

# need to get the working directory path because ln doesn't work with relative paths
WORKING_DIR := $(shell pwd)
ifeq ($(OS),Windows_NT)
	# this setting is necessary for ln to work on git bash for windows
	export MSYS = winsymlinks:nativestrict
endif
# Userguide HTML docs are copied to dist/userguide
userguide: $(USERGUIDE_TARGET_DIR) $(USERGUIDE_ZIP_FILE)
$(USERGUIDE_TARGET_DIR): $(GIT_UG_REPO_PATH) $(GIT_SAMPLE_DATA_REPO_PATH) | $(DIST_DIR)
	-ln -s $(WORKING_DIR)/$(GIT_SAMPLE_DATA_REPO_PATH) $(WORKING_DIR)/$(GIT_UG_REPO_PATH)
	$(MAKE) -C $(GIT_UG_REPO_PATH) SPHINXBUILD="$(PYTHON) -m sphinx" BUILDDIR=../../$(USERGUIDE_BUILD_DIR) html
	$(COPYDIR) $(USERGUIDE_BUILD_DIR)/html $(USERGUIDE_TARGET_DIR)

$(USERGUIDE_ZIP_FILE): $(USERGUIDE_TARGET_DIR)
	cd $(DIST_DIR) && $(ZIP) -r $(notdir $(USERGUIDE_ZIP_FILE)) $(notdir $(USERGUIDE_TARGET_DIR))

# Tracking the expected zipfiles here avoids a race condition where we can't
# know which data zipfiles to create until the data repo is cloned.
# All data zipfiles are written to dist/data/*.zip
ZIPDIRS = Annual_Water_Yield \
		  Base_Data \
		  Carbon \
		  CoastalBlueCarbon \
		  CoastalVulnerability \
		  CropProduction \
		  DelineateIt \
		  forest_carbon_edge_effect \
		  GridSeascape \
		  HabitatQuality \
		  HabitatRiskAssess \
		  NDR \
		  pollination \
		  recreation \
		  RouteDEM \
		  scenario_proximity \
		  ScenicQuality \
		  SDR \
		  Seasonal_Water_Yield \
		  UrbanCoolingModel \
		  UrbanFloodMitigation \
		  UrbanNatureAccess \
		  UrbanStormwater \
		  WaveEnergy \
		  WindEnergy

ZIPTARGETS = $(foreach dirname,$(ZIPDIRS),$(addprefix $(DIST_DATA_DIR)/,$(dirname).zip))

sampledata: $(ZIPTARGETS)
	$(PYTHON) scripts/build_sampledata_filesize_registry.py $(CURDIR)/$(DIST_DATA_DIR)
$(DIST_DATA_DIR)/%.zip: $(DIST_DATA_DIR) $(GIT_SAMPLE_DATA_REPO_PATH)
	cd $(GIT_SAMPLE_DATA_REPO_PATH); $(BASHLIKE_SHELL_COMMAND) "$(ZIP) -r $(addprefix ../../,$@) $(subst $(DIST_DATA_DIR)/,$(DATADIR),$(subst .zip,,$@))"

SAMPLEDATA_SINGLE_ARCHIVE := dist/InVEST_$(VERSION)_sample_data.zip
sampledata_single: $(SAMPLEDATA_SINGLE_ARCHIVE)

$(SAMPLEDATA_SINGLE_ARCHIVE): $(GIT_SAMPLE_DATA_REPO_PATH) dist
	$(BASHLIKE_SHELL_COMMAND) "cd $(GIT_SAMPLE_DATA_REPO_PATH) && $(ZIP) -r ../../$(SAMPLEDATA_SINGLE_ARCHIVE) ./* -x .svn -x .git"

build/vcredist_x86.exe: | build
	powershell.exe -Command "Start-BitsTransfer -Source https://download.microsoft.com/download/5/D/8/5D8C65CB-C849-4025-8E95-C3966CAFD8AE/vcredist_x86.exe -Destination build\vcredist_x86.exe"

codesign:
	python codesigning/enqueue-current-installer.py

deploy:
	-$(GSUTIL) -m rsync $(DIST_DIR) $(DIST_URL_BASE)
	-$(GSUTIL) -m rsync -r $(DIST_DIR)/data $(DIST_URL_BASE)/data
	-$(GSUTIL) -m rsync -r $(DIST_DIR)/userguide $(DIST_URL_BASE)/userguide
	-$(GSUTIL) -m rsync -r $(WORKBENCH_DIST_DIR) $(DIST_URL_BASE)/workbench
	@echo "Application binaries (if they were created) can be downloaded from:"
	@echo "  * $(DOWNLOAD_DIR_URL)"

changelog:
	$(RST2HTML5) $(CHANGELOG_SRC) $(CHANGELOG_DEST)

# Notes on Makefile development
#
# * Use the -drR to show the decision tree (and none of the implicit rules)
#   if a task is (or is not) executing when expected.
# * Use -n to print the actions to be executed instead of actually executing them.<|MERGE_RESOLUTION|>--- conflicted
+++ resolved
@@ -2,11 +2,7 @@
 DATA_DIR := data
 GIT_SAMPLE_DATA_REPO        := https://bitbucket.org/natcap/invest-sample-data.git
 GIT_SAMPLE_DATA_REPO_PATH   := $(DATA_DIR)/invest-sample-data
-<<<<<<< HEAD
-GIT_SAMPLE_DATA_REPO_REV    := 217da780853fbd410c8b83e495174a22db454657
-=======
-GIT_SAMPLE_DATA_REPO_REV    := df19533b53cb06bac370469bee68023fa94fa1f2
->>>>>>> 1df1c83d
+GIT_SAMPLE_DATA_REPO_REV    := affb90623fff1a8c56ecb3a8db07582a7e67f89d
 
 GIT_TEST_DATA_REPO          := https://bitbucket.org/natcap/invest-test-data.git
 GIT_TEST_DATA_REPO_PATH     := $(DATA_DIR)/invest-test-data
