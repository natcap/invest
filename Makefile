# Repositories managed by the makefile task tree
DATA_DIR := data
GIT_SAMPLE_DATA_REPO        := https://bitbucket.org/natcap/invest-sample-data.git
GIT_SAMPLE_DATA_REPO_PATH   := $(DATA_DIR)/invest-sample-data
GIT_SAMPLE_DATA_REPO_REV    := ecdab62bd6e2d3d9105e511cfd6884bf07f3d27b

GIT_TEST_DATA_REPO          := https://bitbucket.org/natcap/invest-test-data.git
GIT_TEST_DATA_REPO_PATH     := $(DATA_DIR)/invest-test-data
GIT_TEST_DATA_REPO_REV      := 4692cbab39cca4e49e39ee88926024e81acbb8cd

GIT_UG_REPO                 := https://github.com/natcap/invest.users-guide
GIT_UG_REPO_PATH            := doc/users-guide
<<<<<<< HEAD
GIT_UG_REPO_REV             := bc15cf092fa4640187855583f70a0510d81f2e7e
=======
GIT_UG_REPO_REV             := 51a746b8eeb87061bb0600d9ce1fb451b4dee7fe
>>>>>>> 808a6979

ENV = "./env"
ifeq ($(OS),Windows_NT)
	# Double $$ indicates windows environment variable
	NULL := $$null
	PROGRAM_CHECK_SCRIPT := .\scripts\check_required_programs.bat
	ENV_SCRIPTS = $(ENV)\Scripts
	ENV_ACTIVATE = $(ENV_SCRIPTS)\activate
	CP := cp
	COPYDIR := $(CP) -r
	MKDIR := mkdir -p
	RM := rm
	RMDIR := $(RM) -r
	# Windows doesn't install a python3 binary, just python.
	PYTHON = python
	# Just use what's on the PATH for make.  Avoids issues with escaping spaces in path.
	MAKE := make
	# Powershell has been inconsistent for allowing make commands to be
	# ignored on failure. Many times if a command writes to std error
	# powershell interprets that as a failure and exits. Bash shells are
	# widely available on Windows now, especially through git-bash
	SHELL := /usr/bin/bash
	CONDA := conda.bat
	BASHLIKE_SHELL_COMMAND := '$(SHELL)' -c
	.DEFAULT_GOAL := binaries
	RM_DATA_DIR := $(RMDIR) $(DATA_DIR)
	/ := '\'
	OSNAME = 'windows'
else
	NULL := /dev/null
	PROGRAM_CHECK_SCRIPT := ./scripts/check_required_programs.sh
	SHELL := /bin/bash
	CONDA := conda
	BASHLIKE_SHELL_COMMAND := $(SHELL) -c
	CP := cp
	COPYDIR := $(CP) -r
	MKDIR := mkdir -p
	RM := rm
	RMDIR := $(RM) -r
	/ := /
	# linux, mac distinguish between python2 and python3
	PYTHON = python3
	RM_DATA_DIR := yes | $(RMDIR) $(DATA_DIR)
	.DEFAULT_GOAL := binaries
endif

REQUIRED_PROGRAMS := make zip pandoc $(PYTHON) git git-lfs conda yarn

ZIP := zip
PIP = $(PYTHON) -m pip
VERSION := $(shell $(PYTHON) -m setuptools_scm)
PYTHON_ARCH := $(shell $(PYTHON) -c "import sys; print('x86' if sys.maxsize <= 2**32 else 'x64')")

GSUTIL := gsutil
SIGNTOOL := SignTool
RST2HTML5 := rst2html5

# local directory names
DIST_DIR := dist
DIST_DATA_DIR := $(DIST_DIR)/data
BUILD_DIR := build
WORKBENCH := workbench
WORKBENCH_DIST_DIR := $(WORKBENCH)/dist
CHANGELOG_SRC := HISTORY.rst
CHANGELOG_DEST := $(WORKBENCH)/changelog.html

# The fork name and user here are derived from the git path on github.
# The fork name will need to be set manually (e.g. make FORKNAME=natcap/invest)
# if someone wants to build from source outside of git (like if they grabbed
# a zipfile of the source code).
FORKNAME := $(word 2, $(subst :,,$(subst github.com, ,$(shell git remote get-url origin))))
FORKUSER := $(word 1, $(subst /, ,$(FORKNAME)))

# We use these release buckets here in Makefile and also in our release scripts.
# See scripts/release-3-publish.sh.
RELEASES_BUCKET := gs://releases.naturalcapitalproject.org
DEV_BUILD_BUCKET := gs://natcap-dev-build-artifacts

ifeq ($(FORKUSER),natcap)
	BUCKET := $(RELEASES_BUCKET)
	DIST_URL_BASE := $(BUCKET)/invest/$(VERSION)
	INSTALLER_NAME_FORKUSER :=
else
	BUCKET := $(DEV_BUILD_BUCKET)
	DIST_URL_BASE := $(BUCKET)/invest/$(FORKUSER)/$(VERSION)
	INSTALLER_NAME_FORKUSER := $(FORKUSER)
endif
DOWNLOAD_DIR_URL := $(subst gs://,https://storage.googleapis.com/,$(DIST_URL_BASE))
DATA_BASE_URL := $(DOWNLOAD_DIR_URL)/data

TESTRUNNER := pytest -vs --import-mode=importlib --durations=0

DATAVALIDATOR := $(PYTHON) scripts/invest-autovalidate.py $(GIT_SAMPLE_DATA_REPO_PATH)
TEST_DATAVALIDATOR := $(PYTHON) -m pytest -vs scripts/invest-autovalidate.py

UG_FILE_VALIDATOR := $(PYTHON) scripts/userguide-filevalidator.py $(GIT_UG_REPO_PATH)

# Target names.
INVEST_BINARIES_DIR := $(DIST_DIR)/invest

APIDOCS_BUILD_DIR := $(BUILD_DIR)/sphinx/apidocs
APIDOCS_TARGET_DIR := $(DIST_DIR)/apidocs
APIDOCS_ZIP_FILE := $(DIST_DIR)/InVEST_$(VERSION)_apidocs.zip

USERGUIDE_BUILD_DIR := $(BUILD_DIR)/sphinx/userguide
USERGUIDE_TARGET_DIR := $(DIST_DIR)/userguide
USERGUIDE_ZIP_FILE := $(DIST_DIR)/InVEST_$(VERSION)_userguide.zip

INVEST_AUTOTESTER := $(PYTHON) scripts/invest-autotest.py --cwd $(GIT_SAMPLE_DATA_REPO_PATH) --binary $(INVEST_BINARIES_DIR)/invest


.PHONY: fetch install binaries apidocs userguide sampledata sampledata_single test clean help check python_packages jenkins purge mac_zipfile deploy codesign $(GIT_SAMPLE_DATA_REPO_PATH) $(GIT_TEST_DATA_REPO_PATH) $(GIT_UG_REPO_REV)

# Very useful for debugging variables!
# $ make print-FORKNAME, for example, would print the value of the variable $(FORKNAME)
print-%:
	@echo "$* = $($*)"

# Very useful for printing variables within scripts!
# Like `make print-<variable>, only without also printing the variable name.
# the 'j' prefix stands for just.  We're just printing the variable name.
jprint-%:
	@echo "$($*)"

help:
	@echo "Please use make <target> where <target> is one of"
	@echo "  check             to verify all needed programs and packages are installed"
	@echo "  env               to create a virtualenv with packages from requirements.txt, requirements-dev.txt"
	@echo "  fetch             to clone all managed repositories"
	@echo "  install           to build and install a wheel of natcap.invest into the active python installation"
	@echo "  binaries          to build pyinstaller binaries"
	@echo "  apidocs           to build HTML API documentation"
	@echo "  userguide         to build HTML version of the users guide"
	@echo "  changelog         to build HTML version of the changelog"
	@echo "  python_packages   to build natcap.invest wheel and source distributions"
	@echo "  codesign          to enqueue a built binary for signing using our codesigning service"
	@echo "  sampledata        to build sample data zipfiles"
	@echo "  sampledata_single to build a single self-contained data zipfile.  Used for advanced NSIS install."
	@echo "  test              to run pytest on the tests directory"
	@echo "  clean             to remove temporary directories and files (but not dist/)"
	@echo "  purge             to remove temporary directories, cloned repositories and the built environment."
	@echo "  help              to print this help and exit"

$(BUILD_DIR) $(DATA_DIR) $(DIST_DIR) $(DIST_DATA_DIR):
	$(MKDIR) $@

test: $(GIT_TEST_DATA_REPO_PATH)
	$(TESTRUNNER) tests

validate_sampledata: $(GIT_SAMPLE_DATA_REPO_PATH)
	$(TEST_DATAVALIDATOR)
	$(DATAVALIDATOR)

validate_userguide_filenames: $(GIT_UG_REPO_PATH)
	$(UG_FILE_VALIDATOR)

invest_autotest: $(GIT_SAMPLE_DATA_REPO_PATH) $(INVEST_BINARIES_DIR)
	$(INVEST_AUTOTESTER)

clean:
	-$(RMDIR) $(BUILD_DIR)
	-$(RMDIR) natcap.invest.egg-info
	-$(RMDIR) cover
	-$(RMDIR) doc/api-docs/api
	-$(RM) coverage.xml

purge: clean
	-$(RM_DATA_DIR)
	-$(RMDIR) $(GIT_UG_REPO_PATH)
	-$(RMDIR) $(ENV)

check:
	@echo "Checking required applications"
	@$(PROGRAM_CHECK_SCRIPT) $(REQUIRED_PROGRAMS)
	@echo "----------------------------"
	@echo "Checking python packages"
	@$(PIP) freeze --all -r requirements.txt -r requirements-dev.txt > $(NULL)


# Subrepository management.
$(GIT_UG_REPO_PATH):
	-git clone $(GIT_UG_REPO) $(GIT_UG_REPO_PATH)
	git -C $(GIT_UG_REPO_PATH) fetch
	git -C $(GIT_UG_REPO_PATH) checkout $(GIT_UG_REPO_REV)

$(GIT_SAMPLE_DATA_REPO_PATH): | $(DATA_DIR)
	-git clone $(GIT_SAMPLE_DATA_REPO) $(GIT_SAMPLE_DATA_REPO_PATH)
	git -C $(GIT_SAMPLE_DATA_REPO_PATH) fetch
	git -C $(GIT_SAMPLE_DATA_REPO_PATH) lfs install
	git -C $(GIT_SAMPLE_DATA_REPO_PATH) checkout $(GIT_SAMPLE_DATA_REPO_REV)
	git -C $(GIT_SAMPLE_DATA_REPO_PATH) lfs fetch
	git -C $(GIT_SAMPLE_DATA_REPO_PATH) lfs checkout

$(GIT_TEST_DATA_REPO_PATH): | $(DATA_DIR)
	-git clone $(GIT_TEST_DATA_REPO) $(GIT_TEST_DATA_REPO_PATH)
	git -C $(GIT_TEST_DATA_REPO_PATH) fetch
	git -C $(GIT_TEST_DATA_REPO_PATH) lfs install
	git -C $(GIT_TEST_DATA_REPO_PATH) checkout $(GIT_TEST_DATA_REPO_REV)
	git -C $(GIT_TEST_DATA_REPO_PATH) lfs fetch
	git -C $(GIT_TEST_DATA_REPO_PATH) lfs checkout

fetch: $(GIT_UG_REPO_PATH) $(GIT_SAMPLE_DATA_REPO_PATH) $(GIT_TEST_DATA_REPO_PATH)


# Python conda environment management
env:
	@echo "NOTE: requires 'requests' be installed in base Python"
	$(PYTHON) ./scripts/convert-requirements-to-conda-yml.py requirements.txt requirements-dev.txt requirements-docs.txt > requirements-all.yml
	$(CONDA) create -p $(ENV) -y -c conda-forge python=3.8 nomkl
	$(CONDA) env update -p $(ENV) --file requirements-all.yml
	@echo "----------------------------"
	@echo "To activate the new conda environment and install natcap.invest:"
	@echo ">> conda activate $(ENV)"
	@echo ">> make install"


# compatible with pip>=7.0.0
# REQUIRED: Need to remove natcap.invest.egg-info directory so recent versions
# of pip don't think CWD is a valid package.
install: $(DIST_DIR)/natcap.invest%.whl
	-$(RMDIR) natcap.invest.egg-info
	$(PIP) install --no-deps --isolated --upgrade --no-index --only-binary natcap.invest --find-links=dist "natcap.invest==$(VERSION)"


# Build python packages and put them in dist/
python_packages: $(DIST_DIR)/natcap.invest%.whl $(DIST_DIR)/natcap.invest%.tar.gz
$(DIST_DIR)/natcap.invest%.whl: | $(DIST_DIR)
	$(PYTHON) -m build --wheel

$(DIST_DIR)/natcap.invest%.tar.gz: | $(DIST_DIR)
	$(PYTHON) -m build --sdist


# Build binaries and put them in dist/invest
# The `invest list` is to test the binaries.  If something doesn't
# import, we want to know right away.  No need to provide the `.exe` extension
# on Windows as the .exe extension is assumed.
binaries: $(INVEST_BINARIES_DIR)
$(INVEST_BINARIES_DIR): | $(DIST_DIR) $(BUILD_DIR)
	-$(RMDIR) $(BUILD_DIR)/pyi-build
	-$(RMDIR) $(INVEST_BINARIES_DIR)
	$(PYTHON) -m PyInstaller --workpath $(BUILD_DIR)/pyi-build --clean --distpath $(DIST_DIR) exe/invest.spec
	$(CONDA) list > $(INVEST_BINARIES_DIR)/package_versions.txt
	$(PYTHON) -m pip list >> $(INVEST_BINARIES_DIR)/package_versions.txt
	$(INVEST_BINARIES_DIR)/invest list

# Documentation.
# API docs are built in build/sphinx and copied to dist/apidocs
apidocs: $(APIDOCS_TARGET_DIR) $(APIDOCS_ZIP_FILE)

$(APIDOCS_BUILD_DIR): install  # need contents of build/lib to build apidocs
	# -a: always build all files
	$(PYTHON) -m sphinx -a -b html -d $(APIDOCS_BUILD_DIR)/doctrees doc/api-docs $(APIDOCS_BUILD_DIR)/html

$(APIDOCS_TARGET_DIR): $(APIDOCS_BUILD_DIR) | $(DIST_DIR)
	# only copy over the built html files, not the doctrees
	$(COPYDIR) $(APIDOCS_BUILD_DIR)/html $(APIDOCS_TARGET_DIR)

$(APIDOCS_ZIP_FILE): $(APIDOCS_TARGET_DIR)
	$(BASHLIKE_SHELL_COMMAND) "cd $(DIST_DIR) && $(ZIP) -r $(notdir $(APIDOCS_ZIP_FILE)) $(notdir $(APIDOCS_TARGET_DIR))"

# need to get the working directory path because ln doesn't work with relative paths
WORKING_DIR := $(shell pwd)
ifeq ($(OS),Windows_NT)
	# this setting is necessary for ln to work on git bash for windows
	export MSYS = winsymlinks:nativestrict
endif
# Userguide HTML docs are copied to dist/userguide
userguide: $(USERGUIDE_TARGET_DIR) $(USERGUIDE_ZIP_FILE)
$(USERGUIDE_TARGET_DIR): $(GIT_UG_REPO_PATH) $(GIT_SAMPLE_DATA_REPO_PATH) | $(DIST_DIR)
	-ln -s $(WORKING_DIR)/$(GIT_SAMPLE_DATA_REPO_PATH) $(WORKING_DIR)/$(GIT_UG_REPO_PATH)
	$(MAKE) -C $(GIT_UG_REPO_PATH) SPHINXBUILD="$(PYTHON) -m sphinx" BUILDDIR=../../$(USERGUIDE_BUILD_DIR) html
	$(COPYDIR) $(USERGUIDE_BUILD_DIR)/html $(USERGUIDE_TARGET_DIR)

$(USERGUIDE_ZIP_FILE): $(USERGUIDE_TARGET_DIR)
	cd $(DIST_DIR) && $(ZIP) -r $(notdir $(USERGUIDE_ZIP_FILE)) $(notdir $(USERGUIDE_TARGET_DIR))

# Tracking the expected zipfiles here avoids a race condition where we can't
# know which data zipfiles to create until the data repo is cloned.
# All data zipfiles are written to dist/data/*.zip
ZIPDIRS = Annual_Water_Yield \
		  Base_Data \
		  Carbon \
		  CoastalBlueCarbon \
		  CoastalVulnerability \
		  CropProduction \
		  DelineateIt \
		  forest_carbon_edge_effect \
		  GridSeascape \
		  HabitatQuality \
		  HabitatRiskAssess \
		  NDR \
		  pollination \
		  recreation \
		  RouteDEM \
		  scenario_proximity \
		  ScenicQuality \
		  SDR \
		  Seasonal_Water_Yield \
		  UrbanCoolingModel \
		  UrbanFloodMitigation \
		  UrbanNatureAccess \
		  UrbanStormwater \
		  WaveEnergy \
		  WindEnergy

ZIPTARGETS = $(foreach dirname,$(ZIPDIRS),$(addprefix $(DIST_DATA_DIR)/,$(dirname).zip))

sampledata: $(ZIPTARGETS)
	$(PYTHON) scripts/build_sampledata_filesize_registry.py $(CURDIR)/$(DIST_DATA_DIR)
$(DIST_DATA_DIR)/%.zip: $(DIST_DATA_DIR) $(GIT_SAMPLE_DATA_REPO_PATH)
	cd $(GIT_SAMPLE_DATA_REPO_PATH); $(BASHLIKE_SHELL_COMMAND) "$(ZIP) -r $(addprefix ../../,$@) $(subst $(DIST_DATA_DIR)/,$(DATADIR),$(subst .zip,,$@))"

SAMPLEDATA_SINGLE_ARCHIVE := dist/InVEST_$(VERSION)_sample_data.zip
sampledata_single: $(SAMPLEDATA_SINGLE_ARCHIVE)

$(SAMPLEDATA_SINGLE_ARCHIVE): $(GIT_SAMPLE_DATA_REPO_PATH) dist
	$(BASHLIKE_SHELL_COMMAND) "cd $(GIT_SAMPLE_DATA_REPO_PATH) && $(ZIP) -r ../../$(SAMPLEDATA_SINGLE_ARCHIVE) ./* -x .svn -x .git"

build/vcredist_x86.exe: | build
	powershell.exe -Command "Start-BitsTransfer -Source https://download.microsoft.com/download/5/D/8/5D8C65CB-C849-4025-8E95-C3966CAFD8AE/vcredist_x86.exe -Destination build\vcredist_x86.exe"

codesign:
	python codesigning/enqueue-current-installer.py

deploy:
	-$(GSUTIL) -m rsync $(DIST_DIR) $(DIST_URL_BASE)
	-$(GSUTIL) -m rsync -r $(DIST_DIR)/data $(DIST_URL_BASE)/data
	-$(GSUTIL) -m rsync -r $(DIST_DIR)/userguide $(DIST_URL_BASE)/userguide
	-$(GSUTIL) -m rsync -r $(WORKBENCH_DIST_DIR) $(DIST_URL_BASE)/workbench
	@echo "Application binaries (if they were created) can be downloaded from:"
	@echo "  * $(DOWNLOAD_DIR_URL)"

changelog:
	$(RST2HTML5) $(CHANGELOG_SRC) $(CHANGELOG_DEST)

# Notes on Makefile development
#
# * Use the -drR to show the decision tree (and none of the implicit rules)
#   if a task is (or is not) executing when expected.
# * Use -n to print the actions to be executed instead of actually executing them.<|MERGE_RESOLUTION|>--- conflicted
+++ resolved
@@ -10,11 +10,7 @@
 
 GIT_UG_REPO                 := https://github.com/natcap/invest.users-guide
 GIT_UG_REPO_PATH            := doc/users-guide
-<<<<<<< HEAD
 GIT_UG_REPO_REV             := bc15cf092fa4640187855583f70a0510d81f2e7e
-=======
-GIT_UG_REPO_REV             := 51a746b8eeb87061bb0600d9ce1fb451b4dee7fe
->>>>>>> 808a6979
 
 ENV = "./env"
 ifeq ($(OS),Windows_NT)
