# Repositories managed by the makefile task tree
DATA_DIR := data
GIT_SAMPLE_DATA_REPO        := https://bitbucket.org/natcap/invest-sample-data.git
GIT_SAMPLE_DATA_REPO_PATH   := $(DATA_DIR)/invest-sample-data
GIT_SAMPLE_DATA_REPO_REV    := bece33debc049afffcfff0128a265ccb3d859ef4

GIT_TEST_DATA_REPO          := https://bitbucket.org/natcap/invest-test-data.git
GIT_TEST_DATA_REPO_PATH     := $(DATA_DIR)/invest-test-data
GIT_TEST_DATA_REPO_REV      := c2e75c7f2d79d5f6f1bca7a220c0e185ae561dfb

GIT_UG_REPO                  := https://github.com/natcap/invest.users-guide
GIT_UG_REPO_PATH             := doc/users-guide
<<<<<<< HEAD
GIT_UG_REPO_REV              := 21b1934b78da1a4123125c8883d5e6b7693c5507
=======
GIT_UG_REPO_REV              := c993a4f86d161e2922d445a3b79a344ab50a6f26
>>>>>>> a409b269


ENV = env
ifeq ($(OS),Windows_NT)
	# Double $$ indicates windows environment variable
	NULL := $$null
	PROGRAM_CHECK_SCRIPT := .\scripts\check_required_programs.bat
	ENV_SCRIPTS = $(ENV)\Scripts
	ENV_ACTIVATE = $(ENV_SCRIPTS)\activate
	CP := cp
	COPYDIR := $(CP) -r
	MKDIR := mkdir -p
	RM := rm
	RMDIR := $(RM) -r
	# Windows doesn't install a python3 binary, just python.
	PYTHON = python
	# Just use what's on the PATH for make.  Avoids issues with escaping spaces in path.
	MAKE := make
	# Powershell has been inconsistent for allowing make commands to be
	# ignored on failure. Many times if a command writes to std error 
	# powershell interprets that as a failure and exits. Bash shells are 
	# widely available on Windows now, especially through git-bash
	SHELL := /usr/bin/bash
	CONDA := conda.bat
	BASHLIKE_SHELL_COMMAND := $(SHELL) -c
	.DEFAULT_GOAL := windows_installer
	RM_DATA_DIR := $(RMDIR) $(DATA_DIR)
	/ := '\'
else
	NULL := /dev/null
	PROGRAM_CHECK_SCRIPT := ./scripts/check_required_programs.sh
	SHELL := /bin/bash
	CONDA := conda
	BASHLIKE_SHELL_COMMAND := $(SHELL) -c
	CP := cp
	COPYDIR := $(CP) -r
	MKDIR := mkdir -p
	RM := rm
	RMDIR := $(RM) -r
	/ := /
	# linux, mac distinguish between python2 and python3
	PYTHON = python3
	RM_DATA_DIR := yes | $(RMDIR) $(DATA_DIR)

	ifeq ($(shell sh -c 'uname -s 2>/dev/null || echo not'),Darwin)  # mac OSX
		.DEFAULT_GOAL := mac_installer
	else
		.DEFAULT_GOAL := binaries
	endif
endif

REQUIRED_PROGRAMS := make zip pandoc $(PYTHON) git git-lfs conda
ifeq ($(OS),Windows_NT)
	REQUIRED_PROGRAMS += makensis
endif

ZIP := zip
PIP = $(PYTHON) -m pip
VERSION := $(shell $(PYTHON) setup.py --version)
PYTHON_ARCH := $(shell $(PYTHON) -c "import sys; print('x86' if sys.maxsize <= 2**32 else 'x64')")

GSUTIL := gsutil
SIGNTOOL := SignTool

# Output directory names
DIST_DIR := dist
DIST_DATA_DIR := $(DIST_DIR)/data
BUILD_DIR := build

# The fork name and user here are derived from the git path on github.
# The fork name will need to be set manually (e.g. make FORKNAME=natcap/invest)
# if someone wants to build from source outside of git (like if they grabbed
# a zipfile of the source code).
FORKNAME := $(word 2, $(subst :,,$(subst github.com, ,$(shell git remote get-url origin))))
FORKUSER := $(word 1, $(subst /, ,$(FORKNAME)))

# We use these release buckets here in Makefile and also in our release scripts.
# See scripts/release-3-publish.sh.
RELEASES_BUCKET := gs://releases.naturalcapitalproject.org
DEV_BUILD_BUCKET := gs://natcap-dev-build-artifacts

ifeq ($(FORKUSER),natcap)
	BUCKET := $(RELEASES_BUCKET)
	DIST_URL_BASE := $(BUCKET)/invest/$(VERSION)
	INSTALLER_NAME_FORKUSER :=
else
	BUCKET := $(DEV_BUILD_BUCKET)
	DIST_URL_BASE := $(BUCKET)/invest/$(FORKUSER)/$(VERSION)
	INSTALLER_NAME_FORKUSER := $(FORKUSER)
endif
DOWNLOAD_DIR_URL := $(subst gs://,https://storage.googleapis.com/,$(DIST_URL_BASE))
DATA_BASE_URL := $(DOWNLOAD_DIR_URL)/data

TESTRUNNER := pytest -vs --import-mode=importlib --durations=0

DATAVALIDATOR := $(PYTHON) scripts/invest-autovalidate.py $(GIT_SAMPLE_DATA_REPO_PATH)
TEST_DATAVALIDATOR := $(PYTHON) -m pytest -vs scripts/invest-autovalidate.py

# Target names.
INVEST_BINARIES_DIR := $(DIST_DIR)/invest
APIDOCS_HTML_DIR := $(DIST_DIR)/apidocs
APIDOCS_ZIP_FILE := $(DIST_DIR)/InVEST_$(VERSION)_apidocs.zip
USERGUIDE_HTML_DIR := $(DIST_DIR)/userguide
USERGUIDE_ZIP_FILE := $(DIST_DIR)/InVEST_$(VERSION)_userguide.zip
MAC_DISK_IMAGE_FILE := "$(DIST_DIR)/InVEST_$(VERSION).dmg"
MAC_BINARIES_ZIP_FILE := "$(DIST_DIR)/InVEST-$(VERSION)-mac.zip"
MAC_APPLICATION_BUNDLE := "$(BUILD_DIR)/mac_app_$(VERSION)/InVEST.app"


.PHONY: fetch install binaries apidocs userguide windows_installer mac_installer sampledata sampledata_single test test_ui clean help check python_packages jenkins purge mac_zipfile deploy signcode $(GIT_SAMPLE_DATA_REPO_PATH) $(GIT_TEST_DATA_REPO_PATH) $(GIT_UG_REPO_REV)

# Very useful for debugging variables!
# $ make print-FORKNAME, for example, would print the value of the variable $(FORKNAME)
print-%:
	@echo "$* = $($*)"

# Very useful for printing variables within scripts!
# Like `make print-<variable>, only without also printing the variable name.
# the 'j' prefix stands for just.  We're just printing the variable name.
jprint-%:
	@echo "$($*)"

help:
	@echo "Please use make <target> where <target> is one of"
	@echo "  check             to verify all needed programs and packages are installed"
	@echo "  env               to create a virtualenv with packages from requirements.txt, requirements-dev.txt"
	@echo "  fetch             to clone all managed repositories"
	@echo "  install           to build and install a wheel of natcap.invest into the active python installation"
	@echo "  binaries          to build pyinstaller binaries"
	@echo "  apidocs           to build HTML API documentation"
	@echo "  userguide         to build HTML version of the users guide"
	@echo "  python_packages   to build natcap.invest wheel and source distributions"
	@echo "  windows_installer to build an NSIS installer for distribution"
	@echo "  mac_installer     to build a disk image for distribution"
	@echo "  sampledata        to build sample data zipfiles"
	@echo "  sampledata_single to build a single self-contained data zipfile.  Used for advanced NSIS install."
	@echo "  test              to run pytest on the tests directory"
	@echo "  test_ui           to run pytest on the ui_tests directory"
	@echo "  clean             to remove temporary directories and files (but not dist/)"
	@echo "  purge             to remove temporary directories, cloned repositories and the built environment."
	@echo "  help              to print this help and exit"

$(BUILD_DIR) $(DATA_DIR) $(DIST_DIR) $(DIST_DATA_DIR):
	$(MKDIR) $@

test: $(GIT_TEST_DATA_REPO_PATH)
	coverage run -m --omit='*/invest/ui/*' $(TESTRUNNER) tests
	coverage report
	coverage html
	coverage xml

test_ui: $(GIT_TEST_DATA_REPO_PATH)
	coverage run -m --include='*/invest/ui/*' $(TESTRUNNER) ui_tests
	coverage report
	coverage html
	coverage xml

validate_sampledata: $(GIT_SAMPLE_DATA_REPO_PATH)
	$(TEST_DATAVALIDATOR)
	$(DATAVALIDATOR)

clean:
	$(PYTHON) setup.py clean
	-$(RMDIR) $(BUILD_DIR)
	-$(RMDIR) natcap.invest.egg-info
	-$(RMDIR) cover
	-$(RM) coverage.xml

purge: clean
	-$(RM_DATA_DIR)
	-$(RMDIR) $(GIT_UG_REPO_PATH)
	-$(RMDIR) $(ENV)

check:
	@echo "Checking required applications"
	@$(PROGRAM_CHECK_SCRIPT) $(REQUIRED_PROGRAMS)
	@echo "----------------------------"
	@echo "Checking python packages"
	@$(PIP) freeze --all -r requirements.txt -r requirements-dev.txt > $(NULL)


# Subrepository management.
$(GIT_UG_REPO_PATH):
	-git clone $(GIT_UG_REPO) $(GIT_UG_REPO_PATH)
	git -C $(GIT_UG_REPO_PATH) fetch
	git -C $(GIT_UG_REPO_PATH) checkout $(GIT_UG_REPO_REV)

$(GIT_SAMPLE_DATA_REPO_PATH): | $(DATA_DIR)
	-git clone $(GIT_SAMPLE_DATA_REPO) $(GIT_SAMPLE_DATA_REPO_PATH)
	git -C $(GIT_SAMPLE_DATA_REPO_PATH) fetch
	git -C $(GIT_SAMPLE_DATA_REPO_PATH) lfs install
	git -C $(GIT_SAMPLE_DATA_REPO_PATH) lfs fetch
	git -C $(GIT_SAMPLE_DATA_REPO_PATH) checkout $(GIT_SAMPLE_DATA_REPO_REV)

$(GIT_TEST_DATA_REPO_PATH): | $(DATA_DIR)
	-git clone $(GIT_TEST_DATA_REPO) $(GIT_TEST_DATA_REPO_PATH)
	git -C $(GIT_TEST_DATA_REPO_PATH) fetch
	git -C $(GIT_TEST_DATA_REPO_PATH) lfs install
	git -C $(GIT_TEST_DATA_REPO_PATH) lfs fetch
	git -C $(GIT_TEST_DATA_REPO_PATH) checkout $(GIT_TEST_DATA_REPO_REV)

fetch: $(GIT_UG_REPO_PATH) $(GIT_SAMPLE_DATA_REPO_PATH) $(GIT_TEST_DATA_REPO_PATH)


# Python environment management
env:
    ifeq ($(OS),Windows_NT)
		$(PYTHON) -m virtualenv --system-site-packages $(ENV)
		$(BASHLIKE_SHELL_COMMAND) "$(ENV_ACTIVATE) && $(PIP) install -r requirements.txt -r requirements-gui.txt"
		$(BASHLIKE_SHELL_COMMAND) "$(ENV_ACTIVATE) && $(PIP) install -I -r requirements-dev.txt"
		$(BASHLIKE_SHELL_COMMAND) "$(ENV_ACTIVATE) && $(MAKE) install"
    else
		$(PYTHON) ./scripts/convert-requirements-to-conda-yml.py requirements.txt requirements-dev.txt requirements-gui.txt > requirements-all.yml
		$(CONDA) create -p $(ENV) -y -c conda-forge
		$(CONDA) env update -p $(ENV) --file requirements-all.yml
		$(BASHLIKE_SHELL_COMMAND) "source activate ./$(ENV) && $(MAKE) install"
    endif

# compatible with pip>=7.0.0
# REQUIRED: Need to remove natcap.invest.egg-info directory so recent versions
# of pip don't think CWD is a valid package.
install: $(DIST_DIR)/natcap.invest%.whl
	-$(RMDIR) natcap.invest.egg-info
	$(PIP) install --isolated --upgrade --no-index --only-binary natcap.invest --find-links=dist natcap.invest


# Bulid python packages and put them in dist/
python_packages: $(DIST_DIR)/natcap.invest%.whl $(DIST_DIR)/natcap.invest%.zip
$(DIST_DIR)/natcap.invest%.whl: | $(DIST_DIR)
	$(PYTHON) setup.py bdist_wheel

$(DIST_DIR)/natcap.invest%.zip: | $(DIST_DIR)
	$(PYTHON) setup.py sdist --formats=zip


# Build binaries and put them in dist/invest
# The `invest list` is to test the binaries.  If something doesn't
# import, we want to know right away.  No need to provide the `.exe` extension
# on Windows as the .exe extension is assumed.
binaries: $(INVEST_BINARIES_DIR)
$(INVEST_BINARIES_DIR): | $(DIST_DIR) $(BUILD_DIR)
	-$(RMDIR) $(BUILD_DIR)/pyi-build
	-$(RMDIR) $(INVEST_BINARIES_DIR)
	$(PYTHON) -m PyInstaller --workpath $(BUILD_DIR)/pyi-build --clean --distpath $(DIST_DIR) exe/invest.spec
	$(CONDA) list --export > $(INVEST_BINARIES_DIR)/package_versions.txt
	$(INVEST_BINARIES_DIR)/invest list

# Documentation.
# API docs are copied to dist/apidocs
# Userguide HTML docs are copied to dist/userguide
# Userguide PDF file is copied to dist/InVEST_<version>_.pdf
apidocs: $(APIDOCS_HTML_DIR) $(APIDOCS_ZIP_FILE)
$(APIDOCS_HTML_DIR): | $(DIST_DIR)
	$(PYTHON) setup.py build_sphinx -a --source-dir doc/api-docs
	$(COPYDIR) build/sphinx/html $(APIDOCS_HTML_DIR)

$(APIDOCS_ZIP_FILE): $(APIDOCS_HTML_DIR)
	$(BASHLIKE_SHELL_COMMAND) "cd $(DIST_DIR) && $(ZIP) -r $(notdir $(APIDOCS_ZIP_FILE)) $(notdir $(APIDOCS_HTML_DIR))"

userguide: $(USERGUIDE_HTML_DIR) $(USERGUIDE_ZIP_FILE)
$(USERGUIDE_HTML_DIR): $(GIT_UG_REPO_PATH) | $(DIST_DIR)
	$(MAKE) -C doc/users-guide SPHINXBUILD="$(PYTHON) -m sphinx" BUILDDIR=../../build/userguide html
	-$(RMDIR) $(USERGUIDE_HTML_DIR)
	$(COPYDIR) build/userguide/html dist/userguide

$(USERGUIDE_ZIP_FILE): $(USERGUIDE_HTML_DIR)
	cd $(DIST_DIR) && $(ZIP) -r $(notdir $(USERGUIDE_ZIP_FILE)) $(notdir $(USERGUIDE_HTML_DIR))

# Tracking the expected zipfiles here avoids a race condition where we can't
# know which data zipfiles to create until the data repo is cloned.
# All data zipfiles are written to dist/data/*.zip
ZIPDIRS = Annual_Water_Yield \
		  Aquaculture \
		  Base_Data \
		  Carbon \
		  CoastalBlueCarbon \
		  CoastalVulnerability \
		  CropProduction \
		  DelineateIt \
		  Fisheries \
		  forest_carbon_edge_effect \
		  globio \
		  GridSeascape \
		  HabitatQuality \
		  HabitatRiskAssess \
		  Malaria \
		  NDR \
		  pollination \
		  recreation \
		  RouteDEM \
		  scenario_proximity \
		  ScenicQuality \
		  SDR \
		  Seasonal_Water_Yield \
		  storm_impact \
		  UrbanFloodMitigation \
		  UrbanCoolingModel \
		  WaveEnergy \
		  WindEnergy

ZIPTARGETS = $(foreach dirname,$(ZIPDIRS),$(addprefix $(DIST_DATA_DIR)/,$(dirname).zip))

sampledata: $(ZIPTARGETS)
$(DIST_DATA_DIR)/%.zip: $(DIST_DATA_DIR) $(GIT_SAMPLE_DATA_REPO_PATH)
	cd $(GIT_SAMPLE_DATA_REPO_PATH); $(BASHLIKE_SHELL_COMMAND) "$(ZIP) -r $(addprefix ../../,$@) $(subst $(DIST_DATA_DIR)/,$(DATADIR),$(subst .zip,,$@))"

SAMPLEDATA_SINGLE_ARCHIVE := dist/InVEST_$(VERSION)_sample_data.zip
sampledata_single: $(SAMPLEDATA_SINGLE_ARCHIVE)

$(SAMPLEDATA_SINGLE_ARCHIVE): $(GIT_SAMPLE_DATA_REPO_PATH) dist
	$(BASHLIKE_SHELL_COMMAND) "cd $(GIT_SAMPLE_DATA_REPO_PATH) && $(ZIP) -r ../../$(SAMPLEDATA_SINGLE_ARCHIVE) ./* -x .svn -x .git -x *.json"


# Installers for each platform.
# Windows (NSIS) installer is written to dist/InVEST_<version>_x86_Setup.exe
# Mac (DMG) disk image is written to dist/InVEST <version>.dmg
WINDOWS_INSTALLER_FILE := $(DIST_DIR)/InVEST_$(INSTALLER_NAME_FORKUSER)$(VERSION)_$(PYTHON_ARCH)_Setup.exe
windows_installer: $(WINDOWS_INSTALLER_FILE)
$(WINDOWS_INSTALLER_FILE): $(INVEST_BINARIES_DIR) $(USERGUIDE_ZIP_FILE) build/vcredist_x86.exe | $(GIT_SAMPLE_DATA_REPO_PATH)
	-$(RM) $(WINDOWS_INSTALLER_FILE)
	makensis /DVERSION=$(VERSION) /DBINDIR=$(INVEST_BINARIES_DIR) /DARCHITECTURE=$(PYTHON_ARCH) /DFORKNAME=$(INSTALLER_NAME_FORKUSER) /DDATA_LOCATION=$(DATA_BASE_URL) installer\windows\invest_installer.nsi

mac_app: $(MAC_APPLICATION_BUNDLE)
$(MAC_APPLICATION_BUNDLE): $(BUILD_DIR) $(INVEST_BINARIES_DIR)
	./installer/darwin/build_app_bundle.sh "$(VERSION)" "$(INVEST_BINARIES_DIR)" "$(MAC_APPLICATION_BUNDLE)"

mac_installer: $(MAC_DISK_IMAGE_FILE)
$(MAC_DISK_IMAGE_FILE): $(DIST_DIR) $(MAC_APPLICATION_BUNDLE) $(USERGUIDE_HTML_DIR)
	./installer/darwin/build_dmg.sh "$(VERSION)" "$(MAC_APPLICATION_BUNDLE)" "$(USERGUIDE_HTML_DIR)"

mac_zipfile: $(MAC_BINARIES_ZIP_FILE)
$(MAC_BINARIES_ZIP_FILE): $(DIST_DIR) $(MAC_APPLICATION_BUNDLE) $(USERGUIDE_HTML_DIR)
	./installer/darwin/build_zip.sh "$(VERSION)" "$(MAC_APPLICATION_BUNDLE)" "$(USERGUIDE_HTML_DIR)"

build/vcredist_x86.exe: | build
	powershell.exe -Command "Start-BitsTransfer -Source https://download.microsoft.com/download/5/D/8/5D8C65CB-C849-4025-8E95-C3966CAFD8AE/vcredist_x86.exe -Destination build\vcredist_x86.exe"

CERT_FILE := StanfordUniversity.crt
KEY_FILE := Stanford-natcap-code-signing-2019-03-07.key.pem
signcode:
	$(GSUTIL) cp gs://stanford_cert/$(CERT_FILE) $(BUILD_DIR)/$(CERT_FILE)
	$(GSUTIL) cp gs://stanford_cert/$(KEY_FILE) $(BUILD_DIR)/$(KEY_FILE)
	# On some OS (including our build container), osslsigncode fails with Bus error if we overwrite the binary when signing.
	osslsigncode -certs $(BUILD_DIR)/$(CERT_FILE) -key $(BUILD_DIR)/$(KEY_FILE) -pass $(CERT_KEY_PASS) -in $(BIN_TO_SIGN) -out "signed.exe"
	mv "signed.exe" $(BIN_TO_SIGN)
	$(RM) $(BUILD_DIR)/$(CERT_FILE)
	$(RM) $(BUILD_DIR)/$(KEY_FILE)
	@echo "Installer was signed with osslsigncode"

P12_FILE := Stanford-natcap-code-signing-2019-03-07.p12
signcode_windows:
	$(GSUTIL) cp 'gs://stanford_cert/$(P12_FILE)' '$(BUILD_DIR)/$(P12_FILE)'
	powershell.exe "& '$(SIGNTOOL)' sign /f '$(BUILD_DIR)\$(P12_FILE)' /p '$(CERT_KEY_PASS)' '$(BIN_TO_SIGN)'"
	-$(RM) $(BUILD_DIR)/$(P12_FILE)
	@echo "Installer was signed with signtool"

deploy:
	-$(GSUTIL) -m rsync $(DIST_DIR) $(DIST_URL_BASE)
	-$(GSUTIL) -m rsync -r $(DIST_DIR)/data $(DIST_URL_BASE)/data
	-$(GSUTIL) -m rsync -r $(DIST_DIR)/userguide $(DIST_URL_BASE)/userguide
	@echo "Application binaries (if they were created) can be downloaded from:"
	@echo "  * $(DOWNLOAD_DIR_URL)/$(subst $(DIST_DIR)/,,$(WINDOWS_INSTALLER_FILE))"

# Notes on Makefile development
#
# * Use the -drR to show the decision tree (and none of the implicit rules)
#   if a task is (or is not) executing when expected.
# * Use -n to print the actions to be executed instead of actually executing them.<|MERGE_RESOLUTION|>--- conflicted
+++ resolved
@@ -10,11 +10,7 @@
 
 GIT_UG_REPO                  := https://github.com/natcap/invest.users-guide
 GIT_UG_REPO_PATH             := doc/users-guide
-<<<<<<< HEAD
 GIT_UG_REPO_REV              := 21b1934b78da1a4123125c8883d5e6b7693c5507
-=======
-GIT_UG_REPO_REV              := c993a4f86d161e2922d445a3b79a344ab50a6f26
->>>>>>> a409b269
 
 
 ENV = env
@@ -34,8 +30,8 @@
 	# Just use what's on the PATH for make.  Avoids issues with escaping spaces in path.
 	MAKE := make
 	# Powershell has been inconsistent for allowing make commands to be
-	# ignored on failure. Many times if a command writes to std error 
-	# powershell interprets that as a failure and exits. Bash shells are 
+	# ignored on failure. Many times if a command writes to std error
+	# powershell interprets that as a failure and exits. Bash shells are
 	# widely available on Windows now, especially through git-bash
 	SHELL := /usr/bin/bash
 	CONDA := conda.bat
