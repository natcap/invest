--- conflicted
+++ resolved
@@ -16,28 +16,6 @@
                      and len(req.strip()) > 0)]
 
 include_dirs = [numpy.get_include(), 'src/natcap/invest/managed_raster']
-<<<<<<< HEAD
-# Commenting out for plugin development
-# if platform.system() == 'Windows':
-#     compiler_args = ['/std:c++20']
-#     compiler_and_linker_args = []
-    # if 'NATCAP_INVEST_GDAL_LIB_PATH' not in os.environ:
-    #     raise RuntimeError(
-    #         'env variable NATCAP_INVEST_GDAL_LIB_PATH is not defined. '
-    #         'This env variable is required when building on Windows. If '
-    #         'using conda to manage your gdal installation, you may set '
-    #         'NATCAP_INVEST_GDAL_LIB_PATH="$CONDA_PREFIX/Library".')
-    # library_dirs = [f'{os.environ["NATCAP_INVEST_GDAL_LIB_PATH"]}/lib']
-    # include_dirs.append(f'{os.environ["NATCAP_INVEST_GDAL_LIB_PATH"]}/include')
-# else:
-#     compiler_args = [subprocess.run(
-#         ['gdal-config', '--cflags'], capture_output=True, text=True
-#     ).stdout.strip()]
-#     compiler_and_linker_args = ['-std=c++20']
-#     library_dirs = [subprocess.run(
-#         ['gdal-config', '--libs'], capture_output=True, text=True
-#     ).stdout.split()[0][2:]] # get the first argument which is the library path
-=======
 if platform.system() == 'Windows':
     compiler_args = ['/std:c++20']
     compiler_and_linker_args = []
@@ -59,7 +37,6 @@
     library_dirs = [subprocess.run(
         ['gdal-config', '--libs'], capture_output=True, text=True
     ).stdout.split()[0][2:]] # get the first argument which is the library path
->>>>>>> 851f7c70
 
 
 class build_py(_build_py):
