"""setup.py module for natcap.invest

InVEST - Integrated Valuation of Ecosystem Services and Tradeoffs

Common functionality provided by setup.py:
    build_sphinx

For other commands, try `python setup.py --help-commands`
"""

import os
import sys

from setuptools.command.build_ext import build_ext
from setuptools.extension import Extension
from setuptools import setup

import numpy
import natcap.versioner

# Monkeypatch os.link to prevent hard lnks from being formed.  Useful when
# running tests across filesystems, like in our test docker containers.
# Only an issue pre python 2.7.9.
# See http://bugs.python.org/issue8876
PY_VERSION = sys.version_info[0:3]
if PY_VERSION[0] == 2 and PY_VERSION[1] <= 7 and PY_VERSION[2] < 9:
    try:
        del os.link
    except AttributeError:
        pass

# Try to import cython modules, if they don't import assume that Cython is
# not installed and the .c and .cpp files are distributed along with the
# package.
CMDCLASS = {}
try:
    # Overrides the existing build_ext if we can use the cython version.
    from Cython.Distutils import build_ext
    USE_CYTHON = True
except ImportError:
    USE_CYTHON = False

readme = open('README_PYTHON.rst').read()
history = open('HISTORY.rst').read().replace('.. :changelog:', '')
LICENSE = open('LICENSE.txt').read()


def no_cythonize(extensions, **_):
    """Replaces instances of .pyx to .c or .cpp depending on the language
        extension."""

    for extension in extensions:
        sources = []
        for sfile in extension.sources:
            path, ext = os.path.splitext(sfile)
            if ext in ('.pyx', '.py'):
                if extension.language == 'c++':
                    ext = '.cpp'
                else:
                    ext = '.c'
                sfile = path + ext
            sources.append(sfile)
        extension.sources[:] = sources
    return extensions

class ExtraCompilerFlagsBuilder(build_ext):
    """
    Subclass of build_ext for adding specific compiler flags required
    for compilation on some platforms.  If we're using GNU compilers, we
    want to statically link libgcc and libstdc++ so that we don't need to
    package shared objects/dynamically linked libraries with this python
    package.

    Trying to statically link these two libraries on unix (mac) will crash, so
    this is only for windows ports of GNU GCC compilers.
    """
    def build_extensions(self):
        compiler_type = self.compiler.compiler_type
        if compiler_type in ['mingw32', 'cygwin']:
            for ext in self.extensions:
                ext.extra_link_args = [
                    '-static-libgcc',
                    '-static-libstdc++',
                ]
        build_ext.build_extensions(self)

CMDCLASS['build_ext'] = ExtraCompilerFlagsBuilder

EXTENSION_LIST = ([
    Extension(
        name="natcap.invest.recreation.out_of_core_quadtree",
        sources=[
            'src/natcap/invest/recreation/out_of_core_quadtree.pyx'],
        language="c++",
        include_dirs=[numpy.get_include()]),
    Extension(
        name="scenic_quality_cython_core",
        sources=[
            'src/natcap/invest/scenic_quality/scenic_quality_cython_core.pyx'],
<<<<<<< HEAD
=======
        language="c++",
>>>>>>> 3aaf9d30
        include_dirs=[numpy.get_include()]),
    Extension(
        name="ndr_core",
        sources=['src/natcap/invest/ndr/ndr_core.pyx'],
        language="c++",
        include_dirs=[numpy.get_include()]),
    Extension(
        name="seasonal_water_yield_core",
        sources=['src/natcap/invest/seasonal_water_yield/seasonal_water_yield_core.pyx'],
        language="c++",
        include_dirs=[numpy.get_include()]),
    ])

if not USE_CYTHON:
    EXTENSION_LIST = no_cythonize(EXTENSION_LIST)

setup(
    name='natcap.invest',
    description="InVEST Ecosystem Service models",
    long_description=readme + '\n\n' + history,
    maintainer='James Douglass',
    maintainer_email='jdouglass@stanford.edu',
    url='http://bitbucket.org/natcap/invest',
    namespace_packages=['natcap'],
    packages=[
        'natcap',
        'natcap.invest',
        'natcap.invest.crop_production',
        'natcap.invest.blue_carbon',
        'natcap.invest.carbon',
        'natcap.invest.coastal_vulnerability',
        'natcap.invest.dbfpy',
        'natcap.invest.finfish_aquaculture',
        'natcap.invest.fisheries',
        'natcap.invest.habitat_quality',
        'natcap.invest.habitat_risk_assessment',
        'natcap.invest.habitat_suitability',
        'natcap.invest.hydropower',
        'natcap.invest.iui',
        'natcap.invest.iui.dbfpy',
        'natcap.invest.marine_water_quality',
        'natcap.invest.ndr',
        'natcap.invest.nearshore_wave_and_erosion',
        'natcap.invest.nutrient',
        'natcap.invest.optimization',
        'natcap.invest.overlap_analysis',
        'natcap.invest.pollination',
        'natcap.invest.recreation',
        'natcap.invest.reporting',
        'natcap.invest.routing',
        'natcap.invest.scenario_generator',
        'natcap.invest.scenic_quality',
        'natcap.invest.seasonal_water_yield',
        'natcap.invest.testing',
        'natcap.invest.timber',
        'natcap.invest.wave_energy',
        'natcap.invest.wind_energy',
    ],
    package_dir={
        'natcap': 'src/natcap'
    },
    version=natcap.versioner.parse_version(),
    natcap_version='src/natcap/invest/version.py',
    include_package_data=True,
    install_requires=open('requirements.txt').read().split('\n'),
    include_dirs=[numpy.get_include()],
    setup_requires=['nose>=1.0'],
    license=LICENSE,
    zip_safe=False,
    keywords='invest',
    classifiers=[
        'Intended Audience :: Developers',
        'Development Status :: 5 - Production/Stable',
        'Intended Audience :: Science/Research',
        'Natural Language :: English',
        'Operating System :: MacOS :: MacOS X',
        'Operating System :: Microsoft',
        'Operating System :: POSIX',
        'Programming Language :: Python :: 2 :: Only',
        'Topic :: Scientific/Engineering :: GIS'
    ],
    ext_modules=EXTENSION_LIST,
    entry_points={
        'console_scripts': [
            'invest = natcap.invest.iui.cli:main'
        ],
    },
    cmdclass=CMDCLASS,
    package_data={
        'natcap.invest.iui': [
            '*.png',
            '*.json',
            'iui_resources/resources.json',
            'iui_resources/images/*.png',
        ],
        'natcap.invest.reporting': [
            'reporting_data/*.js',
            'reporting_data/*.css',
        ],
        'natcap.invest.scenario_generator': [
            '*.js',
        ],
        'natcap.invest.wave_energy': [
            'wave_energy_scripts/*.sh',
            'wave_energy_scripts/*.txt'
        ],
    }
)<|MERGE_RESOLUTION|>--- conflicted
+++ resolved
@@ -97,10 +97,7 @@
         name="scenic_quality_cython_core",
         sources=[
             'src/natcap/invest/scenic_quality/scenic_quality_cython_core.pyx'],
-<<<<<<< HEAD
-=======
-        language="c++",
->>>>>>> 3aaf9d30
+        language="c++",
         include_dirs=[numpy.get_include()]),
     Extension(
         name="ndr_core",
