--- conflicted
+++ resolved
@@ -16,7 +16,6 @@
                      and len(req.strip()) > 0)]
 
 include_dirs = [numpy.get_include(), 'src/natcap/invest/managed_raster']
-<<<<<<< HEAD
 if platform.system() == 'Windows':
     compiler_args = ['/std:c++20']
     compiler_and_linker_args = []
@@ -38,8 +37,7 @@
     library_dirs = [subprocess.run(
         ['gdal-config', '--libs'], capture_output=True, text=True
     ).stdout.split()[0][2:]] # get the first argument which is the library path
-=======
->>>>>>> a0bc85d1
+
 
 if platform.system() == 'Windows':
     compiler_args = ['/std:c++20']
