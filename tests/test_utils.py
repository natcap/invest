"""Module for testing the natcap.invest.utils module.."""
import codecs
import unittest
import os
import tempfile
import shutil
import logging
import logging.handlers
import threading
import warnings
import re
import glob
import textwrap
import queue

import numpy
from osgeo import gdal
from osgeo import ogr
from osgeo import osr
from shapely.geometry import Polygon
from shapely.geometry import Point

import pygeoprocessing


class SuffixUtilsTests(unittest.TestCase):
    """Tests for natcap.invest.utils.make_suffix_string."""

    def test_suffix_string(self):
        """Utils: test suffix_string."""
        from natcap.invest import utils

        args = {'foo': 'bar', 'file_suffix': 'suff'}
        suffix = utils.make_suffix_string(args, 'file_suffix')
        self.assertEqual(suffix, '_suff')

    def test_suffix_string_underscore(self):
        """Utils: test suffix_string underscore."""
        from natcap.invest import utils

        args = {'foo': 'bar', 'file_suffix': '_suff'}
        suffix = utils.make_suffix_string(args, 'file_suffix')
        self.assertEqual(suffix, '_suff')

    def test_suffix_string_empty(self):
        """Utils: test empty suffix_string."""
        from natcap.invest import utils

        args = {'foo': 'bar', 'file_suffix': ''}
        suffix = utils.make_suffix_string(args, 'file_suffix')
        self.assertEqual(suffix, '')

    def test_suffix_string_no_entry(self):
        """Utils: test no suffix entry in args."""
        from natcap.invest import utils

        args = {'foo': 'bar'}
        suffix = utils.make_suffix_string(args, 'file_suffix')
        self.assertEqual(suffix, '')


class FileRegistryUtilsTests(unittest.TestCase):
    """Tests for natcap.invest.utils.file_registry."""

    def test_build_file_registry(self):
        """Utils: test build_file_registry on simple case."""
        from natcap.invest import utils

        base_dict = {'foo': 'bar', 'baz': '/bart/bam.txt'}
        file_registry = utils.build_file_registry([(base_dict, '')], '')

        self.assertEqual(
            FileRegistryUtilsTests._norm_dict(base_dict),
            FileRegistryUtilsTests._norm_dict(file_registry))

    def test_build_file_registry_suffix(self):
        """Utils: test build_file_registry on suffix."""
        from natcap.invest import utils

        base_dict = {'foo': 'bar', 'baz': '/bart/bam.txt'}
        file_registry = utils.build_file_registry([
            (base_dict, '')], '_suff')
        expected_dict = {
            'foo': 'bar_suff',
            'baz': '/bart/bam_suff.txt'
        }

        self.assertEqual(
            FileRegistryUtilsTests._norm_dict(expected_dict),
            FileRegistryUtilsTests._norm_dict(file_registry))

    def test_build_file_registry_list_suffix(self):
        """Utils: test build_file_registry on list of files w/ suffix."""
        from natcap.invest import utils

        base_dict = {
            'foo': ['bar', '/bart/bam.txt']
        }
        file_registry = utils.build_file_registry([
            (base_dict, '')], '_suff')
        expected_dict = {
            'foo': ['bar_suff', '/bart/bam_suff.txt']
        }

        self.assertEqual(
            FileRegistryUtilsTests._norm_dict(expected_dict),
            FileRegistryUtilsTests._norm_dict(file_registry))

    def test_build_file_registry_path(self):
        """Utils: test build_file_registry on path."""
        from natcap.invest import utils

        base_dict = {
            'foo': 'bar',
            'baz': '/bart/bam.txt',
            'jab': 'jim'
        }
        file_registry = utils.build_file_registry([
            (base_dict, 'newpath')], '')
        expected_dict = {
            'foo': 'newpath/bar',
            'jab': 'newpath/jim',
            'baz': '/bart/bam.txt',
        }

        self.assertEqual(
            FileRegistryUtilsTests._norm_dict(expected_dict),
            FileRegistryUtilsTests._norm_dict(file_registry))

    def test_build_file_registry_duppath(self):
        """Utils: test build_file_registry ValueError on duplicate paths."""
        from natcap.invest import utils

        base_dict = {
            'foo': 'bar',
            'jab': 'bar'
        }
        with self.assertRaises(ValueError):
            _ = utils.build_file_registry([
                (base_dict, 'newpath')], '')

    def test_build_file_registry_dupkeys(self):
        """Utils: test build_file_registry ValueError on duplicate keys."""
        from natcap.invest import utils

        base_dict1 = {
            'foo': 'bar',
        }
        base_dict2 = {
            'foo': 'bar2',
        }
        with self.assertRaises(ValueError):
            _ = utils.build_file_registry([
                (base_dict1, ''), (base_dict2, '')], '')

    def test_build_file_registry_invalid_value(self):
        """Utils: test build_file_registry with invalid path type."""
        from natcap.invest import utils

        base_dict = {
            'foo': 'bar',
            'baz': None
        }
        with self.assertRaises(ValueError):
            _ = utils.build_file_registry([(base_dict, 'somepath')], '')

    @staticmethod
    def _norm_dict(path_dict):
        """Take a dictionary of paths and normalize the paths."""
        result_dict = {}
        for key, path in path_dict.items():
            if isinstance(path, str):
                result_dict[key] = os.path.normpath(path)
            elif isinstance(path, list):
                result_dict[key] = [
                    os.path.normpath(list_path) for list_path in path]
            else:
                raise ValueError("Unexpected path value: %s", path)
        return result_dict


class ExponentialDecayUtilsTests(unittest.TestCase):
    """Tests for natcap.invest.utils.exponential_decay_kernel_raster."""

    _REGRESSION_PATH = os.path.join(
        os.path.dirname(__file__), '..', 'data', 'invest-test-data',
        'exp_decay_kernel')

    def setUp(self):
        """Setup workspace."""
        self.workspace_dir = tempfile.mkdtemp()

    def tearDown(self):
        """Delete workspace."""
        shutil.rmtree(self.workspace_dir)

    def test_exp_decay_kernel_raster(self):
        """Utils: test exponential_decay_kernel_raster."""
        from natcap.invest import utils
        expected_distance = 100  # 10 pixels
        kernel_filepath = os.path.join(self.workspace_dir, 'kernel_100.tif')
        utils.exponential_decay_kernel_raster(
            expected_distance, kernel_filepath)

        model_array = pygeoprocessing.raster_to_numpy_array(
            kernel_filepath)
        reg_array = pygeoprocessing.raster_to_numpy_array(
            os.path.join(
                ExponentialDecayUtilsTests._REGRESSION_PATH,
                'kernel_100.tif'))
        numpy.testing.assert_allclose(model_array, reg_array, atol=1e-6)


class SandboxTempdirTests(unittest.TestCase):
    """Test Sandbox Tempdir."""

    def setUp(self):
        """Setup workspace."""
        self.workspace_dir = tempfile.mkdtemp()

    def tearDown(self):
        """Delete workspace."""
        shutil.rmtree(self.workspace_dir)

    def test_sandbox_manager(self):
        """Test sandbox manager."""
        from natcap.invest import utils

        with utils.sandbox_tempdir(suffix='foo',
                                   prefix='bar',
                                   dir=self.workspace_dir) as new_dir:
            self.assertTrue(new_dir.startswith(self.workspace_dir))
            basename = os.path.basename(new_dir)
            self.assertTrue(basename.startswith('bar'))
            self.assertTrue(basename.endswith('foo'))

            # trigger the exception handling for coverage.
            shutil.rmtree(new_dir)


class TimeFormattingTests(unittest.TestCase):
    """Test Time Formatting."""

    def test_format_time_hours(self):
        """Test format time hours."""
        from natcap.invest.utils import _format_time

        seconds = 3667
        self.assertEqual(_format_time(seconds), '1h 1m 7s')

    def test_format_time_minutes(self):
        """Test format time minutes."""
        from natcap.invest.utils import _format_time

        seconds = 67
        self.assertEqual(_format_time(seconds), '1m 7s')

    def test_format_time_seconds(self):
        """Test format time seconds."""
        from natcap.invest.utils import _format_time

        seconds = 7
        self.assertEqual(_format_time(seconds), '7s')


class LogToFileTests(unittest.TestCase):
    """Test Log To File."""

    def setUp(self):
        """Create a temporary workspace."""
        self.workspace = tempfile.mkdtemp()

    def tearDown(self):
        """Remove temporary workspace."""
        shutil.rmtree(self.workspace)

    def test_log_to_file_all_threads(self):
        """Utils: Verify that we can capture messages from all threads."""
        from natcap.invest.utils import log_to_file

        logfile = os.path.join(self.workspace, 'logfile.txt')

        def _log_from_other_thread():
            """Log from other thead."""
            thread_logger = logging.getLogger()
            thread_logger.info('this is from a thread')

        local_logger = logging.getLogger()

        # create the file before we log to it, so we know a warning should
        # be logged.
        with open(logfile, 'w') as new_file:
            new_file.write(' ')

        with log_to_file(logfile) as handler:
            thread = threading.Thread(target=_log_from_other_thread)
            thread.start()
            local_logger.info('this should be logged')
            local_logger.info('this should also be logged')

            thread.join()
            handler.flush()

        with open(logfile) as opened_logfile:
            messages = [msg for msg in opened_logfile.read().split('\n')
                        if msg if msg]
        self.assertEqual(len(messages), 3)

    def test_log_to_file_from_thread(self):
        """Utils: Verify that we can filter from a threading.Thread."""
        from natcap.invest.utils import log_to_file

        logfile = os.path.join(self.workspace, 'logfile.txt')

        def _log_from_other_thread():
            """Log from other thread."""
            thread_logger = logging.getLogger()
            thread_logger.info('this should not be logged')
            thread_logger.info('neither should this message')

        local_logger = logging.getLogger()

        thread = threading.Thread(target=_log_from_other_thread)

        with log_to_file(logfile, exclude_threads=[thread.name]) as handler:
            thread.start()
            local_logger.info('this should be logged')

            thread.join()
            handler.flush()

        with open(logfile) as opened_logfile:
            messages = [msg for msg in opened_logfile.read().split('\n')
                        if msg if msg]
        self.assertEqual(len(messages), 1)


class ThreadFilterTests(unittest.TestCase):
    """Test Thread Filter."""

    def test_thread_filter_same_thread(self):
        """Test threat filter same thread."""
        from natcap.invest.utils import ThreadFilter

        # name, level, pathname, lineno, msg, args, exc_info, func=None
        record = logging.LogRecord(
            name='foo',
            level=logging.INFO,
            pathname=__file__,
            lineno=500,
            msg='some logging message',
            args=(),
            exc_info=None,
            func='test_thread_filter_same_thread')
        filterer = ThreadFilter(threading.currentThread().name)

        # The record comes from the same thread.
        self.assertEqual(filterer.filter(record), False)

    def test_thread_filter_different_thread(self):
        """Test thread filter different thread."""
        from natcap.invest.utils import ThreadFilter

        # name, level, pathname, lineno, msg, args, exc_info, func=None
        record = logging.LogRecord(
            name='foo',
            level=logging.INFO,
            pathname=__file__,
            lineno=500,
            msg='some logging message',
            args=(),
            exc_info=None,
            func='test_thread_filter_same_thread')
        filterer = ThreadFilter('Thread-nonexistent')

        # The record comes from the same thread.
        self.assertEqual(filterer.filter(record), True)


class MakeDirectoryTests(unittest.TestCase):
    """Tests for natcap.invest.utils.make_directories."""

    def setUp(self):
        """Make temporary directory for workspace."""
        self.workspace_dir = tempfile.mkdtemp()

    def tearDown(self):
        """Delete workspace."""
        shutil.rmtree(self.workspace_dir)

    def test_make_directories(self):
        """utils: test that make directories works as expected."""
        from natcap.invest import utils
        directory_list = [
            os.path.join(self.workspace_dir, x) for x in [
                'apple', 'apple/pie', 'foo/bar/baz']]
        utils.make_directories(directory_list)
        for path in directory_list:
            self.assertTrue(os.path.isdir(path))

    def test_make_directories_on_existing(self):
        """utils: test that no error if directory already exists."""
        from natcap.invest import utils
        path = os.path.join(self.workspace_dir, 'foo', 'bar', 'baz')
        os.makedirs(path)
        utils.make_directories([path])
        self.assertTrue(os.path.isdir(path))

    def test_make_directories_on_file(self):
        """utils: test that value error raised if file exists on directory."""
        from natcap.invest import utils
        dir_path = os.path.join(self.workspace_dir, 'foo', 'bar')
        os.makedirs(dir_path)
        file_path = os.path.join(dir_path, 'baz')
        file = open(file_path, 'w')
        file.close()
        with self.assertRaises(OSError):
            utils.make_directories([file_path])

    def test_make_directories_wrong_type(self):
        """utils: test that ValueError raised if value not a list."""
        from natcap.invest import utils
        with self.assertRaises(ValueError):
            utils.make_directories(self.workspace_dir)


class GDALWarningsLoggingTests(unittest.TestCase):
    """Test GDAL Warnings Logging."""

    def setUp(self):
        """Create a temporary workspace."""
        self.workspace = tempfile.mkdtemp()

    def tearDown(self):
        """Remove temporary workspace."""
        shutil.rmtree(self.workspace)

    def test_log_warnings(self):
        """utils: test that we can capture GDAL warnings to logging."""
        from natcap.invest import utils

        logfile = os.path.join(self.workspace, 'logfile.txt')

        # this warning should go to stdout.
        gdal.Open('this_file_should_not_exist.tif')

        with utils.log_to_file(logfile) as handler:
            with utils.capture_gdal_logging():
                # warning should be captured.
                gdal.Open('file_file_should_also_not_exist.tif')
            handler.flush()

        # warning should go to stdout
        gdal.Open('this_file_should_not_exist.tif')

        with open(logfile) as opened_logfile:
            messages = [msg for msg in opened_logfile.read().split('\n')
                        if msg if msg]

        self.assertEqual(len(messages), 1)

    def test_log_gdal_errors_bad_n_args(self):
        """utils: test error capture when number of args != 3."""
        from natcap.invest import utils

        log_queue = queue.Queue()
        log_queue_handler = logging.handlers.QueueHandler(log_queue)
        utils.LOGGER.addHandler(log_queue_handler)

        try:
            # 1 parameter, expected 3
            utils._log_gdal_errors('foo')
        finally:
            utils.LOGGER.removeHandler(log_queue_handler)

        record = log_queue.get()
        self.assertEqual(record.name, 'natcap.invest.utils')
        self.assertEqual(record.levelno, logging.ERROR)
        self.assertIn(
            '_log_gdal_errors was called with an incorrect number',
            record.msg)

    def test_log_gdal_errors_missing_param(self):
        """utils: test error when specific parameters missing."""
        from natcap.invest import utils

        log_queue = queue.Queue()
        log_queue_handler = logging.handlers.QueueHandler(log_queue)
        utils.LOGGER.addHandler(log_queue_handler)

        try:
            # Missing third parameter, "err_msg"
            utils._log_gdal_errors(
                gdal.CE_Failure, 123,
                bad_param='bad param')  # param obviously bad
        finally:
            utils.LOGGER.removeHandler(log_queue_handler)

        record = log_queue.get()
        self.assertEqual(record.name, 'natcap.invest.utils')
        self.assertEqual(record.levelno, logging.ERROR)
        self.assertIn(
            "_log_gdal_errors called without the argument 'err_msg'",
            record.msg)


class PrepareWorkspaceTests(unittest.TestCase):
    """Test Prepare Workspace."""

    def setUp(self):
        """Create a temporary workspace."""
        self.workspace = tempfile.mkdtemp()

    def tearDown(self):
        """Remove temporary workspace."""
        shutil.rmtree(self.workspace)

    def test_prepare_workspace(self):
        """utils: test that prepare_workspace does what is expected."""
        from natcap.invest import utils

        workspace = os.path.join(self.workspace, 'foo')
        try:
            with utils.prepare_workspace(workspace,
                                         'some_model'):
                warnings.warn('deprecated', UserWarning)
                gdal.Open('file should not exist')
        except Warning as warning_raised:
            self.fail('Warning was not captured: %s' % warning_raised)

        self.assertTrue(os.path.exists(workspace))
        logfile_glob = glob.glob(os.path.join(workspace, '*.txt'))
        self.assertEqual(len(logfile_glob), 1)
        self.assertTrue(
            os.path.basename(logfile_glob[0]).startswith('InVEST-some_model'))
        with open(logfile_glob[0]) as logfile:
            logfile_text = logfile.read()
            # all the following strings should be in the logfile.
            expected_string = (
                'file should not exist: No such file or directory')
            self.assertTrue(
                expected_string in logfile_text)  # gdal error captured
            self.assertEqual(len(re.findall('WARNING', logfile_text)), 1)
            self.assertTrue('Elapsed time:' in logfile_text)


class BuildLookupFromCSVTests(unittest.TestCase):
    """Tests for natcap.invest.utils.build_lookup_from_csv."""

    def setUp(self):
        """Make temporary directory for workspace."""
        self.workspace_dir = tempfile.mkdtemp()

    def tearDown(self):
        """Delete workspace."""
        shutil.rmtree(self.workspace_dir)

    def test_build_lookup_from_csv(self):
        """utils: test build_lookup_from_csv."""
        from natcap.invest import utils
        table_str = 'a,b,foo,bar,_\n0.0,x,-1,bar,apple\n'
        table_path = os.path.join(self.workspace_dir, 'table.csv')
        with open(table_path, 'w') as table_file:
            table_file.write(table_str)
        result = utils.build_lookup_from_csv(
            table_path, 'a', to_lower=True)
        expected_dict = {
            0.0: {
                'a': 0.0,
                'b': 'x',
                'foo': -1.0,
                'bar': 'bar',
                '_': 'apple'
            },
        }
        self.assertDictEqual(result, expected_dict)

    def test_unique_key_not_first_column(self):
        """utils: test success when key field is not first column."""
        from natcap.invest import utils
        csv_text = ("desc,lucode,val1,val2\n"
                    "corn,1,0.5,2\n"
                    "bread,2,1,4\n"
                    "beans,3,0.5,4\n"
                    "butter,4,9,1")
        table_path = os.path.join(self.workspace_dir, 'table.csv')
        with open(table_path, 'w') as table_file:
            table_file.write(csv_text)

        result = utils.build_lookup_from_csv(
            table_path, 'lucode', to_lower=True)
        expected_result = {
            1: {'desc': 'corn', 'val1': 0.5, 'val2': 2, 'lucode': 1},
            2: {'desc': 'bread', 'val1': 1, 'val2': 4, 'lucode': 2},
            3: {'desc': 'beans', 'val1': 0.5, 'val2': 4, 'lucode': 3},
            4: {'desc': 'butter', 'val1': 9, 'val2': 1, 'lucode': 4}}

        self.assertDictEqual(result, expected_result)

    def test_non_unique_keys(self):
        """utils: test error is raised if keys are not unique."""
        from natcap.invest import utils
        csv_text = ("lucode,desc,val1,val2\n"
                    "1,corn,0.5,2\n"
                    "2,bread,1,4\n"
                    "2,beans,0.5,4\n"
                    "4,butter,9,1")
        table_path = os.path.join(self.workspace_dir, 'table.csv')
        with open(table_path, 'w') as table_file:
            table_file.write(csv_text)

        with self.assertRaises(ValueError):
            utils.build_lookup_from_csv(table_path, 'lucode', to_lower=True)

    def test_missing_key_field(self):
        """utils: test error is raised when missing key field."""
        from natcap.invest import utils
        csv_text = ("luode,desc,val1,val2\n"
                    "1,corn,0.5,2\n"
                    "2,bread,1,4\n"
                    "3,beans,0.5,4\n"
                    "4,butter,9,1")
        table_path = os.path.join(self.workspace_dir, 'table.csv')
        with open(table_path, 'w') as table_file:
            table_file.write(csv_text)

        with self.assertRaises(KeyError):
            utils.build_lookup_from_csv(table_path, 'lucode', to_lower=True)

    def test_nan_holes(self):
        """utils: test empty strings returned when missing data is present."""
        from natcap.invest import utils
        csv_text = ("lucode,desc,val1,val2\n"
                    "1,corn,0.5,2\n"
                    "2,,1,4\n"
                    "3,beans,0.5,4\n"
                    "4,butter,,1")
        table_path = os.path.join(self.workspace_dir, 'table.csv')
        with open(table_path, 'w') as table_file:
            table_file.write(csv_text)

        result = utils.build_lookup_from_csv(
            table_path, 'lucode', to_lower=True)
        expected_result = {
            1: {'desc': 'corn', 'val1': 0.5, 'val2': 2, 'lucode': 1},
            2: {'desc': '', 'val1': 1, 'val2': 4, 'lucode': 2},
            3: {'desc': 'beans', 'val1': 0.5, 'val2': 4, 'lucode': 3},
            4: {'desc': 'butter', 'val1': '', 'val2': 1, 'lucode': 4}}

        self.assertDictEqual(result, expected_result)

    def test_nan_row(self):
        """utils: test NaN row is dropped."""
        from natcap.invest import utils
        csv_text = ("lucode,desc,val1,val2\n"
                    "1,corn,0.5,2\n"
                    ",,,\n"
                    "3,beans,0.5,4\n"
                    "4,butter,9,1")
        table_path = os.path.join(self.workspace_dir, 'table.csv')
        with open(table_path, 'w') as table_file:
            table_file.write(csv_text)

        result = utils.build_lookup_from_csv(
            table_path, 'lucode', to_lower=True)
        expected_result = {
            1.0: {'desc': 'corn', 'val1': 0.5, 'val2': 2, 'lucode': 1.0},
            3.0: {'desc': 'beans', 'val1': 0.5, 'val2': 4, 'lucode': 3.0},
            4.0: {'desc': 'butter', 'val1': 9, 'val2': 1, 'lucode': 4.0}}

        self.assertDictEqual(result, expected_result)

    def test_column_subset(self):
        """utils: test column subset is properly returned."""
        from natcap.invest import utils
        csv_text = ("lucode,desc,val1,val2\n"
                    "1,corn,0.5,2\n"
                    "2,bread,1,4\n"
                    "3,beans,0.5,4\n"
                    "4,butter,9,1")
        table_path = os.path.join(self.workspace_dir, 'table.csv')
        with open(table_path, 'w') as table_file:
            table_file.write(csv_text)

        result = utils.build_lookup_from_csv(
            table_path, 'lucode', to_lower=True, column_list=['val1', 'val2'])

        expected_result = {
            1: {'val1': 0.5, 'val2': 2, 'lucode': 1},
            2: {'val1': 1, 'val2': 4, 'lucode': 2},
            3: {'val1': 0.5, 'val2': 4, 'lucode': 3},
            4: {'val1': 9, 'val2': 1, 'lucode': 4}}

        self.assertDictEqual(result, expected_result)

    def test_trailing_comma(self):
        """utils: test a trailing comma on first line is handled properly."""
        from natcap.invest import utils
        csv_text = ("lucode,desc,val1,val2\n"
                    "1,corn,0.5,2,\n"
                    "2,bread,1,4\n"
                    "3,beans,0.5,4\n"
                    "4,butter,9,1")
        table_path = os.path.join(self.workspace_dir, 'table.csv')
        with open(table_path, 'w') as table_file:
            table_file.write(csv_text)

        result = utils.build_lookup_from_csv(
            table_path, 'lucode', to_lower=True)

        expected_result = {
            1: {'desc': 'corn', 'val1': 0.5, 'val2': 2, 'lucode': 1},
            2: {'desc': 'bread', 'val1': 1, 'val2': 4, 'lucode': 2},
            3: {'desc': 'beans', 'val1': 0.5, 'val2': 4, 'lucode': 3},
            4: {'desc': 'butter', 'val1': 9, 'val2': 1, 'lucode': 4}}

        self.assertDictEqual(result, expected_result)

    def test_trailing_comma_second_line(self):
        """utils: test a trailing comma on second line is handled properly."""
        from natcap.invest import utils
        csv_text = ("lucode,desc,val1,val2\n"
                    "1,corn,0.5,2\n"
                    "2,bread,1,4,\n"
                    "3,beans,0.5,4\n"
                    "4,butter,9,1")
        table_path = os.path.join(self.workspace_dir, 'table.csv')
        with open(table_path, 'w') as table_file:
            table_file.write(csv_text)

        result = utils.build_lookup_from_csv(
            table_path, 'lucode', to_lower=True)

        expected_result = {
            1: {'desc': 'corn', 'val1': 0.5, 'val2': 2, 'lucode': 1},
            2: {'desc': 'bread', 'val1': 1, 'val2': 4, 'lucode': 2},
            3: {'desc': 'beans', 'val1': 0.5, 'val2': 4, 'lucode': 3},
            4: {'desc': 'butter', 'val1': 9, 'val2': 1, 'lucode': 4}}

        self.assertDictEqual(result, expected_result)

    def test_results_lowercase_non_numeric(self):
        """utils: text handling of converting to lowercase."""
        from natcap.invest import utils

        csv_file = os.path.join(self.workspace_dir, 'csv.csv')
        with open(csv_file, 'w') as file_obj:
            file_obj.write(textwrap.dedent(
                """
                header1,HEADER2,header3
                1,2,bar
                4,5,FOO
                """
            ).strip())

        lookup_dict = utils.build_lookup_from_csv(
            csv_file, 'header1', to_lower=True)

        self.assertEqual(lookup_dict[4]['header3'], 'foo')
        self.assertEqual(lookup_dict[1]['header2'], 2)

    def test_results_uppercase_numeric_cast(self):
        """utils: test handling of uppercase, num. casting, blank values."""
        from natcap.invest import utils

        csv_file = os.path.join(self.workspace_dir, 'csv.csv')
        with open(csv_file, 'w') as file_obj:
            file_obj.write(textwrap.dedent(
                """
                header1,HEADER2,header3,missing_column,
                1,2,3,
                4,FOO,bar,
                """
            ).strip())

        lookup_dict = utils.build_lookup_from_csv(
            csv_file, 'header1', to_lower=False)

        self.assertEqual(lookup_dict[4]['HEADER2'], 'FOO')
        self.assertEqual(lookup_dict[4]['header3'], 'bar')
        self.assertEqual(lookup_dict[1]['header1'], 1)

    def test_csv_dialect_detection_semicolon_delimited(self):
        """utils: test that we can parse semicolon-delimited CSVs."""
        from natcap.invest import utils

        csv_file = os.path.join(self.workspace_dir, 'csv.csv')
        with open(csv_file, 'w') as file_obj:
            file_obj.write(textwrap.dedent(
                """
                header1;HEADER2;header3;
                1;2;3;
                4;FOO;bar;
                """
            ).strip())

        lookup_dict = utils.build_lookup_from_csv(
            csv_file, 'header1', to_lower=False)

        self.assertEqual(lookup_dict[4]['HEADER2'], 'FOO')
        self.assertEqual(lookup_dict[4]['header3'], 'bar')
        self.assertEqual(lookup_dict[1]['header1'], 1)

    def test_csv_utf8_bom_encoding(self):
        """utils: test that CSV read correctly with UTF-8 BOM encoding."""
        from natcap.invest import utils

        csv_file = os.path.join(self.workspace_dir, 'csv.csv')
        # writing with utf-8-sig will prepend the BOM
        with open(csv_file, 'w', encoding='utf-8-sig') as file_obj:
            file_obj.write(textwrap.dedent(
                """
                header1,HEADER2,header3
                1,2,bar
                4,5,FOO
                """
            ).strip())
        # confirm that the file has the BOM prefix
        with open(csv_file, 'rb') as file_obj:
            self.assertTrue(file_obj.read().startswith(codecs.BOM_UTF8))

        lookup_dict = utils.build_lookup_from_csv(
            csv_file, 'header1')
        # assert the BOM prefix was correctly parsed and skipped
        self.assertEqual(lookup_dict[4]['header2'], 5)
        self.assertEqual(lookup_dict[4]['header3'], 'foo')
        self.assertEqual(lookup_dict[1]['header1'], 1)

    def test_csv_latin_1_encoding(self):
        """utils: test that CSV read correctly with Latin-1 encoding."""
        from natcap.invest import utils

        csv_file = os.path.join(self.workspace_dir, 'csv.csv')
        with codecs.open(csv_file, 'w', encoding='iso-8859-1') as file_obj:
            file_obj.write(textwrap.dedent(
                """
                header 1,HEADER 2,header 3
                1,2,bar1
                4,5,FOO
                """
            ).strip())

        lookup_dict = utils.build_lookup_from_csv(
            csv_file, 'header 1')

        self.assertEqual(lookup_dict[4]['header 2'], 5)
        self.assertEqual(lookup_dict[4]['header 3'], 'foo')
        self.assertEqual(lookup_dict[1]['header 1'], 1)


class ReadCSVToDataframeTests(unittest.TestCase):
    """Tests for natcap.invest.utils.read_csv_to_dataframe."""

    def setUp(self):
        """Make temporary directory for workspace."""
        self.workspace_dir = tempfile.mkdtemp()

    def tearDown(self):
        """Delete workspace."""
        shutil.rmtree(self.workspace_dir)

    def test_read_csv_to_dataframe(self):
        """utils: test the default behavior"""
        from natcap.invest import utils

        csv_file = os.path.join(self.workspace_dir, 'csv.csv')

        with open(csv_file, 'w') as file_obj:
            file_obj.write(textwrap.dedent(
                """
                HEADER,
                A,
                b
                """
            ).strip())
        df = utils.read_csv_to_dataframe(csv_file)
        # case of header and table values shouldn't change
        self.assertEqual(df.columns[0], 'HEADER')
        self.assertEqual(df['HEADER'][0], 'A')
        self.assertEqual(df['HEADER'][1], 'b')

    def test_to_lower(self):
        """utils: test that to_lower=True makes headers lowercase"""
        from natcap.invest import utils

        csv_file = os.path.join(self.workspace_dir, 'csv.csv')

        with open(csv_file, 'w') as file_obj:
            file_obj.write(textwrap.dedent(
                """
                HEADER,
                A,
                b
                """
            ).strip())
        df = utils.read_csv_to_dataframe(csv_file, to_lower=True)
        # header should be lowercase
        self.assertEqual(df.columns[0], 'header')
        # case of table values shouldn't change
        self.assertEqual(df['header'][0], 'A')
        self.assertEqual(df['header'][1], 'b')

    def test_utf8_bom_encoding(self):
        """utils: test that CSV read correctly with UTF-8 BOM encoding."""
        from natcap.invest import utils

        csv_file = os.path.join(self.workspace_dir, 'csv.csv')
        # writing with utf-8-sig will prepend the BOM
        with open(csv_file, 'w', encoding='utf-8-sig') as file_obj:
            file_obj.write(textwrap.dedent(
                """
                header1,HEADER2,header3
                1,2,bar
                4,5,FOO
                """
            ).strip())
        # confirm that the file has the BOM prefix
        with open(csv_file, 'rb') as file_obj:
            self.assertTrue(file_obj.read().startswith(codecs.BOM_UTF8))

        df = utils.read_csv_to_dataframe(csv_file)
        # assert the BOM prefix was correctly parsed and skipped
        self.assertEqual(df.columns[0], 'header1')
        self.assertEqual(df['HEADER2'][1], 5)

    def test_override_default_encoding(self):
        """utils: test that you can override the default encoding kwarg"""
        from natcap.invest import utils

        csv_file = os.path.join(self.workspace_dir, 'csv.csv')

        # encode with ISO Cyrillic, include a non-ASCII character
        with open(csv_file, 'w', encoding='iso8859_5') as file_obj:
            file_obj.write(textwrap.dedent(
                """
                header,
                fЮЮ,
                bar
                """
            ).strip())
        df = utils.read_csv_to_dataframe(csv_file, encoding='iso8859_5')
        # with the encoding specified, special characters should work
        self.assertEqual(df['header'][0], 'fЮЮ')
        self.assertEqual(df['header'][1], 'bar')

    def test_other_kwarg(self):
        """utils: any other kwarg should be passed to pandas.read_csv"""
        from natcap.invest import utils

        csv_file = os.path.join(self.workspace_dir, 'csv.csv')

        with open(csv_file, 'w') as file_obj:
            file_obj.write(textwrap.dedent(
                """
                h1;h2;h3
                a;b;c
                d;e;f
                """
            ).strip())
        # using sep=None with the default engine='python',
        # it should infer what the separator is
        df = utils.read_csv_to_dataframe(csv_file, sep=None)

        self.assertEqual(df.columns[0], 'h1')
        self.assertEqual(df['h2'][1], 'e')

    def test_csv_with_integer_headers(self):
        """
        utils: CSV with integer headers should be read into strings.

        This shouldn't matter for any of the models, but if a user inputs a CSV
        with extra columns that are labeled with numbers, it should still work.
        """
        from natcap.invest import utils

        csv_file = os.path.join(self.workspace_dir, 'csv.csv')

        with open(csv_file, 'w') as file_obj:
            file_obj.write(textwrap.dedent(
                """
                1,2,3
                a,b,c
                d,e,f
                """
            ).strip())
        df = utils.read_csv_to_dataframe(csv_file)
        # expect headers to be strings
        self.assertEqual(df.columns[0], '1')
        self.assertEqual(df['1'][0], 'a')


class CreateCoordinateTransformationTests(unittest.TestCase):
    """Tests for natcap.invest.utils.create_coordinate_transformer."""

    def test_latlon_to_latlon_transformer(self):
        """Utils: test transformer for lat/lon to lat/lon."""
        from natcap.invest import utils

        # Willamette valley in lat/lon for reference
        lon = -124.525
        lat = 44.525

        base_srs = osr.SpatialReference()
        base_srs.ImportFromEPSG(4326)  # WSG84 EPSG

        target_srs = osr.SpatialReference()
        target_srs.ImportFromEPSG(4326)

        transformer = utils.create_coordinate_transformer(base_srs, target_srs)
        actual_x, actual_y, _ = transformer.TransformPoint(lon, lat)

        expected_x = -124.525
        expected_y = 44.525

        self.assertAlmostEqual(expected_x, actual_x, 5)
        self.assertAlmostEqual(expected_y, actual_y, 5)

    def test_latlon_to_projected_transformer(self):
        """Utils: test transformer for lat/lon to projected."""
        from natcap.invest import utils

        # Willamette valley in lat/lon for reference
        lon = -124.525
        lat = 44.525

        base_srs = osr.SpatialReference()
        base_srs.ImportFromEPSG(4326)  # WSG84 EPSG

        target_srs = osr.SpatialReference()
        target_srs.ImportFromEPSG(26910)  # UTM10N EPSG

        transformer = utils.create_coordinate_transformer(base_srs, target_srs)
        actual_x, actual_y, _ = transformer.TransformPoint(lon, lat)

        expected_x = 378816.2531852932
        expected_y = 4931317.807472325

        self.assertAlmostEqual(expected_x, actual_x, 5)
        self.assertAlmostEqual(expected_y, actual_y, 5)

    def test_projected_to_latlon_transformer(self):
        """Utils: test transformer for projected to lat/lon."""
        from natcap.invest import utils

        # Willamette valley in lat/lon for reference
        known_x = 378816.2531852932
        known_y = 4931317.807472325

        base_srs = osr.SpatialReference()
        base_srs.ImportFromEPSG(26910)  # UTM10N EPSG

        target_srs = osr.SpatialReference()
        target_srs.ImportFromEPSG(4326)  # WSG84 EPSG

        transformer = utils.create_coordinate_transformer(base_srs, target_srs)
        actual_x, actual_y, _ = transformer.TransformPoint(known_x, known_y)

        expected_x = -124.52500000000002
        expected_y = 44.525

        self.assertAlmostEqual(expected_x, actual_x, places=3)
        self.assertAlmostEqual(expected_y, actual_y, places=3)

    def test_projected_to_projected_transformer(self):
        """Utils: test transformer for projected to projected."""
        from natcap.invest import utils

        # Willamette valley in lat/lon for reference
        known_x = 378816.2531852932
        known_y = 4931317.807472325

        base_srs = osr.SpatialReference()
        base_srs.ImportFromEPSG(26910)  # UTM10N EPSG

        target_srs = osr.SpatialReference()
        target_srs.ImportFromEPSG(26910)  # UTM10N EPSG

        transformer = utils.create_coordinate_transformer(base_srs, target_srs)
        actual_x, actual_y, _ = transformer.TransformPoint(known_x, known_y)

        expected_x = 378816.2531852932
        expected_y = 4931317.807472325

        self.assertAlmostEqual(expected_x, actual_x, 5)
        self.assertAlmostEqual(expected_y, actual_y, 5)


class AssertVectorsEqualTests(unittest.TestCase):
    """Tests for natcap.invest.utils._assert_vectors_equal."""

    def setUp(self):
        """Setup workspace."""
        self.workspace_dir = tempfile.mkdtemp()

    def tearDown(self):
        """Delete workspace."""
        shutil.rmtree(self.workspace_dir)

    def test_identical_point_vectors(self):
        """Utils: test identical point vectors pass."""
        from natcap.invest import utils

        # Setup parameters to create point shapefile
        fields = {'id': ogr.OFTReal}
        attrs = [{'id': 1}, {'id': 2}]

        srs = osr.SpatialReference()
        srs.ImportFromEPSG(3157)
        projection_wkt = srs.ExportToWkt()
        origin = (443723.127327877911739, 4956546.905980412848294)
        pos_x = origin[0]
        pos_y = origin[1]

        geometries = [Point(pos_x + 50, pos_y - 50),
                      Point(pos_x + 50, pos_y - 150)]
        shape_path = os.path.join(self.workspace_dir, 'point_shape.shp')
        # Create point shapefile to use as testing input
        pygeoprocessing.shapely_geometry_to_vector(
            geometries, shape_path, projection_wkt,
            'ESRI Shapefile', fields=fields, attribute_list=attrs,
            ogr_geom_type=ogr.wkbPoint)

        shape_copy_path = os.path.join(
            self.workspace_dir, 'point_shape_copy.shp')
        # Create point shapefile to use as testing input
        pygeoprocessing.shapely_geometry_to_vector(
            geometries, shape_copy_path, projection_wkt,
            'ESRI Shapefile', fields=fields, attribute_list=attrs,
            ogr_geom_type=ogr.wkbPoint)

        utils._assert_vectors_equal(shape_path, shape_copy_path)

    def test_identical_polygon_vectors(self):
        """Utils: test identical polygon vectors pass."""
        from natcap.invest import utils

        # Setup parameters to create point shapefile
        fields = {'id': ogr.OFTReal}
        attrs = [{'id': 1}, {'id': 2}]

        srs = osr.SpatialReference()
        srs.ImportFromEPSG(3157)
        projection_wkt = srs.ExportToWkt()
        origin = (443723.127327877911739, 4956546.905980412848294)
        pos_x = origin[0]
        pos_y = origin[1]

        poly_geoms = {
            'poly_1': [(pos_x + 200, pos_y), (pos_x + 250, pos_y),
                       (pos_x + 250, pos_y - 100), (pos_x + 200, pos_y - 100),
                       (pos_x + 200, pos_y)],
            'poly_2': [(pos_x, pos_y - 150), (pos_x + 100, pos_y - 150),
                       (pos_x + 100, pos_y - 200), (pos_x, pos_y - 200),
                       (pos_x, pos_y - 150)]}

        geometries = [
            Polygon(poly_geoms['poly_1']), Polygon(poly_geoms['poly_2'])]

        shape_path = os.path.join(self.workspace_dir, 'poly_shape.shp')
        # Create polygon shapefile to use as testing input
        pygeoprocessing.shapely_geometry_to_vector(
            geometries, shape_path, projection_wkt,
            'ESRI Shapefile', fields=fields, attribute_list=attrs,
            ogr_geom_type=ogr.wkbPolygon)

        shape_copy_path = os.path.join(
            self.workspace_dir, 'poly_shape_copy.shp')
        # Create polygon shapefile to use as testing input
        pygeoprocessing.shapely_geometry_to_vector(
            geometries, shape_copy_path, projection_wkt,
            'ESRI Shapefile', fields=fields, attribute_list=attrs,
            ogr_geom_type=ogr.wkbPolygon)

        utils._assert_vectors_equal(shape_path, shape_copy_path)

    def test_identical_polygon_vectors_unorded_geometry(self):
        """Utils: test identical polygon vectors w/ diff geometry order."""
        from natcap.invest import utils

        # Setup parameters to create point shapefile
        fields = {'id': ogr.OFTReal}
        attrs = [{'id': 1}, {'id': 2}]

        srs = osr.SpatialReference()
        srs.ImportFromEPSG(3157)
        projection_wkt = srs.ExportToWkt()
        origin = (443723.127327877911739, 4956546.905980412848294)
        pos_x = origin[0]
        pos_y = origin[1]

        poly_geoms = {
            'poly_1': [(pos_x + 200, pos_y), (pos_x + 250, pos_y),
                       (pos_x + 250, pos_y - 100), (pos_x + 200, pos_y - 100),
                       (pos_x + 200, pos_y)],
            'poly_2': [(pos_x, pos_y - 150), (pos_x + 100, pos_y - 150),
                       (pos_x + 100, pos_y - 200), (pos_x, pos_y - 200),
                       (pos_x, pos_y - 150)]}

        poly_geoms_unordered = {
            'poly_1': [(pos_x + 200, pos_y), (pos_x + 250, pos_y),
                       (pos_x + 250, pos_y - 100), (pos_x + 200, pos_y - 100),
                       (pos_x + 200, pos_y)],
            'poly_2': [(pos_x, pos_y - 150), (pos_x, pos_y - 200),
                       (pos_x + 100, pos_y - 200), (pos_x + 100, pos_y - 150),
                       (pos_x, pos_y - 150)]}

        geometries = [
            Polygon(poly_geoms['poly_1']), Polygon(poly_geoms['poly_2'])]

        geometries_copy = [
            Polygon(poly_geoms_unordered['poly_1']),
            Polygon(poly_geoms_unordered['poly_2'])]

        shape_path = os.path.join(self.workspace_dir, 'poly_shape.shp')
        # Create polygon shapefile to use as testing input
        pygeoprocessing.shapely_geometry_to_vector(
            geometries, shape_path, projection_wkt,
            'ESRI Shapefile', fields=fields, attribute_list=attrs,
            ogr_geom_type=ogr.wkbPolygon)

        shape_copy_path = os.path.join(
            self.workspace_dir, 'poly_shape_copy.shp')
        # Create polygon shapefile to use as testing input
        pygeoprocessing.shapely_geometry_to_vector(
            geometries_copy, shape_copy_path, projection_wkt,
            'ESRI Shapefile', fields=fields, attribute_list=attrs,
            ogr_geom_type=ogr.wkbPolygon)

        utils._assert_vectors_equal(shape_path, shape_copy_path)

    def test_different_field_value(self):
        """Utils: test vectors w/ different field value fails."""
        from natcap.invest import utils

        # Setup parameters to create point shapefile
        fields = {'id': ogr.OFTReal, 'foo': ogr.OFTReal}
        attrs = [{'id': 1, 'foo': 2.3456}, {'id': 2, 'foo': 5.6789}]
        attrs_copy = [{'id': 1, 'foo': 2.3467}, {'id': 2, 'foo': 5.6789}]

        srs = osr.SpatialReference()
        srs.ImportFromEPSG(3157)
        projection_wkt = srs.ExportToWkt()
        origin = (443723.127327877911739, 4956546.905980412848294)
        pos_x = origin[0]
        pos_y = origin[1]

        geometries = [Point(pos_x + 50, pos_y - 50),
                      Point(pos_x + 50, pos_y - 150)]
        shape_path = os.path.join(self.workspace_dir, 'point_shape.shp')
        # Create point shapefile to use as testing input
        pygeoprocessing.shapely_geometry_to_vector(
            geometries, shape_path, projection_wkt,
            'ESRI Shapefile', fields=fields, attribute_list=attrs,
            ogr_geom_type=ogr.wkbPoint)

        shape_copy_path = os.path.join(
            self.workspace_dir, 'point_shape_copy.shp')
        # Create point shapefile to use as testing input
        pygeoprocessing.shapely_geometry_to_vector(
            geometries, shape_copy_path, projection_wkt,
            'ESRI Shapefile', fields=fields, attribute_list=attrs_copy,
            ogr_geom_type=ogr.wkbPoint)

        with self.assertRaises(AssertionError) as cm:
            utils._assert_vectors_equal(shape_path, shape_copy_path)

        self.assertTrue(
            "Vector field values are not equal" in str(cm.exception))

    def test_different_field_names(self):
        """Utils: test vectors w/ different field names fails."""
        from natcap.invest import utils

        # Setup parameters to create point shapefile
        fields = {'id': ogr.OFTReal, 'foo': ogr.OFTReal}
        fields_copy = {'id': ogr.OFTReal, 'foobar': ogr.OFTReal}
        attrs = [{'id': 1, 'foo': 2.3456}, {'id': 2, 'foo': 5.6789}]
        attrs_copy = [{'id': 1, 'foobar': 2.3456}, {'id': 2, 'foobar': 5.6789}]

        srs = osr.SpatialReference()
        srs.ImportFromEPSG(3157)
        projection_wkt = srs.ExportToWkt()
        origin = (443723.127327877911739, 4956546.905980412848294)
        pos_x = origin[0]
        pos_y = origin[1]

        geometries = [Point(pos_x + 50, pos_y - 50),
                      Point(pos_x + 50, pos_y - 150)]
        shape_path = os.path.join(self.workspace_dir, 'point_shape.shp')
        # Create point shapefile to use as testing input
        pygeoprocessing.shapely_geometry_to_vector(
            geometries, shape_path, projection_wkt,
            'ESRI Shapefile', fields=fields, attribute_list=attrs,
            ogr_geom_type=ogr.wkbPoint)

        shape_copy_path = os.path.join(
            self.workspace_dir, 'point_shape_copy.shp')
        # Create point shapefile to use as testing input
        pygeoprocessing.shapely_geometry_to_vector(
            geometries, shape_copy_path, projection_wkt,
            'ESRI Shapefile', fields=fields_copy, attribute_list=attrs_copy,
            ogr_geom_type=ogr.wkbPoint)

        with self.assertRaises(AssertionError) as cm:
            utils._assert_vectors_equal(shape_path, shape_copy_path)

        self.assertTrue(
            "Vector field names are not the same" in str(cm.exception))

    def test_different_feature_count(self):
        """Utils: test vectors w/ different feature count fails."""
        from natcap.invest import utils

        # Setup parameters to create point shapefile
        fields = {'id': ogr.OFTReal, 'foo': ogr.OFTReal}
        attrs = [{'id': 1, 'foo': 2.3456}, {'id': 2, 'foo': 5.6789}]
        attrs_copy = [
            {'id': 1, 'foo': 2.3456}, {'id': 2, 'foo': 5.6789},
            {'id': 3, 'foo': 5.0}]

        srs = osr.SpatialReference()
        srs.ImportFromEPSG(3157)
        projection_wkt = srs.ExportToWkt()
        origin = (443723.127327877911739, 4956546.905980412848294)
        pos_x = origin[0]
        pos_y = origin[1]

        geometries = [Point(pos_x + 50, pos_y - 50),
                      Point(pos_x + 50, pos_y - 150)]

        geometries_copy = [Point(pos_x + 50, pos_y - 50),
                           Point(pos_x + 50, pos_y - 150),
                           Point(pos_x + 55, pos_y - 55)]
        shape_path = os.path.join(self.workspace_dir, 'point_shape.shp')
        # Create point shapefile to use as testing input
        pygeoprocessing.shapely_geometry_to_vector(
            geometries, shape_path, projection_wkt,
            'ESRI Shapefile', fields=fields, attribute_list=attrs,
            ogr_geom_type=ogr.wkbPoint)

        shape_copy_path = os.path.join(
            self.workspace_dir, 'point_shape_copy.shp')
        # Create point shapefile to use as testing input
        pygeoprocessing.shapely_geometry_to_vector(
            geometries_copy, shape_copy_path, projection_wkt,
            'ESRI Shapefile', fields=fields, attribute_list=attrs_copy,
            ogr_geom_type=ogr.wkbPoint)

        with self.assertRaises(AssertionError) as cm:
            utils._assert_vectors_equal(shape_path, shape_copy_path)

        self.assertTrue(
            "Vector feature counts are not the same" in str(cm.exception))

    def test_different_projections(self):
        """Utils: test vectors w/ different projections fails."""
        from natcap.invest import utils

        # Setup parameters to create point shapefile
        fields = {'id': ogr.OFTReal, 'foo': ogr.OFTReal}
        attrs = [{'id': 1, 'foo': 2.3456}, {'id': 2, 'foo': 5.6789}]

        srs = osr.SpatialReference()
        srs.ImportFromEPSG(3157)
        projection_wkt = srs.ExportToWkt()
        origin = (443723.127327877911739, 4956546.905980412848294)
        pos_x = origin[0]
        pos_y = origin[1]

        geometries = [Point(pos_x + 50, pos_y - 50),
                      Point(pos_x + 50, pos_y - 150)]

        srs_copy = osr.SpatialReference()
        srs_copy.ImportFromEPSG(26910)  # UTM Zone 10N
        projection_wkt_copy = srs_copy.ExportToWkt()

        origin_copy = (1180000, 690000)
        pos_x_copy = origin_copy[0]
        pos_y_copy = origin_copy[1]

        geometries_copy = [Point(pos_x_copy + 50, pos_y_copy - 50),
                           Point(pos_x_copy + 50, pos_y_copy - 150)]

        shape_path = os.path.join(self.workspace_dir, 'point_shape.shp')
        # Create point shapefile to use as testing input
        pygeoprocessing.shapely_geometry_to_vector(
            geometries, shape_path, projection_wkt,
            'ESRI Shapefile', fields=fields, attribute_list=attrs,
            ogr_geom_type=ogr.wkbPoint)

        shape_copy_path = os.path.join(
            self.workspace_dir, 'point_shape_copy.shp')
        # Create point shapefile to use as testing input
        pygeoprocessing.shapely_geometry_to_vector(
            geometries_copy, shape_copy_path, projection_wkt_copy,
            'ESRI Shapefile', fields=fields, attribute_list=attrs,
            ogr_geom_type=ogr.wkbPoint)

        with self.assertRaises(AssertionError) as cm:
            utils._assert_vectors_equal(shape_path, shape_copy_path)

        self.assertTrue(
            "Vector projections are not the same" in str(cm.exception))

    def test_different_geometry_fails(self):
        """Utils: test vectors w/ diff geometries fail."""
        from natcap.invest import utils

        # Setup parameters to create point shapefile
        fields = {'id': ogr.OFTReal}
        attrs = [{'id': 1}, {'id': 2}]

        srs = osr.SpatialReference()
        srs.ImportFromEPSG(3157)
        projection_wkt = srs.ExportToWkt()
        origin = (443723.127327877911739, 4956546.905980412848294)
        pos_x = origin[0]
        pos_y = origin[1]

        poly_geoms = {
            'poly_1': [(pos_x + 200, pos_y), (pos_x + 250, pos_y),
                       (pos_x + 250, pos_y - 100), (pos_x + 200, pos_y - 100),
                       (pos_x + 200, pos_y)],
            'poly_2': [(pos_x, pos_y - 150), (pos_x + 100, pos_y - 150),
                       (pos_x + 100, pos_y - 200), (pos_x, pos_y - 200),
                       (pos_x, pos_y - 150)]}

        poly_geoms_diff = {
            'poly_1': [(pos_x + 200, pos_y), (pos_x + 250, pos_y),
                       (pos_x + 250, pos_y - 100), (pos_x + 200, pos_y - 100),
                       (pos_x + 200, pos_y)],
            'poly_2': [(pos_x, pos_y - 150), (pos_x, pos_y - 201),
                       (pos_x + 100, pos_y - 200), (pos_x + 100, pos_y - 150),
                       (pos_x, pos_y - 150)]}

        geometries = [
            Polygon(poly_geoms['poly_1']), Polygon(poly_geoms['poly_2'])]

        geometries_diff = [
            Polygon(poly_geoms_diff['poly_1']),
            Polygon(poly_geoms_diff['poly_2'])]

        shape_path = os.path.join(self.workspace_dir, 'poly_shape.shp')
        # Create polygon shapefile to use as testing input
        pygeoprocessing.shapely_geometry_to_vector(
            geometries, shape_path, projection_wkt,
            'ESRI Shapefile', fields=fields, attribute_list=attrs,
            ogr_geom_type=ogr.wkbPolygon)

        shape_diff_path = os.path.join(
            self.workspace_dir, 'poly_shape_diff.shp')
        # Create polygon shapefile to use as testing input
        pygeoprocessing.shapely_geometry_to_vector(
            geometries_diff, shape_diff_path, projection_wkt,
            'ESRI Shapefile', fields=fields, attribute_list=attrs,
            ogr_geom_type=ogr.wkbPolygon)

        with self.assertRaises(AssertionError) as cm:
            utils._assert_vectors_equal(shape_path, shape_diff_path)

        self.assertTrue("Vector geometry assertion fail." in str(cm.exception))


class ReclassifyRasterOpTests(unittest.TestCase):
    """Tests for natcap.invest.utils.reclassify_raster."""

    def setUp(self):
        """Setup workspace."""
        self.workspace_dir = tempfile.mkdtemp()

    def tearDown(self):
        """Delete workspace."""
        shutil.rmtree(self.workspace_dir)

    def test_exception_raised_with_details(self):
        """Utils: test message w/ details is raised on missing value."""
        from natcap.invest import utils

        srs_copy = osr.SpatialReference()
        srs_copy.ImportFromEPSG(26910)  # UTM Zone 10N
        projection_wkt = srs_copy.ExportToWkt()
        origin = (1180000, 690000)
        raster_path = os.path.join(self.workspace_dir, 'tmp_raster.tif')

<<<<<<< HEAD
        array = numpy.array(
            [[1, 1, 1], [2, 2, 2], [3, 3, 3]], dtype=numpy.int32)
=======
        array = numpy.array([[1,1,1], [2,2,2], [3,3,3]], dtype=numpy.int32)
>>>>>>> 22cda9b2

        pygeoprocessing.numpy_array_to_raster(
            array, -1, (1, -1), origin, projection_wkt, raster_path)

        value_map = {1: 10, 2: 20}
        target_raster_path = os.path.join(
            self.workspace_dir, 'tmp_raster_out.tif')

        message_details = {
            'raster_name': 'LULC', 'column_name': 'lucode',
            'table_name': 'Biophysical'}

        with self.assertRaises(ValueError) as context:
            utils.reclassify_raster(
                (raster_path, 1), value_map, target_raster_path,
                gdal.GDT_Int32, -1, error_details=message_details)
        expected_message = (
            "Values in the LULC raster were found that are"
            " not represented under the 'lucode' column"
            " of the Biophysical table. The missing values found in"
            " the LULC raster but not the table are: [3].")
        self.assertTrue(
            expected_message in str(context.exception), str(context.exception))<|MERGE_RESOLUTION|>--- conflicted
+++ resolved
@@ -1482,12 +1482,7 @@
         origin = (1180000, 690000)
         raster_path = os.path.join(self.workspace_dir, 'tmp_raster.tif')
 
-<<<<<<< HEAD
-        array = numpy.array(
-            [[1, 1, 1], [2, 2, 2], [3, 3, 3]], dtype=numpy.int32)
-=======
         array = numpy.array([[1,1,1], [2,2,2], [3,3,3]], dtype=numpy.int32)
->>>>>>> 22cda9b2
 
         pygeoprocessing.numpy_array_to_raster(
             array, -1, (1, -1), origin, projection_wkt, raster_path)
