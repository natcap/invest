--- conflicted
+++ resolved
@@ -1,4 +1,3 @@
-<<<<<<< HEAD
 """Module for testing the natcap.invest.utils module.."""
 import codecs
 import unittest
@@ -796,6 +795,169 @@
         self.assertEqual(lookup_dict[1]['header 1'], 1)
 
 
+class ReadCSVToDataframeTests(unittest.TestCase):
+    """Tests for natcap.invest.utils.read_csv_to_dataframe."""
+
+    def setUp(self):
+        """Make temporary directory for workspace."""
+        self.workspace_dir = tempfile.mkdtemp()
+
+    def tearDown(self):
+        """Delete workspace."""
+        shutil.rmtree(self.workspace_dir)
+
+    def test_read_csv_to_dataframe(self):
+        """utils: test the default behavior"""
+        from natcap.invest import utils
+
+        csv_file = os.path.join(self.workspace_dir, 'csv.csv')
+
+        with open(csv_file, 'w') as file_obj:
+            file_obj.write(textwrap.dedent(
+                """
+                HEADER,
+                A,
+                b
+                """
+            ).strip())
+        df = utils.read_csv_to_dataframe(csv_file)
+        # case of header and table values shouldn't change
+        self.assertEqual(df.columns[0], 'HEADER')
+        self.assertEqual(df['HEADER'][0], 'A')
+        self.assertEqual(df['HEADER'][1], 'b')
+
+    def test_to_lower(self):
+        """utils: test that to_lower=True makes headers lowercase"""
+        from natcap.invest import utils
+
+        csv_file = os.path.join(self.workspace_dir, 'csv.csv')
+
+        with open(csv_file, 'w') as file_obj:
+            file_obj.write(textwrap.dedent(
+                """
+                HEADER,
+                A,
+                b
+                """
+            ).strip())
+        df = utils.read_csv_to_dataframe(csv_file, to_lower=True)
+        # header should be lowercase
+        self.assertEqual(df.columns[0], 'header')
+        # case of table values shouldn't change
+        self.assertEqual(df['header'][0], 'A')
+        self.assertEqual(df['header'][1], 'b')
+
+    def test_utf8_bom_encoding(self):
+        """utils: test that CSV read correctly with UTF-8 BOM encoding."""
+        from natcap.invest import utils
+
+        csv_file = os.path.join(self.workspace_dir, 'csv.csv')
+        # writing with utf-8-sig will prepend the BOM
+        with open(csv_file, 'w', encoding='utf-8-sig') as file_obj:
+            file_obj.write(textwrap.dedent(
+                """
+                header1,HEADER2,header3
+                1,2,bar
+                4,5,FOO
+                """
+            ).strip())
+        # confirm that the file has the BOM prefix
+        with open(csv_file, 'rb') as file_obj:
+            self.assertTrue(file_obj.read().startswith(codecs.BOM_UTF8))
+
+        df = utils.read_csv_to_dataframe(csv_file)
+        # assert the BOM prefix was correctly parsed and skipped
+        self.assertEqual(df.columns[0], 'header1')
+        self.assertEqual(df['HEADER2'][1], 5)
+
+    def test_non_utf8_encoding(self):
+        """utils: test that non-UTF8 encoding doesn't raise an error"""
+        from natcap.invest import utils
+
+        csv_file = os.path.join(self.workspace_dir, 'csv.csv')
+
+        # encode with ISO Cyrillic, include a non-ASCII character
+        with open(csv_file, 'w', encoding='iso8859_5') as file_obj:
+            file_obj.write(textwrap.dedent(
+                """
+                header,
+                fЮЮ,
+                bar
+                """
+            ).strip())
+        df = utils.read_csv_to_dataframe(csv_file)
+        # the default engine='python' should replace the unknown characters
+        # different encodings of replacement character depending on the system
+        self.assertTrue(df['header'][0] in ['f\xce\xce', 
+            'f\N{REPLACEMENT CHARACTER}\N{REPLACEMENT CHARACTER}'])
+        self.assertEqual(df['header'][1], 'bar')
+
+    def test_override_default_encoding(self):
+        """utils: test that you can override the default encoding kwarg"""
+        from natcap.invest import utils
+
+        csv_file = os.path.join(self.workspace_dir, 'csv.csv')
+
+        # encode with ISO Cyrillic, include a non-ASCII character
+        with open(csv_file, 'w', encoding='iso8859_5') as file_obj:
+            file_obj.write(textwrap.dedent(
+                """
+                header,
+                fЮЮ,
+                bar
+                """
+            ).strip())
+        df = utils.read_csv_to_dataframe(csv_file, encoding='iso8859_5')
+        # with the encoding specified, special characters should work
+        self.assertEqual(df['header'][0], 'fЮЮ')
+        self.assertEqual(df['header'][1], 'bar')
+
+    def test_other_kwarg(self):
+        """utils: any other kwarg should be passed to pandas.read_csv"""
+        from natcap.invest import utils
+
+        csv_file = os.path.join(self.workspace_dir, 'csv.csv')
+
+        with open(csv_file, 'w') as file_obj:
+            file_obj.write(textwrap.dedent(
+                """
+                h1;h2;h3
+                a;b;c
+                d;e;f
+                """
+            ).strip())
+        # using sep=None with the default engine='python',
+        # it should infer what the separator is
+        df = utils.read_csv_to_dataframe(csv_file, sep=None)
+
+        self.assertEqual(df.columns[0], 'h1')
+        self.assertEqual(df['h2'][1], 'e')
+
+    def test_csv_with_integer_headers(self):
+        """
+        utils: CSV with integer headers should be read into strings.
+        
+        This shouldn't matter for any of the models, but if a user inputs a CSV
+        with extra columns that are labeled with numbers, it should still work.
+        """
+        from natcap.invest import utils
+
+        csv_file = os.path.join(self.workspace_dir, 'csv.csv')
+
+        with open(csv_file, 'w') as file_obj:
+            file_obj.write(textwrap.dedent(
+                """
+                1,2,3
+                a,b,c
+                d,e,f
+                """
+            ).strip())
+        df = utils.read_csv_to_dataframe(csv_file)
+        # expect headers to be strings
+        self.assertEqual(df.columns[0], '1')
+        self.assertEqual(df['1'][0], 'a')
+
+
 class CreateCoordinateTransformationTests(unittest.TestCase):
     """Tests for natcap.invest.utils.create_coordinate_transformer."""
 
@@ -1264,936 +1426,4 @@
         with self.assertRaises(AssertionError) as cm:
             utils._assert_vectors_equal(shape_path, shape_diff_path)
 
-        self.assertTrue("Vector geometry assertion fail." in str(cm.exception))
-=======
-"""Module for testing the natcap.invest.utils module.."""
-import codecs
-import unittest
-import os
-import tempfile
-import shutil
-import logging
-import threading
-import warnings
-import re
-import glob
-import textwrap
-
-from pygeoprocessing.testing import scm
-import pygeoprocessing.testing
-from osgeo import gdal
-
-
-class SuffixUtilsTests(unittest.TestCase):
-    """Tests for natcap.invest.utils.make_suffix_string."""
-
-    def test_suffix_string(self):
-        """Utils: test suffix_string."""
-        from natcap.invest import utils
-
-        args = {'foo': 'bar', 'file_suffix': 'suff'}
-        suffix = utils.make_suffix_string(args, 'file_suffix')
-        self.assertEqual(suffix, '_suff')
-
-    def test_suffix_string_underscore(self):
-        """Utils: test suffix_string underscore."""
-        from natcap.invest import utils
-
-        args = {'foo': 'bar', 'file_suffix': '_suff'}
-        suffix = utils.make_suffix_string(args, 'file_suffix')
-        self.assertEqual(suffix, '_suff')
-
-    def test_suffix_string_empty(self):
-        """Utils: test empty suffix_string."""
-        from natcap.invest import utils
-
-        args = {'foo': 'bar', 'file_suffix': ''}
-        suffix = utils.make_suffix_string(args, 'file_suffix')
-        self.assertEqual(suffix, '')
-
-    def test_suffix_string_no_entry(self):
-        """Utils: test no suffix entry in args."""
-        from natcap.invest import utils
-
-        args = {'foo': 'bar'}
-        suffix = utils.make_suffix_string(args, 'file_suffix')
-        self.assertEqual(suffix, '')
-
-
-class FileRegistryUtilsTests(unittest.TestCase):
-    """Tests for natcap.invest.utils.file_registry."""
-
-    def test_build_file_registry(self):
-        """Utils: test build_file_registry on simple case."""
-        from natcap.invest import utils
-
-        base_dict = {'foo': 'bar', 'baz': '/bart/bam.txt'}
-        file_registry = utils.build_file_registry([(base_dict, '')], '')
-
-        self.assertEqual(
-            FileRegistryUtilsTests._norm_dict(base_dict),
-            FileRegistryUtilsTests._norm_dict(file_registry))
-
-    def test_build_file_registry_suffix(self):
-        """Utils: test build_file_registry on suffix."""
-        from natcap.invest import utils
-
-        base_dict = {'foo': 'bar', 'baz': '/bart/bam.txt'}
-        file_registry = utils.build_file_registry([
-            (base_dict, '')], '_suff')
-        expected_dict = {
-            'foo': 'bar_suff',
-            'baz': '/bart/bam_suff.txt'
-        }
-
-        self.assertEqual(
-            FileRegistryUtilsTests._norm_dict(expected_dict),
-            FileRegistryUtilsTests._norm_dict(file_registry))
-
-    def test_build_file_registry_list_suffix(self):
-        """Utils: test build_file_registry on list of files w/ suffix."""
-        from natcap.invest import utils
-
-        base_dict = {
-            'foo': ['bar', '/bart/bam.txt']
-        }
-        file_registry = utils.build_file_registry([
-            (base_dict, '')], '_suff')
-        expected_dict = {
-            'foo': ['bar_suff', '/bart/bam_suff.txt']
-        }
-
-        self.assertEqual(
-            FileRegistryUtilsTests._norm_dict(expected_dict),
-            FileRegistryUtilsTests._norm_dict(file_registry))
-
-    def test_build_file_registry_path(self):
-        """Utils: test build_file_registry on path."""
-        from natcap.invest import utils
-
-        base_dict = {
-            'foo': 'bar',
-            'baz': '/bart/bam.txt',
-            'jab': 'jim'
-        }
-        file_registry = utils.build_file_registry([
-            (base_dict, 'newpath')], '')
-        expected_dict = {
-            'foo': 'newpath/bar',
-            'jab': 'newpath/jim',
-            'baz': '/bart/bam.txt',
-        }
-
-        self.assertEqual(
-            FileRegistryUtilsTests._norm_dict(expected_dict),
-            FileRegistryUtilsTests._norm_dict(file_registry))
-
-    def test_build_file_registry_duppath(self):
-        """Utils: test build_file_registry ValueError on duplicate paths."""
-        from natcap.invest import utils
-
-        base_dict = {
-            'foo': 'bar',
-            'jab': 'bar'
-        }
-        with self.assertRaises(ValueError):
-            _ = utils.build_file_registry([
-                (base_dict, 'newpath')], '')
-
-    def test_build_file_registry_dupkeys(self):
-        """Utils: test build_file_registry ValueError on duplicate keys."""
-        from natcap.invest import utils
-
-        base_dict1 = {
-            'foo': 'bar',
-        }
-        base_dict2 = {
-            'foo': 'bar2',
-        }
-        with self.assertRaises(ValueError):
-            _ = utils.build_file_registry([
-                (base_dict1, ''), (base_dict2, '')], '')
-
-    def test_build_file_registry_invalid_value(self):
-        """Utils: test build_file_registry with invalid path type."""
-        from natcap.invest import utils
-
-        base_dict = {
-            'foo': 'bar',
-            'baz': None
-        }
-        with self.assertRaises(ValueError):
-            _ = utils.build_file_registry([(base_dict, 'somepath')], '')
-
-    @staticmethod
-    def _norm_dict(path_dict):
-        """Take a dictionary of paths and normalize the paths."""
-        result_dict = {}
-        for key, path in path_dict.items():
-            if isinstance(path, str):
-                result_dict[key] = os.path.normpath(path)
-            elif isinstance(path, list):
-                result_dict[key] = [
-                    os.path.normpath(list_path) for list_path in path]
-            else:
-                raise ValueError("Unexpected path value: %s", path)
-        return result_dict
-
-
-class ExponentialDecayUtilsTests(unittest.TestCase):
-    """Tests for natcap.invest.utils.exponential_decay_kernel_raster."""
-
-    _REGRESSION_PATH = os.path.join(
-        os.path.dirname(__file__), '..', 'data', 'invest-test-data',
-        'exp_decay_kernel')
-
-    def setUp(self):
-        """Setup workspace."""
-        self.workspace_dir = tempfile.mkdtemp()
-
-    def tearDown(self):
-        """Delete workspace."""
-        shutil.rmtree(self.workspace_dir)
-
-    @scm.skip_if_data_missing(_REGRESSION_PATH)
-    def test_exp_decay_kernel_raster(self):
-        """Utils: test exponential_decay_kernel_raster."""
-        from natcap.invest import utils
-        expected_distance = 100  # 10 pixels
-        kernel_filepath = os.path.join(self.workspace_dir, 'kernel_100.tif')
-        utils.exponential_decay_kernel_raster(
-            expected_distance, kernel_filepath)
-
-        pygeoprocessing.testing.assert_rasters_equal(
-            os.path.join(
-                ExponentialDecayUtilsTests._REGRESSION_PATH,
-                'kernel_100.tif'), kernel_filepath, abs_tol=1e-6)
-
-
-class SandboxTempdirTests(unittest.TestCase):
-    def setUp(self):
-        """Setup workspace."""
-        self.workspace_dir = tempfile.mkdtemp()
-
-    def tearDown(self):
-        """Delete workspace."""
-        shutil.rmtree(self.workspace_dir)
-
-    def test_sandbox_manager(self):
-        from natcap.invest import utils
-
-        with utils.sandbox_tempdir(suffix='foo',
-                                   prefix='bar',
-                                   dir=self.workspace_dir) as new_dir:
-            self.assertTrue(new_dir.startswith(self.workspace_dir))
-            basename = os.path.basename(new_dir)
-            self.assertTrue(basename.startswith('bar'))
-            self.assertTrue(basename.endswith('foo'))
-
-            # trigger the exception handling for coverage.
-            shutil.rmtree(new_dir)
-
-
-class TimeFormattingTests(unittest.TestCase):
-    def test_format_time_hours(self):
-        from natcap.invest.utils import _format_time
-
-        seconds = 3667
-        self.assertEqual(_format_time(seconds), '1h 1m 7s')
-
-    def test_format_time_minutes(self):
-        from natcap.invest.utils import _format_time
-
-        seconds = 67
-        self.assertEqual(_format_time(seconds), '1m 7s')
-
-    def test_format_time_seconds(self):
-        from natcap.invest.utils import _format_time
-
-        seconds = 7
-        self.assertEqual(_format_time(seconds), '7s')
-
-
-class LogToFileTests(unittest.TestCase):
-    def setUp(self):
-        self.workspace = tempfile.mkdtemp()
-
-    def tearDown(self):
-        shutil.rmtree(self.workspace)
-
-    def test_log_to_file_all_threads(self):
-        """Utils: Verify that we can capture messages from all threads."""
-        from natcap.invest.utils import log_to_file
-
-        logfile = os.path.join(self.workspace, 'logfile.txt')
-
-        def _log_from_other_thread():
-            thread_logger = logging.getLogger()
-            thread_logger.info('this is from a thread')
-
-        local_logger = logging.getLogger()
-
-        # create the file before we log to it, so we know a warning should
-        # be logged.
-        with open(logfile, 'w') as new_file:
-            new_file.write(' ')
-
-        with log_to_file(logfile) as handler:
-            thread = threading.Thread(target=_log_from_other_thread)
-            thread.start()
-            local_logger.info('this should be logged')
-            local_logger.info('this should also be logged')
-
-            thread.join()
-            handler.flush()
-
-        with open(logfile) as opened_logfile:
-            messages = [msg for msg in opened_logfile.read().split('\n')
-                        if msg if msg]
-        self.assertEqual(len(messages), 3)
-
-    def test_log_to_file_from_thread(self):
-        """Utils: Verify that we can filter from a threading.Thread."""
-        from natcap.invest.utils import log_to_file
-
-        logfile = os.path.join(self.workspace, 'logfile.txt')
-
-        def _log_from_other_thread():
-            thread_logger = logging.getLogger()
-            thread_logger.info('this should not be logged')
-            thread_logger.info('neither should this message')
-
-        local_logger = logging.getLogger()
-
-        thread = threading.Thread(target=_log_from_other_thread)
-
-        with log_to_file(logfile, exclude_threads=[thread.name]) as handler:
-            thread.start()
-            local_logger.info('this should be logged')
-
-            thread.join()
-            handler.flush()
-
-        with open(logfile) as opened_logfile:
-            messages = [msg for msg in opened_logfile.read().split('\n')
-                        if msg if msg]
-        self.assertEqual(len(messages), 1)
-
-
-class ThreadFilterTests(unittest.TestCase):
-    def test_thread_filter_same_thread(self):
-        from natcap.invest.utils import ThreadFilter
-
-        # name, level, pathname, lineno, msg, args, exc_info, func=None
-        record = logging.LogRecord(
-            name='foo',
-            level=logging.INFO,
-            pathname=__file__,
-            lineno=500,
-            msg='some logging message',
-            args=(),
-            exc_info=None,
-            func='test_thread_filter_same_thread')
-        filterer = ThreadFilter(threading.currentThread().name)
-
-        # The record comes from the same thread.
-        self.assertEqual(filterer.filter(record), False)
-
-    def test_thread_filter_different_thread(self):
-        from natcap.invest.utils import ThreadFilter
-
-        # name, level, pathname, lineno, msg, args, exc_info, func=None
-        record = logging.LogRecord(
-            name='foo',
-            level=logging.INFO,
-            pathname=__file__,
-            lineno=500,
-            msg='some logging message',
-            args=(),
-            exc_info=None,
-            func='test_thread_filter_same_thread')
-        filterer = ThreadFilter('Thread-nonexistent')
-
-        # The record comes from the same thread.
-        self.assertEqual(filterer.filter(record), True)
-
-
-class MakeDirectoryTests(unittest.TestCase):
-    """Tests for natcap.invest.utils.make_directories."""
-
-    def setUp(self):
-        """Make temporary directory for workspace."""
-        self.workspace_dir = tempfile.mkdtemp()
-
-    def tearDown(self):
-        """Delete workspace."""
-        shutil.rmtree(self.workspace_dir)
-
-    def test_make_directories(self):
-        """utils: test that make directories works as expected."""
-        from natcap.invest import utils
-        directory_list = [
-            os.path.join(self.workspace_dir, x) for x in [
-                'apple', 'apple/pie', 'foo/bar/baz']]
-        utils.make_directories(directory_list)
-        for path in directory_list:
-            self.assertTrue(os.path.isdir(path))
-
-    def test_make_directories_on_existing(self):
-        """utils: test that no error if directory already exists."""
-        from natcap.invest import utils
-        path = os.path.join(self.workspace_dir, 'foo', 'bar', 'baz')
-        os.makedirs(path)
-        utils.make_directories([path])
-        self.assertTrue(os.path.isdir(path))
-
-    def test_make_directories_on_file(self):
-        """utils: test that value error raised if file exists on directory."""
-        from natcap.invest import utils
-        dir_path = os.path.join(self.workspace_dir, 'foo', 'bar')
-        os.makedirs(dir_path)
-        file_path = os.path.join(dir_path, 'baz')
-        file = open(file_path, 'w')
-        file.close()
-        with self.assertRaises(OSError):
-            utils.make_directories([file_path])
-
-    def test_make_directories_wrong_type(self):
-        """utils: test that ValueError raised if value not a list."""
-        from natcap.invest import utils
-        with self.assertRaises(ValueError):
-            utils.make_directories(self.workspace_dir)
-
-
-class GDALWarningsLoggingTests(unittest.TestCase):
-    def setUp(self):
-        self.workspace = tempfile.mkdtemp()
-
-    def tearDown(self):
-        shutil.rmtree(self.workspace)
-
-    def test_log_warnings(self):
-        """utils: test that we can capture GDAL warnings to logging."""
-        from natcap.invest import utils
-
-        logfile = os.path.join(self.workspace, 'logfile.txt')
-
-        # this warning should go to stdout.
-        gdal.Open('this_file_should_not_exist.tif')
-
-        with utils.log_to_file(logfile) as handler:
-            with utils.capture_gdal_logging():
-                # warning should be captured.
-                gdal.Open('file_file_should_also_not_exist.tif')
-            handler.flush()
-
-        # warning should go to stdout
-        gdal.Open('this_file_should_not_exist.tif')
-
-        with open(logfile) as opened_logfile:
-            messages = [msg for msg in opened_logfile.read().split('\n')
-                        if msg if msg]
-
-        self.assertEqual(len(messages), 1)
-
-
-class PrepareWorkspaceTests(unittest.TestCase):
-    def setUp(self):
-        self.workspace = tempfile.mkdtemp()
-
-    def tearDown(self):
-        shutil.rmtree(self.workspace)
-
-    def test_prepare_workspace(self):
-        """utils: test that prepare_workspace does what is expected."""
-        from natcap.invest import utils
-
-        workspace = os.path.join(self.workspace, 'foo')
-        try:
-            with utils.prepare_workspace(workspace,
-                                         'some_model'):
-                warnings.warn('deprecated', UserWarning)
-                gdal.Open('file should not exist')
-        except Warning as warning_raised:
-            self.fail('Warning was not captured: %s' % warning_raised)
-
-        self.assertTrue(os.path.exists(workspace))
-        logfile_glob = glob.glob(os.path.join(workspace, '*.txt'))
-        self.assertEqual(len(logfile_glob), 1)
-        self.assertTrue(
-            os.path.basename(logfile_glob[0]).startswith('InVEST-some_model'))
-        with open(logfile_glob[0]) as logfile:
-            logfile_text = logfile.read()
-            # all the following strings should be in the logfile.
-            expected_string = 'file should not exist: No such file or directory'
-            self.assertTrue(expected_string in logfile_text)  # gdal error captured
-            self.assertEqual(len(re.findall('WARNING', logfile_text)), 1)
-            self.assertTrue('Elapsed time:' in logfile_text)
-
-
-class BuildLookupFromCSVTests(unittest.TestCase):
-    """Tests for natcap.invest.utils.build_lookup_from_csv."""
-
-    def setUp(self):
-        """Make temporary directory for workspace."""
-        self.workspace_dir = tempfile.mkdtemp()
-
-    def tearDown(self):
-        """Delete workspace."""
-        shutil.rmtree(self.workspace_dir)
-
-    def test_build_lookup_from_csv(self):
-        """utils: test build_lookup_from_csv."""
-        from natcap.invest import utils
-        table_str = 'a,b,foo,bar,_\n0.0,x,-1,bar,apple\n'
-        table_path = os.path.join(self.workspace_dir, 'table.csv')
-        with open(table_path, 'w') as table_file:
-            table_file.write(table_str)
-        result = utils.build_lookup_from_csv(
-            table_path, 'a', to_lower=True)
-        expected_dict = {
-            0.0: {
-                'a': 0.0,
-                'b': 'x',
-                'foo': -1.0,
-                'bar': 'bar',
-                '_': 'apple'
-                },
-            }
-        self.assertDictEqual(result, expected_dict)
-    
-    def test_unique_key_not_first_column(self):
-        """utils: test success when key field is not first column."""
-        from natcap.invest import utils
-        csv_text = ("desc,lucode,val1,val2\n"
-                    "corn,1,0.5,2\n"
-                    "bread,2,1,4\n"
-                    "beans,3,0.5,4\n"
-                    "butter,4,9,1")
-        table_path = os.path.join(self.workspace_dir, 'table.csv')
-        with open(table_path, 'w') as table_file:
-            table_file.write(csv_text)
-
-        result = utils.build_lookup_from_csv(
-            table_path, 'lucode', to_lower=True)
-        expected_result = {
-                1: {'desc': 'corn', 'val1': 0.5, 'val2': 2, 'lucode': 1},
-                2: {'desc': 'bread', 'val1': 1, 'val2': 4, 'lucode': 2},
-                3: {'desc': 'beans', 'val1': 0.5, 'val2': 4, 'lucode': 3},
-                4: {'desc': 'butter', 'val1': 9, 'val2': 1, 'lucode': 4}}
-
-        self.assertDictEqual(result, expected_result)
-    
-    def test_non_unique_keys(self):
-        """utils: test error is raised if keys are not unique."""
-        from natcap.invest import utils
-        csv_text = ("lucode,desc,val1,val2\n"
-                    "1,corn,0.5,2\n"
-                    "2,bread,1,4\n"
-                    "2,beans,0.5,4\n"
-                    "4,butter,9,1")
-        table_path = os.path.join(self.workspace_dir, 'table.csv')
-        with open(table_path, 'w') as table_file:
-            table_file.write(csv_text)
-
-        with self.assertRaises(ValueError):
-            utils.build_lookup_from_csv(table_path, 'lucode', to_lower=True)
-    
-    def test_missing_key_field(self):
-        """utils: test error is raised when missing key field."""
-        from natcap.invest import utils
-        csv_text = ("luode,desc,val1,val2\n"
-                    "1,corn,0.5,2\n"
-                    "2,bread,1,4\n"
-                    "3,beans,0.5,4\n"
-                    "4,butter,9,1")
-        table_path = os.path.join(self.workspace_dir, 'table.csv')
-        with open(table_path, 'w') as table_file:
-            table_file.write(csv_text)
-
-        with self.assertRaises(KeyError):
-            utils.build_lookup_from_csv(table_path, 'lucode', to_lower=True)
-    
-    def test_nan_holes(self):
-        """utils: test empty strings returned when missing data is present."""
-        from natcap.invest import utils
-        csv_text = ("lucode,desc,val1,val2\n"
-                    "1,corn,0.5,2\n"
-                    "2,,1,4\n"
-                    "3,beans,0.5,4\n"
-                    "4,butter,,1")
-        table_path = os.path.join(self.workspace_dir, 'table.csv')
-        with open(table_path, 'w') as table_file:
-            table_file.write(csv_text)
-
-        result = utils.build_lookup_from_csv(
-            table_path, 'lucode', to_lower=True)
-        expected_result = {
-                1: {'desc': 'corn', 'val1': 0.5, 'val2': 2, 'lucode': 1},
-                2: {'desc': '', 'val1': 1, 'val2': 4, 'lucode': 2},
-                3: {'desc': 'beans', 'val1': 0.5, 'val2': 4, 'lucode': 3},
-                4: {'desc': 'butter', 'val1': '', 'val2': 1, 'lucode': 4}}
-
-        self.assertDictEqual(result, expected_result)
-    
-    def test_nan_row(self):
-        """utils: test NaN row is dropped."""
-        from natcap.invest import utils
-        csv_text = ("lucode,desc,val1,val2\n"
-                    "1,corn,0.5,2\n"
-                    ",,,\n"
-                    "3,beans,0.5,4\n"
-                    "4,butter,9,1")
-        table_path = os.path.join(self.workspace_dir, 'table.csv')
-        with open(table_path, 'w') as table_file:
-            table_file.write(csv_text)
-
-        result = utils.build_lookup_from_csv(
-            table_path, 'lucode', to_lower=True)
-        expected_result = {
-                1.0: {'desc': 'corn', 'val1': 0.5, 'val2': 2, 'lucode': 1.0},
-                3.0: {'desc': 'beans', 'val1': 0.5, 'val2': 4, 'lucode': 3.0},
-                4.0: {'desc': 'butter', 'val1': 9, 'val2': 1, 'lucode': 4.0}}
-
-        self.assertDictEqual(result, expected_result)
-    
-    def test_column_subset(self):
-        """utils: test column subset is properly returned."""
-        from natcap.invest import utils
-        csv_text = ("lucode,desc,val1,val2\n"
-                    "1,corn,0.5,2\n"
-                    "2,bread,1,4\n"
-                    "3,beans,0.5,4\n"
-                    "4,butter,9,1")
-        table_path = os.path.join(self.workspace_dir, 'table.csv')
-        with open(table_path, 'w') as table_file:
-            table_file.write(csv_text)
-
-        result = utils.build_lookup_from_csv(
-            table_path, 'lucode', to_lower=True, column_list=['val1', 'val2'])
-        
-        expected_result = {
-                1: {'val1': 0.5, 'val2': 2, 'lucode': 1},
-                2: {'val1': 1, 'val2': 4, 'lucode': 2},
-                3: {'val1': 0.5, 'val2': 4, 'lucode': 3},
-                4: {'val1': 9, 'val2': 1, 'lucode': 4}}
-
-        self.assertDictEqual(result, expected_result)
-    
-    def test_trailing_comma(self):
-        """utils: test a trailing comma on first line is handled properly."""
-        from natcap.invest import utils
-        csv_text = ("lucode,desc,val1,val2\n"
-                    "1,corn,0.5,2,\n"
-                    "2,bread,1,4\n"
-                    "3,beans,0.5,4\n"
-                    "4,butter,9,1")
-        table_path = os.path.join(self.workspace_dir, 'table.csv')
-        with open(table_path, 'w') as table_file:
-            table_file.write(csv_text)
-
-        result = utils.build_lookup_from_csv(
-            table_path, 'lucode', to_lower=True)
-        
-        expected_result = {
-                1: {'desc': 'corn', 'val1': 0.5, 'val2': 2, 'lucode': 1},
-                2: {'desc': 'bread', 'val1': 1, 'val2': 4, 'lucode': 2},
-                3: {'desc': 'beans', 'val1': 0.5, 'val2': 4, 'lucode': 3},
-                4: {'desc': 'butter', 'val1': 9, 'val2': 1, 'lucode': 4}}
-
-        self.assertDictEqual(result, expected_result)
-    
-    def test_trailing_comma_second_line(self):
-        """utils: test a trailing comma on second line is handled properly."""
-        from natcap.invest import utils
-        csv_text = ("lucode,desc,val1,val2\n"
-                    "1,corn,0.5,2\n"
-                    "2,bread,1,4,\n"
-                    "3,beans,0.5,4\n"
-                    "4,butter,9,1")
-        table_path = os.path.join(self.workspace_dir, 'table.csv')
-        with open(table_path, 'w') as table_file:
-            table_file.write(csv_text)
-
-        result = utils.build_lookup_from_csv(
-            table_path, 'lucode', to_lower=True)
-        
-        expected_result = {
-                1: {'desc': 'corn', 'val1': 0.5, 'val2': 2, 'lucode': 1},
-                2: {'desc': 'bread', 'val1': 1, 'val2': 4, 'lucode': 2},
-                3: {'desc': 'beans', 'val1': 0.5, 'val2': 4, 'lucode': 3},
-                4: {'desc': 'butter', 'val1': 9, 'val2': 1, 'lucode': 4}}
-
-        self.assertDictEqual(result, expected_result)
-
-    def test_results_lowercase_non_numeric(self):
-        """utils: text handling of converting to lowercase."""
-        from natcap.invest import utils
-
-        csv_file = os.path.join(self.workspace_dir, 'csv.csv')
-        with open(csv_file, 'w') as file_obj:
-            file_obj.write(textwrap.dedent(
-                """
-                header1,HEADER2,header3
-                1,2,bar
-                4,5,FOO
-                """
-            ).strip())
-
-        lookup_dict = utils.build_lookup_from_csv(
-            csv_file, 'header1', to_lower=True)
-
-        self.assertEqual(lookup_dict[4]['header3'], 'foo')
-        self.assertEqual(lookup_dict[1]['header2'], 2)
-
-    def test_results_uppercase_numeric_cast(self):
-        """utils: test handling of uppercase, num. casting, blank values."""
-        from natcap.invest import utils
-
-        csv_file = os.path.join(self.workspace_dir, 'csv.csv')
-        with open(csv_file, 'w') as file_obj:
-            file_obj.write(textwrap.dedent(
-                """
-                header1,HEADER2,header3,missing_column,
-                1,2,3,
-                4,FOO,bar,
-                """
-            ).strip())
-
-        lookup_dict = utils.build_lookup_from_csv(
-            csv_file, 'header1', to_lower=False)
-
-        self.assertEqual(lookup_dict[4]['HEADER2'], 'FOO')
-        self.assertEqual(lookup_dict[4]['header3'], 'bar')
-        self.assertEqual(lookup_dict[1]['header1'], 1)
-
-    def test_csv_dialect_detection_semicolon_delimited(self):
-        """utils: test that we can parse semicolon-delimited CSVs."""
-        from natcap.invest import utils
-
-        csv_file = os.path.join(self.workspace_dir, 'csv.csv')
-        with open(csv_file, 'w') as file_obj:
-            file_obj.write(textwrap.dedent(
-                """
-                header1;HEADER2;header3;
-                1;2;3;
-                4;FOO;bar;
-                """
-            ).strip())
-
-        lookup_dict = utils.build_lookup_from_csv(
-            csv_file, 'header1', to_lower=False)
-
-        self.assertEqual(lookup_dict[4]['HEADER2'], 'FOO')
-        self.assertEqual(lookup_dict[4]['header3'], 'bar')
-        self.assertEqual(lookup_dict[1]['header1'], 1)
-
-    def test_csv_utf8_bom_encoding(self):
-        """utils: test that CSV read correctly with UTF-8 BOM encoding."""
-        from natcap.invest import utils
-
-        csv_file = os.path.join(self.workspace_dir, 'csv.csv')
-        # writing with utf-8-sig will prepend the BOM
-        with open(csv_file, 'w', encoding='utf-8-sig') as file_obj:
-            file_obj.write(textwrap.dedent(
-                """
-                header1,HEADER2,header3
-                1,2,bar
-                4,5,FOO
-                """
-            ).strip())
-        # confirm that the file has the BOM prefix
-        with open(csv_file, 'rb') as file_obj:
-            self.assertTrue(file_obj.read().startswith(codecs.BOM_UTF8))
-
-        lookup_dict = utils.build_lookup_from_csv(
-            csv_file, 'header1')
-        # assert the BOM prefix was correctly parsed and skipped
-        self.assertEqual(lookup_dict[4]['header2'], 5)
-        self.assertEqual(lookup_dict[4]['header3'], 'foo')
-        self.assertEqual(lookup_dict[1]['header1'], 1)
-
-    def test_csv_latin_1_encoding(self):
-        """utils: test that CSV read correctly with Latin-1 encoding."""
-        from natcap.invest import utils
-
-        csv_file = os.path.join(self.workspace_dir, 'csv.csv')
-        with codecs.open(csv_file, 'w', encoding='iso-8859-1') as file_obj:
-            file_obj.write(textwrap.dedent(
-                """
-                header 1,HEADER 2,header 3
-                1,2,bar1
-                4,5,FOO
-                """
-            ).strip())
-
-        lookup_dict = utils.build_lookup_from_csv(
-            csv_file, 'header 1')
-
-        self.assertEqual(lookup_dict[4]['header 2'], 5)
-        self.assertEqual(lookup_dict[4]['header 3'], 'foo')
-        self.assertEqual(lookup_dict[1]['header 1'], 1)
-
-
-class ReadCSVToDataframeTests(unittest.TestCase):
-    """Tests for natcap.invest.utils.read_csv_to_dataframe."""
-
-    def setUp(self):
-        """Make temporary directory for workspace."""
-        self.workspace_dir = tempfile.mkdtemp()
-
-    def tearDown(self):
-        """Delete workspace."""
-        shutil.rmtree(self.workspace_dir)
-
-    def test_read_csv_to_dataframe(self):
-        """utils: test the default behavior"""
-        from natcap.invest import utils
-
-        csv_file = os.path.join(self.workspace_dir, 'csv.csv')
-
-        with open(csv_file, 'w') as file_obj:
-            file_obj.write(textwrap.dedent(
-                """
-                HEADER,
-                A,
-                b
-                """
-            ).strip())
-        df = utils.read_csv_to_dataframe(csv_file)
-        # case of header and table values shouldn't change
-        self.assertEqual(df.columns[0], 'HEADER')
-        self.assertEqual(df['HEADER'][0], 'A')
-        self.assertEqual(df['HEADER'][1], 'b')
-
-    def test_to_lower(self):
-        """utils: test that to_lower=True makes headers lowercase"""
-        from natcap.invest import utils
-
-        csv_file = os.path.join(self.workspace_dir, 'csv.csv')
-
-        with open(csv_file, 'w') as file_obj:
-            file_obj.write(textwrap.dedent(
-                """
-                HEADER,
-                A,
-                b
-                """
-            ).strip())
-        df = utils.read_csv_to_dataframe(csv_file, to_lower=True)
-        # header should be lowercase
-        self.assertEqual(df.columns[0], 'header')
-        # case of table values shouldn't change
-        self.assertEqual(df['header'][0], 'A')
-        self.assertEqual(df['header'][1], 'b')
-
-    def test_utf8_bom_encoding(self):
-        """utils: test that CSV read correctly with UTF-8 BOM encoding."""
-        from natcap.invest import utils
-
-        csv_file = os.path.join(self.workspace_dir, 'csv.csv')
-        # writing with utf-8-sig will prepend the BOM
-        with open(csv_file, 'w', encoding='utf-8-sig') as file_obj:
-            file_obj.write(textwrap.dedent(
-                """
-                header1,HEADER2,header3
-                1,2,bar
-                4,5,FOO
-                """
-            ).strip())
-        # confirm that the file has the BOM prefix
-        with open(csv_file, 'rb') as file_obj:
-            self.assertTrue(file_obj.read().startswith(codecs.BOM_UTF8))
-
-        df = utils.read_csv_to_dataframe(csv_file)
-        # assert the BOM prefix was correctly parsed and skipped
-        self.assertEqual(df.columns[0], 'header1')
-        self.assertEqual(df['HEADER2'][1], 5)
-
-    def test_non_utf8_encoding(self):
-        """utils: test that non-UTF8 encoding doesn't raise an error"""
-        from natcap.invest import utils
-
-        csv_file = os.path.join(self.workspace_dir, 'csv.csv')
-
-        # encode with ISO Cyrillic, include a non-ASCII character
-        with open(csv_file, 'w', encoding='iso8859_5') as file_obj:
-            file_obj.write(textwrap.dedent(
-                """
-                header,
-                fЮЮ,
-                bar
-                """
-            ).strip())
-        df = utils.read_csv_to_dataframe(csv_file)
-        # the default engine='python' should replace the unknown characters
-        # different encodings of replacement character depending on the system
-        self.assertTrue(df['header'][0] in ['f\xce\xce', 
-            'f\N{REPLACEMENT CHARACTER}\N{REPLACEMENT CHARACTER}'])
-        self.assertEqual(df['header'][1], 'bar')
-
-    def test_override_default_encoding(self):
-        """utils: test that you can override the default encoding kwarg"""
-        from natcap.invest import utils
-
-        csv_file = os.path.join(self.workspace_dir, 'csv.csv')
-
-        # encode with ISO Cyrillic, include a non-ASCII character
-        with open(csv_file, 'w', encoding='iso8859_5') as file_obj:
-            file_obj.write(textwrap.dedent(
-                """
-                header,
-                fЮЮ,
-                bar
-                """
-            ).strip())
-        df = utils.read_csv_to_dataframe(csv_file, encoding='iso8859_5')
-        # with the encoding specified, special characters should work
-        self.assertEqual(df['header'][0], 'fЮЮ')
-        self.assertEqual(df['header'][1], 'bar')
-
-    def test_other_kwarg(self):
-        """utils: any other kwarg should be passed to pandas.read_csv"""
-        from natcap.invest import utils
-
-        csv_file = os.path.join(self.workspace_dir, 'csv.csv')
-
-        with open(csv_file, 'w') as file_obj:
-            file_obj.write(textwrap.dedent(
-                """
-                h1;h2;h3
-                a;b;c
-                d;e;f
-                """
-            ).strip())
-        # using sep=None with the default engine='python',
-        # it should infer what the separator is
-        df = utils.read_csv_to_dataframe(csv_file, sep=None)
-
-        self.assertEqual(df.columns[0], 'h1')
-        self.assertEqual(df['h2'][1], 'e')
-
-    def test_csv_with_integer_headers(self):
-        """
-        utils: CSV with integer headers should be read into strings.
-        
-        This shouldn't matter for any of the models, but if a user inputs a CSV
-        with extra columns that are labeled with numbers, it should still work.
-        """
-        from natcap.invest import utils
-
-        csv_file = os.path.join(self.workspace_dir, 'csv.csv')
-
-        with open(csv_file, 'w') as file_obj:
-            file_obj.write(textwrap.dedent(
-                """
-                1,2,3
-                a,b,c
-                d,e,f
-                """
-            ).strip())
-        df = utils.read_csv_to_dataframe(csv_file)
-        # expect headers to be strings
-        self.assertEqual(df.columns[0], '1')
-        self.assertEqual(df['1'][0], 'a')
->>>>>>> 825b4f9d
+        self.assertTrue("Vector geometry assertion fail." in str(cm.exception))