<<<<<<< HEAD
from natcap.invest import spec

MODEL_SPEC = spec.ModelSpec(inputs=[
    spec.VectorInput(
        id='vector', fields={}, geometries={})],
    outputs={},
    model_id='',
    model_title='',
    userguide='',
    input_field_order=[],
    args_with_spatial_overlap={}
)
=======
MODEL_SPEC = {
    'model_id': 'vector_model',
    'args': {
        'vector': {'type': 'vector'},
    }
}
>>>>>>> 470d012c
<|MERGE_RESOLUTION|>--- conflicted
+++ resolved
@@ -1,21 +1,12 @@
-<<<<<<< HEAD
 from natcap.invest import spec
 
 MODEL_SPEC = spec.ModelSpec(inputs=[
     spec.VectorInput(
         id='vector', fields={}, geometries={})],
     outputs={},
-    model_id='',
+    model_id='vector_model',
     model_title='',
     userguide='',
     input_field_order=[],
     args_with_spatial_overlap={}
-)
-=======
-MODEL_SPEC = {
-    'model_id': 'vector_model',
-    'args': {
-        'vector': {'type': 'vector'},
-    }
-}
->>>>>>> 470d012c
+)