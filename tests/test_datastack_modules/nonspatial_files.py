--- conflicted
+++ resolved
@@ -1,4 +1,3 @@
-<<<<<<< HEAD
 from natcap.invest import spec
 
 MODEL_SPEC = spec.ModelSpec(inputs=[
@@ -7,18 +6,9 @@
         id='data_dir',
         contents=[])],
     outputs={},
-    model_id='',
+    model_id='nonspatial_model',
     model_title='',
     userguide='',
     input_field_order=[],
     args_with_spatial_overlap={}
-)
-=======
-MODEL_SPEC = {
-    'model_id': 'nonspatial_model',
-    'args': {
-        'some_file': {'type': 'file'},
-        'data_dir': {'type': 'directory', 'contents': {}},
-    }
-}
->>>>>>> 470d012c
+)