<<<<<<< HEAD
from natcap.invest import spec

MODEL_SPEC = SimpleNamespace(inputs=[
    spec.StringInput(id='foo'),
    spec.StringInput(id='bar')],
    outputs={},
    model_id='',
    model_title='',
    userguide='',
    input_field_order=[],
    args_with_spatial_overlap={}
)
=======
MODEL_SPEC = {
    'model_id': 'ui_parameters_model',
    'args': {
        'foo': {'type': 'freestyle_string'},
        'bar': {'type': 'freestyle_string'},
    }
}
>>>>>>> 470d012c
<|MERGE_RESOLUTION|>--- conflicted
+++ resolved
@@ -1,22 +1,12 @@
-<<<<<<< HEAD
 from natcap.invest import spec
 
 MODEL_SPEC = SimpleNamespace(inputs=[
     spec.StringInput(id='foo'),
     spec.StringInput(id='bar')],
     outputs={},
-    model_id='',
+    model_id='ui_parameters_model',
     model_title='',
     userguide='',
     input_field_order=[],
     args_with_spatial_overlap={}
-)
-=======
-MODEL_SPEC = {
-    'model_id': 'ui_parameters_model',
-    'args': {
-        'foo': {'type': 'freestyle_string'},
-        'bar': {'type': 'freestyle_string'},
-    }
-}
->>>>>>> 470d012c
+)