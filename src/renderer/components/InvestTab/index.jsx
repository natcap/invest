import path from 'path';
import React from 'react';
import PropTypes from 'prop-types';
import { ipcRenderer } from 'electron';

import TabPane from 'react-bootstrap/TabPane';
import TabContent from 'react-bootstrap/TabContent';
import TabContainer from 'react-bootstrap/TabContainer';
import Nav from 'react-bootstrap/Nav';
import Row from 'react-bootstrap/Row';
import Col from 'react-bootstrap/Col';

import ModelStatusAlert from './ModelStatusAlert';
import SetupTab from '../SetupTab';
import LogTab from '../LogTab';
import ResourcesLinks from '../ResourcesLinks';
import { getSpec } from '../../server_requests';
import { ipcMainChannels } from '../../../main/ipcMainChannels';

const logger = window.Workbench.getLogger(__filename.split('/').slice(-1)[0]);

/** Get an invest model's ARGS_SPEC when a model button is clicked.
 *
 * @param {string} modelName - as in a model name appearing in `invest list`
 * @returns {object} destructures to:
 *   { modelSpec, argsSpec, uiSpec }
 */
async function investGetSpec(modelName) {
  const spec = await getSpec(modelName);
  if (spec) {
    const { args, ...modelSpec } = spec;
    const uiSpecs = require('../../ui_config');
    const uiSpec = uiSpecs[modelName];
    if (uiSpec) {
      return { modelSpec: modelSpec, argsSpec: args, uiSpec: uiSpec };
    }
    logger.error(`no UI spec found for ${modelName}`);
  } else {
    logger.error(`no args spec found for ${modelName}`);
  }
  return undefined;
}

function handleOpenWorkspace(logfile) {
  ipcRenderer.send(ipcMainChannels.SHOW_ITEM_IN_FOLDER, logfile);
}

/**
 * Render an invest model setup form, log display, etc.
 * Manage launching of an invest model in a child process.
 * And manage saves of executed jobs to a persistent store.
 */
export default class InvestTab extends React.Component {
  constructor(props) {
    super(props);
    this.state = {
      activeTab: 'setup',
      modelSpec: null, // ARGS_SPEC dict with all keys except ARGS_SPEC.args
      argsSpec: null, // ARGS_SPEC.args, the immutable args stuff
      uiSpec: null,
      userTerminated: false,
      executeClicked: false,
    };

    this.investExecute = this.investExecute.bind(this);
    this.switchTabs = this.switchTabs.bind(this);
    this.terminateInvestProcess = this.terminateInvestProcess.bind(this);
    this.investLogfileCallback = this.investLogfileCallback.bind(this);
    this.investExitCallback = this.investExitCallback.bind(this);
  }

  async componentDidMount() {
    const { job } = this.props;
    const {
      modelSpec, argsSpec, uiSpec
    } = await investGetSpec(job.modelRunName);
    this.setState({
      modelSpec: modelSpec,
      argsSpec: argsSpec,
      uiSpec: uiSpec,
    }, () => { this.switchTabs('setup'); });
    const { jobID } = this.props;
    ipcRenderer.on(`invest-logging-${jobID}`, this.investLogfileCallback);
    ipcRenderer.on(`invest-exit-${jobID}`, this.investExitCallback);
  }

  componentWillUnmount() {
    ipcRenderer.removeListener(
      `invest-logging-${this.props.jobID}`, this.investLogfileCallback
    );
    ipcRenderer.removeListener(
      `invest-exit-${this.props.jobID}`, this.investExitCallback
    );
  }

  investLogfileCallback(event, logfile) {
    // Only now do we know for sure the process is running
    this.props.updateJobProperties(this.props.jobID, {
      logfile: logfile,
      status: 'running',
    });
  }

  /** Receive data about the exit status of the invest process.
   *
   * @param {object} data - of shape { code: number, stdErr: string }
   */
  investExitCallback(event, data) {
    const {
      jobID,
      updateJobProperties,
      saveJob,
    } = this.props;
    let finalTraceback = '';
    if (this.state.userTerminated) {
      finalTraceback = 'Run Canceled';
    } else if (data.stdErr) {
      // Get the last meaningful line of stderr for display in an Alert.
      // The PyInstaller exe will always emit a final 'Failed ...' message
      // after an uncaught exception.
      const stdErrLines = data.stdErr.split(/\r\n|\r|\n/);
      while (
        !finalTraceback || finalTraceback.includes(
          "Failed to execute script 'cli' due to unhandled exception!"
        )
      ) {
        finalTraceback = stdErrLines.pop();
      }
    }
    const status = (data.code === 0) ? 'success' : 'error';
    updateJobProperties(jobID, {
      status: status,
      finalTraceback: finalTraceback,
    });
    saveJob(jobID);
    this.setState({
      executeClicked: false,
      userTerminated: false,
    });
  }

  /** Spawn a child process to run an invest model via the invest CLI.
   *
   * e.g. `invest -vvv run <model> --headless -d <datastack path>`
   *
   * When the process starts (on first stdout callback), job metadata is saved
   * and local state is updated to display the invest log.
   * When the process exits, job metadata is updated with final status of run.
   *
   * @param {object} argsValues - the invest "args dictionary"
   *   as a javascript object
   */
  async investExecute(argsValues) {
    this.setState({
      executeClicked: true, // disable the button until invest exits
    });
    const {
      job,
      jobID,
      investSettings,
      updateJobProperties,
    } = this.props;
    const args = { ...argsValues };
    // Not strictly necessary, but resolving to a complete path
    // here to be extra certain we avoid unexpected collisions
    // of workspaceHash, which uniquely ids a job in the database
    // in part by it's workspace directory.
    args.workspace_dir = path.resolve(argsValues.workspace_dir);

    updateJobProperties(jobID, {
      argsValues: args,
      status: undefined, // in case of re-run, clear an old status
    });

    ipcRenderer.send(
      ipcMainChannels.INVEST_RUN,
      job.modelRunName,
      this.state.modelSpec.pyname,
      args,
      investSettings.loggingLevel,
      investSettings.language,
      jobID
    );
    this.switchTabs('log');
  }

  terminateInvestProcess() {
    this.setState({
      userTerminated: true,
    }, () => {
      ipcRenderer.send(
        ipcMainChannels.INVEST_KILL, this.props.jobID
      );
    });
  }

  /** Change the tab that is currently visible.
   *
   * @param {string} key - the value of one of the Nav.Link eventKey.
   */
  switchTabs(key) {
    this.setState(
      { activeTab: key }
    );
  }

  render() {
    const {
      activeTab,
      modelSpec,
      argsSpec,
      uiSpec,
      executeClicked,
    } = this.state;
    const {
      status,
      modelRunName,
      argsValues,
      logfile,
      finalTraceback,
    } = this.props.job;
    const { jobID } = this.props;

    // Don't render the model setup & log until data has been fetched.
    if (!modelSpec) {
      return (<div />);
    }

    const logDisabled = !logfile;
    const sidebarSetupElementId = `sidebar-setup-${jobID}`;
    const sidebarFooterElementId = `sidebar-footer-${jobID}`;

    return (
      <TabContainer activeKey={activeTab} id="invest-tab">
        <Row className="flex-nowrap">
          <Col
            className="invest-sidebar-col"
          >
            <Nav
              className="flex-column"
              id="vertical tabs"
              variant="pills"
              activeKey={activeTab}
              onSelect={this.switchTabs}
            >
<<<<<<< HEAD
              <Nav.Item>
                <Nav.Link eventKey="setup">
                  {_("Setup")}
                </Nav.Link>
              </Nav.Item>
=======
              <Nav.Link eventKey="setup">
                Setup
              </Nav.Link>
>>>>>>> 6f8a29ca
              <div
                className="sidebar-setup"
                id={sidebarSetupElementId}
              />
<<<<<<< HEAD
              <Nav.Item>
                <Nav.Link eventKey="log" disabled={logDisabled}>
                  {_("Log")}
                </Nav.Link>
              </Nav.Item>
=======
              <Nav.Link eventKey="log" disabled={logDisabled}>
                Log
              </Nav.Link>
>>>>>>> 6f8a29ca
            </Nav>
            <div className="sidebar-row">
              <ResourcesLinks
                moduleName={modelRunName}
                docs={modelSpec.userguide_html}
              />
            </div>
            <div
              className="sidebar-row sidebar-footer"
              id={sidebarFooterElementId}
            >
              {
                status
                  ? (
                    <ModelStatusAlert
                      status={status}
                      finalTraceback={finalTraceback}
                      handleOpenWorkspace={() => handleOpenWorkspace(logfile)}
                      terminateInvestProcess={this.terminateInvestProcess}
                    />
                  )
                  : null
              }
            </div>
          </Col>
          <Col className="invest-main-col">
            <TabContent>
              <TabPane
                eventKey="setup"
                aria-label="model setup tab"
              >
                <SetupTab
                  pyModuleName={modelSpec.pyname}
                  modelName={modelRunName}
                  argsSpec={argsSpec}
                  uiSpec={uiSpec}
                  argsInitValues={argsValues}
                  investExecute={this.investExecute}
                  nWorkers={this.props.investSettings.nWorkers}
                  sidebarSetupElementId={sidebarSetupElementId}
                  sidebarFooterElementId={sidebarFooterElementId}
                  executeClicked={this.state.executeClicked}
                />
              </TabPane>
              <TabPane
                eventKey="log"
                aria-label="model log tab"
              >
                <LogTab
                  logfile={logfile}
                  executeClicked={executeClicked}
                  jobID={jobID}
                  pyModuleName={modelSpec.pyname}
                />
              </TabPane>
            </TabContent>
          </Col>
        </Row>
      </TabContainer>
    );
  }
}

InvestTab.propTypes = {
  job: PropTypes.shape({
    modelRunName: PropTypes.string.isRequired,
    modelHumanName: PropTypes.string.isRequired,
    argsValues: PropTypes.object,
    logfile: PropTypes.string,
    status: PropTypes.string,
    finalTraceback: PropTypes.string,
  }).isRequired,
  jobID: PropTypes.string.isRequired,
  investSettings: PropTypes.shape({
    nWorkers: PropTypes.string,
    loggingLevel: PropTypes.string,
    language: PropTypes.string,
  }).isRequired,
  saveJob: PropTypes.func.isRequired,
  updateJobProperties: PropTypes.func.isRequired,
};
<|MERGE_RESOLUTION|>--- conflicted
+++ resolved
@@ -1,352 +1,336 @@
-import path from 'path';
-import React from 'react';
-import PropTypes from 'prop-types';
-import { ipcRenderer } from 'electron';
-
-import TabPane from 'react-bootstrap/TabPane';
-import TabContent from 'react-bootstrap/TabContent';
-import TabContainer from 'react-bootstrap/TabContainer';
-import Nav from 'react-bootstrap/Nav';
-import Row from 'react-bootstrap/Row';
-import Col from 'react-bootstrap/Col';
-
-import ModelStatusAlert from './ModelStatusAlert';
-import SetupTab from '../SetupTab';
-import LogTab from '../LogTab';
-import ResourcesLinks from '../ResourcesLinks';
-import { getSpec } from '../../server_requests';
-import { ipcMainChannels } from '../../../main/ipcMainChannels';
-
-const logger = window.Workbench.getLogger(__filename.split('/').slice(-1)[0]);
-
-/** Get an invest model's ARGS_SPEC when a model button is clicked.
- *
- * @param {string} modelName - as in a model name appearing in `invest list`
- * @returns {object} destructures to:
- *   { modelSpec, argsSpec, uiSpec }
- */
-async function investGetSpec(modelName) {
-  const spec = await getSpec(modelName);
-  if (spec) {
-    const { args, ...modelSpec } = spec;
-    const uiSpecs = require('../../ui_config');
-    const uiSpec = uiSpecs[modelName];
-    if (uiSpec) {
-      return { modelSpec: modelSpec, argsSpec: args, uiSpec: uiSpec };
-    }
-    logger.error(`no UI spec found for ${modelName}`);
-  } else {
-    logger.error(`no args spec found for ${modelName}`);
-  }
-  return undefined;
-}
-
-function handleOpenWorkspace(logfile) {
-  ipcRenderer.send(ipcMainChannels.SHOW_ITEM_IN_FOLDER, logfile);
-}
-
-/**
- * Render an invest model setup form, log display, etc.
- * Manage launching of an invest model in a child process.
- * And manage saves of executed jobs to a persistent store.
- */
-export default class InvestTab extends React.Component {
-  constructor(props) {
-    super(props);
-    this.state = {
-      activeTab: 'setup',
-      modelSpec: null, // ARGS_SPEC dict with all keys except ARGS_SPEC.args
-      argsSpec: null, // ARGS_SPEC.args, the immutable args stuff
-      uiSpec: null,
-      userTerminated: false,
-      executeClicked: false,
-    };
-
-    this.investExecute = this.investExecute.bind(this);
-    this.switchTabs = this.switchTabs.bind(this);
-    this.terminateInvestProcess = this.terminateInvestProcess.bind(this);
-    this.investLogfileCallback = this.investLogfileCallback.bind(this);
-    this.investExitCallback = this.investExitCallback.bind(this);
-  }
-
-  async componentDidMount() {
-    const { job } = this.props;
-    const {
-      modelSpec, argsSpec, uiSpec
-    } = await investGetSpec(job.modelRunName);
-    this.setState({
-      modelSpec: modelSpec,
-      argsSpec: argsSpec,
-      uiSpec: uiSpec,
-    }, () => { this.switchTabs('setup'); });
-    const { jobID } = this.props;
-    ipcRenderer.on(`invest-logging-${jobID}`, this.investLogfileCallback);
-    ipcRenderer.on(`invest-exit-${jobID}`, this.investExitCallback);
-  }
-
-  componentWillUnmount() {
-    ipcRenderer.removeListener(
-      `invest-logging-${this.props.jobID}`, this.investLogfileCallback
-    );
-    ipcRenderer.removeListener(
-      `invest-exit-${this.props.jobID}`, this.investExitCallback
-    );
-  }
-
-  investLogfileCallback(event, logfile) {
-    // Only now do we know for sure the process is running
-    this.props.updateJobProperties(this.props.jobID, {
-      logfile: logfile,
-      status: 'running',
-    });
-  }
-
-  /** Receive data about the exit status of the invest process.
-   *
-   * @param {object} data - of shape { code: number, stdErr: string }
-   */
-  investExitCallback(event, data) {
-    const {
-      jobID,
-      updateJobProperties,
-      saveJob,
-    } = this.props;
-    let finalTraceback = '';
-    if (this.state.userTerminated) {
-      finalTraceback = 'Run Canceled';
-    } else if (data.stdErr) {
-      // Get the last meaningful line of stderr for display in an Alert.
-      // The PyInstaller exe will always emit a final 'Failed ...' message
-      // after an uncaught exception.
-      const stdErrLines = data.stdErr.split(/\r\n|\r|\n/);
-      while (
-        !finalTraceback || finalTraceback.includes(
-          "Failed to execute script 'cli' due to unhandled exception!"
-        )
-      ) {
-        finalTraceback = stdErrLines.pop();
-      }
-    }
-    const status = (data.code === 0) ? 'success' : 'error';
-    updateJobProperties(jobID, {
-      status: status,
-      finalTraceback: finalTraceback,
-    });
-    saveJob(jobID);
-    this.setState({
-      executeClicked: false,
-      userTerminated: false,
-    });
-  }
-
-  /** Spawn a child process to run an invest model via the invest CLI.
-   *
-   * e.g. `invest -vvv run <model> --headless -d <datastack path>`
-   *
-   * When the process starts (on first stdout callback), job metadata is saved
-   * and local state is updated to display the invest log.
-   * When the process exits, job metadata is updated with final status of run.
-   *
-   * @param {object} argsValues - the invest "args dictionary"
-   *   as a javascript object
-   */
-  async investExecute(argsValues) {
-    this.setState({
-      executeClicked: true, // disable the button until invest exits
-    });
-    const {
-      job,
-      jobID,
-      investSettings,
-      updateJobProperties,
-    } = this.props;
-    const args = { ...argsValues };
-    // Not strictly necessary, but resolving to a complete path
-    // here to be extra certain we avoid unexpected collisions
-    // of workspaceHash, which uniquely ids a job in the database
-    // in part by it's workspace directory.
-    args.workspace_dir = path.resolve(argsValues.workspace_dir);
-
-    updateJobProperties(jobID, {
-      argsValues: args,
-      status: undefined, // in case of re-run, clear an old status
-    });
-
-    ipcRenderer.send(
-      ipcMainChannels.INVEST_RUN,
-      job.modelRunName,
-      this.state.modelSpec.pyname,
-      args,
-      investSettings.loggingLevel,
-      investSettings.language,
-      jobID
-    );
-    this.switchTabs('log');
-  }
-
-  terminateInvestProcess() {
-    this.setState({
-      userTerminated: true,
-    }, () => {
-      ipcRenderer.send(
-        ipcMainChannels.INVEST_KILL, this.props.jobID
-      );
-    });
-  }
-
-  /** Change the tab that is currently visible.
-   *
-   * @param {string} key - the value of one of the Nav.Link eventKey.
-   */
-  switchTabs(key) {
-    this.setState(
-      { activeTab: key }
-    );
-  }
-
-  render() {
-    const {
-      activeTab,
-      modelSpec,
-      argsSpec,
-      uiSpec,
-      executeClicked,
-    } = this.state;
-    const {
-      status,
-      modelRunName,
-      argsValues,
-      logfile,
-      finalTraceback,
-    } = this.props.job;
-    const { jobID } = this.props;
-
-    // Don't render the model setup & log until data has been fetched.
-    if (!modelSpec) {
-      return (<div />);
-    }
-
-    const logDisabled = !logfile;
-    const sidebarSetupElementId = `sidebar-setup-${jobID}`;
-    const sidebarFooterElementId = `sidebar-footer-${jobID}`;
-
-    return (
-      <TabContainer activeKey={activeTab} id="invest-tab">
-        <Row className="flex-nowrap">
-          <Col
-            className="invest-sidebar-col"
-          >
-            <Nav
-              className="flex-column"
-              id="vertical tabs"
-              variant="pills"
-              activeKey={activeTab}
-              onSelect={this.switchTabs}
-            >
-<<<<<<< HEAD
-              <Nav.Item>
-                <Nav.Link eventKey="setup">
-                  {_("Setup")}
-                </Nav.Link>
-              </Nav.Item>
-=======
-              <Nav.Link eventKey="setup">
-                Setup
-              </Nav.Link>
->>>>>>> 6f8a29ca
-              <div
-                className="sidebar-setup"
-                id={sidebarSetupElementId}
-              />
-<<<<<<< HEAD
-              <Nav.Item>
-                <Nav.Link eventKey="log" disabled={logDisabled}>
-                  {_("Log")}
-                </Nav.Link>
-              </Nav.Item>
-=======
-              <Nav.Link eventKey="log" disabled={logDisabled}>
-                Log
-              </Nav.Link>
->>>>>>> 6f8a29ca
-            </Nav>
-            <div className="sidebar-row">
-              <ResourcesLinks
-                moduleName={modelRunName}
-                docs={modelSpec.userguide_html}
-              />
-            </div>
-            <div
-              className="sidebar-row sidebar-footer"
-              id={sidebarFooterElementId}
-            >
-              {
-                status
-                  ? (
-                    <ModelStatusAlert
-                      status={status}
-                      finalTraceback={finalTraceback}
-                      handleOpenWorkspace={() => handleOpenWorkspace(logfile)}
-                      terminateInvestProcess={this.terminateInvestProcess}
-                    />
-                  )
-                  : null
-              }
-            </div>
-          </Col>
-          <Col className="invest-main-col">
-            <TabContent>
-              <TabPane
-                eventKey="setup"
-                aria-label="model setup tab"
-              >
-                <SetupTab
-                  pyModuleName={modelSpec.pyname}
-                  modelName={modelRunName}
-                  argsSpec={argsSpec}
-                  uiSpec={uiSpec}
-                  argsInitValues={argsValues}
-                  investExecute={this.investExecute}
-                  nWorkers={this.props.investSettings.nWorkers}
-                  sidebarSetupElementId={sidebarSetupElementId}
-                  sidebarFooterElementId={sidebarFooterElementId}
-                  executeClicked={this.state.executeClicked}
-                />
-              </TabPane>
-              <TabPane
-                eventKey="log"
-                aria-label="model log tab"
-              >
-                <LogTab
-                  logfile={logfile}
-                  executeClicked={executeClicked}
-                  jobID={jobID}
-                  pyModuleName={modelSpec.pyname}
-                />
-              </TabPane>
-            </TabContent>
-          </Col>
-        </Row>
-      </TabContainer>
-    );
-  }
-}
-
-InvestTab.propTypes = {
-  job: PropTypes.shape({
-    modelRunName: PropTypes.string.isRequired,
-    modelHumanName: PropTypes.string.isRequired,
-    argsValues: PropTypes.object,
-    logfile: PropTypes.string,
-    status: PropTypes.string,
-    finalTraceback: PropTypes.string,
-  }).isRequired,
-  jobID: PropTypes.string.isRequired,
-  investSettings: PropTypes.shape({
-    nWorkers: PropTypes.string,
-    loggingLevel: PropTypes.string,
-    language: PropTypes.string,
-  }).isRequired,
-  saveJob: PropTypes.func.isRequired,
-  updateJobProperties: PropTypes.func.isRequired,
-};
+import path from 'path';
+import React from 'react';
+import PropTypes from 'prop-types';
+import { ipcRenderer } from 'electron';
+
+import TabPane from 'react-bootstrap/TabPane';
+import TabContent from 'react-bootstrap/TabContent';
+import TabContainer from 'react-bootstrap/TabContainer';
+import Nav from 'react-bootstrap/Nav';
+import Row from 'react-bootstrap/Row';
+import Col from 'react-bootstrap/Col';
+
+import ModelStatusAlert from './ModelStatusAlert';
+import SetupTab from '../SetupTab';
+import LogTab from '../LogTab';
+import ResourcesLinks from '../ResourcesLinks';
+import { getSpec } from '../../server_requests';
+import { ipcMainChannels } from '../../../main/ipcMainChannels';
+
+const logger = window.Workbench.getLogger(__filename.split('/').slice(-1)[0]);
+
+/** Get an invest model's ARGS_SPEC when a model button is clicked.
+ *
+ * @param {string} modelName - as in a model name appearing in `invest list`
+ * @returns {object} destructures to:
+ *   { modelSpec, argsSpec, uiSpec }
+ */
+async function investGetSpec(modelName) {
+  const spec = await getSpec(modelName);
+  if (spec) {
+    const { args, ...modelSpec } = spec;
+    const uiSpecs = require('../../ui_config');
+    const uiSpec = uiSpecs[modelName];
+    if (uiSpec) {
+      return { modelSpec: modelSpec, argsSpec: args, uiSpec: uiSpec };
+    }
+    logger.error(`no UI spec found for ${modelName}`);
+  } else {
+    logger.error(`no args spec found for ${modelName}`);
+  }
+  return undefined;
+}
+
+function handleOpenWorkspace(logfile) {
+  ipcRenderer.send(ipcMainChannels.SHOW_ITEM_IN_FOLDER, logfile);
+}
+
+/**
+ * Render an invest model setup form, log display, etc.
+ * Manage launching of an invest model in a child process.
+ * And manage saves of executed jobs to a persistent store.
+ */
+export default class InvestTab extends React.Component {
+  constructor(props) {
+    super(props);
+    this.state = {
+      activeTab: 'setup',
+      modelSpec: null, // ARGS_SPEC dict with all keys except ARGS_SPEC.args
+      argsSpec: null, // ARGS_SPEC.args, the immutable args stuff
+      uiSpec: null,
+      userTerminated: false,
+      executeClicked: false,
+    };
+
+    this.investExecute = this.investExecute.bind(this);
+    this.switchTabs = this.switchTabs.bind(this);
+    this.terminateInvestProcess = this.terminateInvestProcess.bind(this);
+    this.investLogfileCallback = this.investLogfileCallback.bind(this);
+    this.investExitCallback = this.investExitCallback.bind(this);
+  }
+
+  async componentDidMount() {
+    const { job } = this.props;
+    const {
+      modelSpec, argsSpec, uiSpec
+    } = await investGetSpec(job.modelRunName);
+    this.setState({
+      modelSpec: modelSpec,
+      argsSpec: argsSpec,
+      uiSpec: uiSpec,
+    }, () => { this.switchTabs('setup'); });
+    const { jobID } = this.props;
+    ipcRenderer.on(`invest-logging-${jobID}`, this.investLogfileCallback);
+    ipcRenderer.on(`invest-exit-${jobID}`, this.investExitCallback);
+  }
+
+  componentWillUnmount() {
+    ipcRenderer.removeListener(
+      `invest-logging-${this.props.jobID}`, this.investLogfileCallback
+    );
+    ipcRenderer.removeListener(
+      `invest-exit-${this.props.jobID}`, this.investExitCallback
+    );
+  }
+
+  investLogfileCallback(event, logfile) {
+    // Only now do we know for sure the process is running
+    this.props.updateJobProperties(this.props.jobID, {
+      logfile: logfile,
+      status: 'running',
+    });
+  }
+
+  /** Receive data about the exit status of the invest process.
+   *
+   * @param {object} data - of shape { code: number, stdErr: string }
+   */
+  investExitCallback(event, data) {
+    const {
+      jobID,
+      updateJobProperties,
+      saveJob,
+    } = this.props;
+    let finalTraceback = '';
+    if (this.state.userTerminated) {
+      finalTraceback = 'Run Canceled';
+    } else if (data.stdErr) {
+      // Get the last meaningful line of stderr for display in an Alert.
+      // The PyInstaller exe will always emit a final 'Failed ...' message
+      // after an uncaught exception.
+      const stdErrLines = data.stdErr.split(/\r\n|\r|\n/);
+      while (
+        !finalTraceback || finalTraceback.includes(
+          "Failed to execute script 'cli' due to unhandled exception!"
+        )
+      ) {
+        finalTraceback = stdErrLines.pop();
+      }
+    }
+    const status = (data.code === 0) ? 'success' : 'error';
+    updateJobProperties(jobID, {
+      status: status,
+      finalTraceback: finalTraceback,
+    });
+    saveJob(jobID);
+    this.setState({
+      executeClicked: false,
+      userTerminated: false,
+    });
+  }
+
+  /** Spawn a child process to run an invest model via the invest CLI.
+   *
+   * e.g. `invest -vvv run <model> --headless -d <datastack path>`
+   *
+   * When the process starts (on first stdout callback), job metadata is saved
+   * and local state is updated to display the invest log.
+   * When the process exits, job metadata is updated with final status of run.
+   *
+   * @param {object} argsValues - the invest "args dictionary"
+   *   as a javascript object
+   */
+  async investExecute(argsValues) {
+    this.setState({
+      executeClicked: true, // disable the button until invest exits
+    });
+    const {
+      job,
+      jobID,
+      investSettings,
+      updateJobProperties,
+    } = this.props;
+    const args = { ...argsValues };
+    // Not strictly necessary, but resolving to a complete path
+    // here to be extra certain we avoid unexpected collisions
+    // of workspaceHash, which uniquely ids a job in the database
+    // in part by it's workspace directory.
+    args.workspace_dir = path.resolve(argsValues.workspace_dir);
+
+    updateJobProperties(jobID, {
+      argsValues: args,
+      status: undefined, // in case of re-run, clear an old status
+    });
+
+    ipcRenderer.send(
+      ipcMainChannels.INVEST_RUN,
+      job.modelRunName,
+      this.state.modelSpec.pyname,
+      args,
+      investSettings.loggingLevel,
+      investSettings.language,
+      jobID
+    );
+    this.switchTabs('log');
+  }
+
+  terminateInvestProcess() {
+    this.setState({
+      userTerminated: true,
+    }, () => {
+      ipcRenderer.send(
+        ipcMainChannels.INVEST_KILL, this.props.jobID
+      );
+    });
+  }
+
+  /** Change the tab that is currently visible.
+   *
+   * @param {string} key - the value of one of the Nav.Link eventKey.
+   */
+  switchTabs(key) {
+    this.setState(
+      { activeTab: key }
+    );
+  }
+
+  render() {
+    const {
+      activeTab,
+      modelSpec,
+      argsSpec,
+      uiSpec,
+      executeClicked,
+    } = this.state;
+    const {
+      status,
+      modelRunName,
+      argsValues,
+      logfile,
+      finalTraceback,
+    } = this.props.job;
+    const { jobID } = this.props;
+
+    // Don't render the model setup & log until data has been fetched.
+    if (!modelSpec) {
+      return (<div />);
+    }
+
+    const logDisabled = !logfile;
+    const sidebarSetupElementId = `sidebar-setup-${jobID}`;
+    const sidebarFooterElementId = `sidebar-footer-${jobID}`;
+
+    return (
+      <TabContainer activeKey={activeTab} id="invest-tab">
+        <Row className="flex-nowrap">
+          <Col
+            className="invest-sidebar-col"
+          >
+            <Nav
+              className="flex-column"
+              id="vertical tabs"
+              variant="pills"
+              activeKey={activeTab}
+              onSelect={this.switchTabs}
+            >
+              <Nav.Link eventKey="setup">
+                {_("Setup")}
+              </Nav.Link>
+              <div
+                className="sidebar-setup"
+                id={sidebarSetupElementId}
+              />
+              <Nav.Link eventKey="log" disabled={logDisabled}>
+                {_("Log")}
+              </Nav.Link>
+            </Nav>
+            <div className="sidebar-row">
+              <ResourcesLinks
+                moduleName={modelRunName}
+                docs={modelSpec.userguide_html}
+              />
+            </div>
+            <div
+              className="sidebar-row sidebar-footer"
+              id={sidebarFooterElementId}
+            >
+              {
+                status
+                  ? (
+                    <ModelStatusAlert
+                      status={status}
+                      finalTraceback={finalTraceback}
+                      handleOpenWorkspace={() => handleOpenWorkspace(logfile)}
+                      terminateInvestProcess={this.terminateInvestProcess}
+                    />
+                  )
+                  : null
+              }
+            </div>
+          </Col>
+          <Col className="invest-main-col">
+            <TabContent>
+              <TabPane
+                eventKey="setup"
+                aria-label="model setup tab"
+              >
+                <SetupTab
+                  pyModuleName={modelSpec.pyname}
+                  modelName={modelRunName}
+                  argsSpec={argsSpec}
+                  uiSpec={uiSpec}
+                  argsInitValues={argsValues}
+                  investExecute={this.investExecute}
+                  nWorkers={this.props.investSettings.nWorkers}
+                  sidebarSetupElementId={sidebarSetupElementId}
+                  sidebarFooterElementId={sidebarFooterElementId}
+                  executeClicked={this.state.executeClicked}
+                />
+              </TabPane>
+              <TabPane
+                eventKey="log"
+                aria-label="model log tab"
+              >
+                <LogTab
+                  logfile={logfile}
+                  executeClicked={executeClicked}
+                  jobID={jobID}
+                  pyModuleName={modelSpec.pyname}
+                />
+              </TabPane>
+            </TabContent>
+          </Col>
+        </Row>
+      </TabContainer>
+    );
+  }
+}
+
+InvestTab.propTypes = {
+  job: PropTypes.shape({
+    modelRunName: PropTypes.string.isRequired,
+    modelHumanName: PropTypes.string.isRequired,
+    argsValues: PropTypes.object,
+    logfile: PropTypes.string,
+    status: PropTypes.string,
+    finalTraceback: PropTypes.string,
+  }).isRequired,
+  jobID: PropTypes.string.isRequired,
+  investSettings: PropTypes.shape({
+    nWorkers: PropTypes.string,
+    loggingLevel: PropTypes.string,
+    language: PropTypes.string,
+  }).isRequired,
+  saveJob: PropTypes.func.isRequired,
+  updateJobProperties: PropTypes.func.isRequired,
+};