"""InVEST Carbon Edge Effect Model.

An implementation of the model described in 'Degradation in carbon stocks
near tropical forest edges', by Chaplin-Kramer et. al (2015).
"""
import logging
import os
import pickle
import time

import numpy
import pandas
import pygeoprocessing
import scipy.spatial
import taskgraph
from osgeo import gdal
from osgeo import ogr

from . import gettext
from . import spec_utils
from . import utils
from . import validation
from .unit_registry import u

LOGGER = logging.getLogger(__name__)

# grid cells are 100km. Becky says 500km is a good upper bound to search
DISTANCE_UPPER_BOUND = 500e3

# helpful to have a global nodata defined for the whole model
NODATA_VALUE = -1

MODEL_SPEC = {
    "model_id": "forest_carbon_edge_effect",
<<<<<<< HEAD
    "model_title": gettext("Forest Carbon Edge Effect"),
    "pyname": "natcap.invest.forest_carbon_edge_effect",
    "userguide": "carbon_edge.html",
    "aliases": ("fc",),
    "ui_spec": {
        "order": [
            ['workspace_dir', 'results_suffix'],
            ['lulc_raster_path', 'biophysical_table_path', 'pools_to_calculate'],
            ['compute_forest_edge_effects', 'tropical_forest_edge_carbon_model_vector_path', 'n_nearest_model_points', 'biomass_to_carbon_conversion_factor'],
            ['aoi_vector_path']
        ],
        "hidden": ["n_workers"]
    },
=======
    "model_name": MODEL_METADATA["forest_carbon_edge_effect"].model_title,
    "pyname": MODEL_METADATA["forest_carbon_edge_effect"].pyname,
    "userguide": MODEL_METADATA["forest_carbon_edge_effect"].userguide,
>>>>>>> 84f6108b
    "args_with_spatial_overlap": {
        "spatial_keys": ["aoi_vector_path", "lulc_raster_path"],
    },
    "args": {
        "workspace_dir": spec_utils.WORKSPACE,
        "results_suffix": spec_utils.SUFFIX,
        "n_workers": spec_utils.N_WORKERS,
        "n_nearest_model_points": {
            "expression": "value > 0 and value.is_integer()",
            "type": "number",
            "units": u.none,
            "required": "compute_forest_edge_effects",
            "allowed": "compute_forest_edge_effects",
            "about": gettext(
                "Number of closest regression models that are used when "
                "calculating the total biomass. Each local model is linearly "
                "weighted by distance such that the pixel's biomass is a "
                "function of each of these points with the closest point "
                "having the largest effect. Must be an integer greater than "
                "0. Required if Compute Forest Edge Effects is selected."
            ),
            "name": gettext("number of points to average")
        },
        "aoi_vector_path": {
            **spec_utils.AOI,
            "projected": True,
            "required": False
        },
        "biophysical_table_path": {
            "type": "csv",
            "index_col": "lucode",
            "columns": {
                "lucode": spec_utils.LULC_TABLE_COLUMN,
                "is_tropical_forest": {
                    "type": "boolean",
                    "about": gettext(
                        "Enter 1 if the LULC class is tropical forest, 0 if "
                        "it is not tropical forest.")},
                "c_above": {
                    "type": "number",
                    "units": u.metric_ton/u.hectare,
                    "about": gettext(
                        "Carbon density value for the aboveground carbon "
                        "pool.")
                },
                "c_below": {
                    "type": "number",
                    "units": u.metric_ton/u.hectare,
                    "required": "pools_to_calculate == 'all'",
                    "about": gettext(
                        "Carbon density value for the belowground carbon "
                        "pool. Required if calculating all pools.")
                },
                "c_soil": {
                    "type": "number",
                    "units": u.metric_ton/u.hectare,
                    "required": "pools_to_calculate == 'all'",
                    "about": gettext(
                        "Carbon density value for the soil carbon pool. "
                        "Required if calculating all pools.")
                },
                "c_dead": {
                    "type": "number",
                    "units": u.metric_ton/u.hectare,
                    "required": "pools_to_calculate == 'all'",
                    "about": gettext(
                        "Carbon density value for the dead matter carbon "
                        "pool. Required if calculating all pools.")
                },
            },
            "about": gettext(
                "A table mapping each LULC code from the LULC map to "
                "biophysical data for that LULC class."),
            "name": gettext("biophysical table")
        },
        "lulc_raster_path": {
            **spec_utils.LULC,
            "about": spec_utils.LULC['about'] + " " + gettext(
                "All values in this raster must "
                "have corresponding entries in the Biophysical Table."),
            "projected": True
        },
        "pools_to_calculate": {
            "type": "option_string",
            "options": {
                "all": {
                    "display_name": gettext("all"),
                    "description": gettext(
                        "Use all pools (aboveground, belowground, soil, and "
                        "dead matter) in the carbon pool calculation.")},
                "above_ground": {
                    "display_name": gettext("aboveground only"),
                    "description": gettext(
                        "Only use the aboveground pool in the carbon pool "
                        "calculation.")}
            },
            "about": gettext("Which carbon pools to consider."),
            "name": gettext("carbon pools to calculate")
        },
        "compute_forest_edge_effects": {
            "type": "boolean",
            "about": gettext("Account for forest edge effects on aboveground carbon."),
            "name": gettext("compute forest edge effects")
        },
        "tropical_forest_edge_carbon_model_vector_path": {
            "type": "vector",
            "fields": {
                "method": {
                    "type": "option_string",
                    "options": {
                        "1": {"description": gettext("asymptotic")},
                        "2": {"description": gettext("logarithmic")},
                        "3": {"description": gettext("linear")}
                    },
                    "about": gettext("Optimal regression model for the area.")
                },
                "theta1": {
                    "type": "number",
                    "units": u.none,
                    "about": gettext("θ₁ parameter for the regression equation.")},
                "theta2": {
                    "type": "number",
                    "units": u.none,
                    "about": gettext("θ₂ parameter for the regression equation.")},
                "theta3": {
                    "type": "number",
                    "units": u.none,
                    "about": gettext(
                        "θ₃ parameter for the regression equation. "
                        "Used only for the asymptotic model.")}
            },
            "geometries": spec_utils.POLYGONS,
            "required": "compute_forest_edge_effects",
            "allowed": "compute_forest_edge_effects",
            "about": gettext(
                "Map storing the optimal regression model for each tropical "
                "subregion and the corresponding theta parameters for that "
                "regression equation. Default data is provided. Required if "
                "Compute Forest Edge Effects is selected."),
            "name": gettext("global regression models")
        },
        "biomass_to_carbon_conversion_factor": {
            "type": "ratio",
            "required": "compute_forest_edge_effects",
            "allowed": "compute_forest_edge_effects",
            "about": gettext(
                "Proportion of forest edge biomass that is elemental carbon. "
                "Required if Compute Forest Edge Effects is selected."),
            "name": gettext("forest edge biomass to carbon conversion factor")
        }
    },
    "outputs": {
        "carbon_map.tif": {
            "about": (
                "A map of carbon stock per hectare, with the amount in forest "
                "derived from the regression based on distance to forest "
                "edge, and the amount in non-forest classes according to the "
                "biophysical table. "),
            "bands": {1: {
                "type": "number",
                "units": u.metric_ton/u.hectare
            }}
        },
        "aggregated_carbon_stocks.shp": {
            "about": "AOI map with aggregated carbon statistics.",
            "geometries": spec_utils.POLYGONS,
            "fields": {
                "c_sum": {
                    "type": "number",
                    "units": u.metric_ton,
                    "about": "Total carbon in the area."
                },
                "c_ha_mean": {
                    "type": "number",
                    "units": u.metric_ton/u.hectare,
                    "about": "Mean carbon density in the area."
                }
            }
        },
        "intermediate_outputs": {
            "type": "directory",
            "contents": {
                "c_above_carbon_stocks.tif": {
                    "about": "Carbon stored in the aboveground biomass carbon pool.",
                    "bands": {1: {"type": "number", "units": u.metric_ton}}
                },
                "c_below_carbon_stocks.tif": {
                    "about": "Carbon stored in the belowground biomass carbon pool.",
                    "bands": {1: {"type": "number", "units": u.metric_ton}}
                },
                "c_dead_carbon_stocks.tif": {
                    "about": "Carbon stored in the dead matter biomass carbon pool.",
                    "bands": {1: {"type": "number", "units": u.metric_ton}}
                },
                "c_soil_carbon_stocks.tif": {
                    "about": "Carbon stored in the soil biomass carbon pool.",
                    "bands": {1: {"type": "number", "units": u.metric_ton}}
                },
                "local_carbon_shape.shp": {
                    "about": (
                        "The regression parameters reprojected to match your "
                        "study area."),
                    "geometries": spec_utils.POLYGONS,
                    "fields": {}
                },
                "edge_distance.tif": {
                    "about": (
                        "The distance of each forest pixel to the nearest "
                        "forest edge"),
                    "bands": {1: {"type": "number", "units": u.pixel}}
                },
                "tropical_forest_edge_carbon_stocks.tif": {
                    "about": (
                        "A map of carbon in the forest only, according to the "
                        "regression method."),
                    "bands": {1: {
                        "type": "number", "units": u.metric_ton/u.hectare
                    }}
                }
            }
        },
        "taskgraph_cache": spec_utils.TASKGRAPH_DIR
    }
}


def execute(args):
    """Forest Carbon Edge Effect.

    InVEST Carbon Edge Model calculates the carbon due to edge effects in
    tropical forest pixels.

    Args:
        args['workspace_dir'] (string): a path to the directory that will write
            output and other temporary files during calculation. (required)
        args['results_suffix'] (string): a string to append to any output file
            name (optional)
        args['n_nearest_model_points'] (int): number of nearest neighbor model
            points to search for
        args['aoi_vector_path'] (string): (optional) if present, a path to a
            shapefile that will be used to aggregate carbon stock results at
            the end of the run.
        args['biophysical_table_path'] (string): a path to a CSV table that has
            at least the fields 'lucode' and 'c_above'. If
            ``args['compute_forest_edge_effects'] == True``, table must
            also contain an 'is_tropical_forest' field.  If
            ``args['pools_to_calculate'] == 'all'``, this table must contain
            the fields 'c_below', 'c_dead', and 'c_soil'.

                * ``lucode``: an integer that corresponds to landcover codes in
                  the raster ``args['lulc_raster_path']``
                * ``is_tropical_forest``: either 0 or 1 indicating whether the
                  landcover type is forest (1) or not (0).  If 1, the value
                  in ``c_above`` is ignored and instead calculated from the
                  edge regression model.
                * ``c_above``: floating point number indicating tons of above
                  ground carbon per hectare for that landcover type
                * ``{'c_below', 'c_dead', 'c_soil'}``: three other optional
                  carbon pools that will statically map landcover types to the
                  carbon densities in the table.

                Example::

                    lucode,is_tropical_forest,c_above,c_soil,c_dead,c_below
                    0,0,32.8,5,5.2,2.1
                    1,1,n/a,2.5,0.0,0.0
                    2,1,n/a,1.8,1.0,0.0
                    16,0,28.1,4.3,0.0,2.0

                Note the "n/a" in ``c_above`` are optional since that field
                is ignored when ``is_tropical_forest==1``.
        args['lulc_raster_path'] (string): path to a integer landcover code
            raster
        args['pools_to_calculate'] (string): if "all" then all carbon pools
            will be calculted.  If any other value only above ground carbon
            pools will be calculated and expect only a 'c_above' header in
            the biophysical table. If "all" model expects 'c_above',
            'c_below', 'c_dead', 'c_soil' in header of biophysical_table and
            will make a translated carbon map for each based off the landcover
            map.
        args['compute_forest_edge_effects'] (boolean): if True, requires
            biophysical table to have 'is_tropical_forest' forest field, and
            any landcover codes that have a 1 in this column calculate carbon
            stocks using the Chaplin-Kramer et. al method and ignore 'c_above'.
        args['tropical_forest_edge_carbon_model_vector_path'] (string):
            path to a shapefile that defines the regions for the local carbon
            edge models.  Has at least the fields 'method', 'theta1', 'theta2',
            'theta3'.  Where 'method' is an int between 1..3 describing the
            biomass regression model, and the thetas are floating point numbers
            that have different meanings depending on the 'method' parameter.
            Specifically,

                * method 1 (asymptotic model)::

                    biomass = theta1 - theta2 * exp(-theta3 * edge_dist_km)

                * method 2 (logarithmic model)::

                    # NOTE: theta3 is ignored for this method
                    biomass = theta1 + theta2 * numpy.log(edge_dist_km)

                * method 3 (linear regression)::

                    biomass = theta1 + theta2 * edge_dist_km
        args['biomass_to_carbon_conversion_factor'] (string/float): Number by
            which to multiply forest biomass to convert to carbon in the edge
            effect calculation.
        args['n_workers'] (int): (optional) The number of worker processes to
            use for processing this model.  If omitted, computation will take
            place in the current process.

    Returns:
        None

    """
    # just check that the AOI exists since it wouldn't crash until the end of
    # the whole model run if it didn't.
    if 'aoi_vector_path' in args and args['aoi_vector_path'] != '':
        lulc_raster_bb = pygeoprocessing.get_raster_info(
            args['lulc_raster_path'])['bounding_box']
        aoi_vector_bb = pygeoprocessing.get_vector_info(
            args['aoi_vector_path'])['bounding_box']
        try:
            merged_bb = pygeoprocessing.merge_bounding_box_list(
                [lulc_raster_bb, aoi_vector_bb], 'intersection')
            LOGGER.debug(f"merged bounding boxes: {merged_bb}")
        except ValueError:
            raise ValueError(
                f"The landcover raster {args['lulc_raster_path']} and AOI "
                f"{args['aoi_vector_path']} do not touch each other.")

    output_dir = args['workspace_dir']
    intermediate_dir = os.path.join(
        args['workspace_dir'], 'intermediate_outputs')
    utils.make_directories([output_dir, intermediate_dir])
    file_suffix = utils.make_suffix_string(args, 'results_suffix')

    # Initialize a TaskGraph
    try:
        n_workers = int(args['n_workers'])
    except (KeyError, ValueError, TypeError):
        # KeyError when n_workers is not present in args
        # ValueError when n_workers is an empty string.
        # TypeError when n_workers is None.
        n_workers = -1  # single process mode.
    task_graph = taskgraph.TaskGraph(
        os.path.join(args['workspace_dir'], 'taskgraph_cache'), n_workers)

    # used to keep track of files generated by this module
    output_file_registry = {
        'c_above_map': os.path.join(
            intermediate_dir, f'c_above_carbon_stocks{file_suffix}.tif'),
        'carbon_map': os.path.join(
            output_dir, f'carbon_map{file_suffix}.tif'),
        'aggregated_result_vector': os.path.join(
            output_dir, f'aggregated_carbon_stocks{file_suffix}.shp')
    }

    if args['pools_to_calculate'] == 'all':
        output_file_registry['c_below_map'] = os.path.join(
            intermediate_dir, f'c_below_carbon_stocks{file_suffix}.tif')
        output_file_registry['c_soil_map'] = os.path.join(
            intermediate_dir, f'c_soil_carbon_stocks{file_suffix}.tif')
        output_file_registry['c_dead_map'] = os.path.join(
            intermediate_dir, f'c_dead_carbon_stocks{file_suffix}.tif')

    if args['compute_forest_edge_effects']:
        output_file_registry['spatial_index_pickle'] = os.path.join(
            intermediate_dir, f'spatial_index{file_suffix}.pickle')
        output_file_registry['edge_distance'] = os.path.join(
            intermediate_dir, f'edge_distance{file_suffix}.tif')
        output_file_registry['tropical_forest_edge_carbon_map'] = os.path.join(
            intermediate_dir,
            f'tropical_forest_edge_carbon_stocks{file_suffix}.tif')
        output_file_registry['non_forest_mask'] = os.path.join(
            intermediate_dir, f'non_forest_mask{file_suffix}.tif')

    # Map non-forest landcover codes to carbon biomasses
    LOGGER.info('Calculating direct mapped carbon stocks')
    carbon_maps = []
    biophysical_df = validation.get_validated_dataframe(
        args['biophysical_table_path'],
        **MODEL_SPEC['args']['biophysical_table_path'])
    pool_list = [('c_above', True)]
    if args['pools_to_calculate'] == 'all':
        pool_list.extend([
            ('c_below', False), ('c_soil', False), ('c_dead', False)])
    for carbon_pool_type, ignore_tropical_type in pool_list:
        if carbon_pool_type in biophysical_df.columns:
            carbon_maps.append(
                output_file_registry[carbon_pool_type+'_map'])
            task_graph.add_task(
                func=_calculate_lulc_carbon_map,
                args=(args['lulc_raster_path'], args['biophysical_table_path'],
                      carbon_pool_type, ignore_tropical_type,
                      args['compute_forest_edge_effects'], carbon_maps[-1]),
                target_path_list=[carbon_maps[-1]],
                task_name=f'calculate_lulc_{carbon_pool_type}_map')

    if args['compute_forest_edge_effects']:
        # generate a map of pixel distance to forest edge from the landcover
        # map
        LOGGER.info('Calculating distance from forest edge')
        map_distance_task = task_graph.add_task(
            func=_map_distance_from_tropical_forest_edge,
            args=(args['lulc_raster_path'], args['biophysical_table_path'],
                  output_file_registry['edge_distance'],
                  output_file_registry['non_forest_mask']),
            target_path_list=[output_file_registry['edge_distance'],
                              output_file_registry['non_forest_mask']],
            task_name='map_distance_from_forest_edge')

        # Build spatial index for gridded global model for closest 3 points
        LOGGER.info('Building spatial index for forest edge models.')
        build_spatial_index_task = task_graph.add_task(
            func=_build_spatial_index,
            args=(args['lulc_raster_path'], intermediate_dir,
                  args['tropical_forest_edge_carbon_model_vector_path'],
                  output_file_registry['spatial_index_pickle']),
            target_path_list=[output_file_registry['spatial_index_pickle']],
            task_name='build_spatial_index')

        # calculate the carbon edge effect on forests
        LOGGER.info('Calculating forest edge carbon')
        task_graph.add_task(
            func=_calculate_tropical_forest_edge_carbon_map,
            args=(output_file_registry['edge_distance'],
                  output_file_registry['spatial_index_pickle'],
                  int(args['n_nearest_model_points']),
                  float(args['biomass_to_carbon_conversion_factor']),
                  output_file_registry['tropical_forest_edge_carbon_map']),
            target_path_list=[
                output_file_registry['tropical_forest_edge_carbon_map']],
            task_name='calculate_forest_edge_carbon_map',
            dependent_task_list=[map_distance_task, build_spatial_index_task])

        # This is also a carbon stock
        carbon_maps.append(
            output_file_registry['tropical_forest_edge_carbon_map'])

    # combine maps into a single output
    LOGGER.info('combining carbon maps into single raster')

    carbon_maps_band_list = [(path, 1) for path in carbon_maps]

    # Join here since the raster calculation depends on the target datasets
    # from all the tasks above
    task_graph.join()

    combine_carbon_maps_task = task_graph.add_task(
        func=pygeoprocessing.raster_calculator,
        args=(carbon_maps_band_list, combine_carbon_maps,
              output_file_registry['carbon_map'], gdal.GDT_Float32,
              NODATA_VALUE),
        target_path_list=[output_file_registry['carbon_map']],
        task_name='combine_carbon_maps')

    # generate report (optional) by aoi if they exist
    if 'aoi_vector_path' in args and args['aoi_vector_path'] != '':
        LOGGER.info('aggregating carbon map by aoi')
        task_graph.add_task(
            func=_aggregate_carbon_map,
            args=(args['aoi_vector_path'], output_file_registry['carbon_map'],
                  output_file_registry['aggregated_result_vector']),
            target_path_list=[
                output_file_registry['aggregated_result_vector']],
            task_name='combine_carbon_maps',
            dependent_task_list=[combine_carbon_maps_task])

    # close taskgraph
    task_graph.close()
    task_graph.join()


def combine_carbon_maps(*carbon_maps):
    """Combine the carbon maps and leave nodata where all inputs were nodata.

    Args:
        *carbon_maps (array): arrays of carbon stocks stored in different pool
            types.

    Returns:
        result (array): an array consists of all the carbon stocks from
            different pool types.

    """
    result = numpy.zeros(carbon_maps[0].shape)
    nodata_mask = numpy.empty(carbon_maps[0].shape, dtype=bool)
    nodata_mask[:] = True
    for carbon_map in carbon_maps:
        valid_mask = ~pygeoprocessing.array_equals_nodata(carbon_map, NODATA_VALUE)
        nodata_mask &= ~valid_mask
        result[valid_mask] += carbon_map[valid_mask]
    result[nodata_mask] = NODATA_VALUE
    return result


def _aggregate_carbon_map(
        aoi_vector_path, carbon_map_path, target_aggregate_vector_path):
    """Helper function to aggregate carbon values for the given serviceshed.

    Generates a new shapefile that's a copy of 'aoi_vector_path' in
    'workspace_dir' with mean and sum values from the raster at
    'carbon_map_path'

    Args:
        aoi_vector_path (string): path to shapefile that will be used to
            aggregate raster at'carbon_map_path'.
        workspace_dir (string): path to a directory that function can copy
            the shapefile at aoi_vector_path into.
        carbon_map_path (string): path to raster that will be aggregated by
            the given serviceshed polygons
        target_aggregate_vector_path (string): path to an ESRI shapefile that
            will be created by this function as the aggregating output.

    Returns:
        None

    """
    aoi_vector = gdal.OpenEx(aoi_vector_path, gdal.OF_VECTOR)
    driver = gdal.GetDriverByName('ESRI Shapefile')

    if os.path.exists(target_aggregate_vector_path):
        os.remove(target_aggregate_vector_path)
    driver.CreateCopy(target_aggregate_vector_path, aoi_vector)
    aoi_vector = None

    # aggregate carbon stocks by the FID
    serviceshed_stats = pygeoprocessing.zonal_statistics(
        (carbon_map_path, 1), target_aggregate_vector_path)

    carbon_sum_field = ogr.FieldDefn('c_sum', ogr.OFTReal)
    carbon_sum_field.SetWidth(24)
    carbon_sum_field.SetPrecision(11)
    carbon_mean_field = ogr.FieldDefn('c_ha_mean', ogr.OFTReal)
    carbon_mean_field.SetWidth(24)
    carbon_mean_field.SetPrecision(11)

    target_aggregate_vector = gdal.OpenEx(
        target_aggregate_vector_path, gdal.OF_UPDATE)
    target_aggregate_layer = target_aggregate_vector.GetLayer()
    target_aggregate_layer.CreateField(carbon_sum_field)
    target_aggregate_layer.CreateField(carbon_mean_field)

    target_aggregate_layer.ResetReading()
    target_aggregate_layer.StartTransaction()

    # Since pixel values are Mg/ha, raster sum is (Mg•px)/ha.
    # To convert to Mg, multiply by ha/px.
    raster_info = pygeoprocessing.get_raster_info(carbon_map_path)
    pixel_area = abs(numpy.prod(raster_info['pixel_size']))
    ha_per_px = pixel_area / 10000

    for poly_feat in target_aggregate_layer:
        poly_fid = poly_feat.GetFID()
        poly_feat.SetField(
            'c_sum', float(serviceshed_stats[poly_fid]['sum'] * ha_per_px))
        # calculates mean pixel value per ha in for each feature in AOI
        poly_geom = poly_feat.GetGeometryRef()
        poly_area_ha = poly_geom.GetArea() / 1e4  # converts m^2 to hectare
        poly_geom = None
        poly_feat.SetField(
            'c_ha_mean',
            float(serviceshed_stats[poly_fid]['sum'] / poly_area_ha
                  * ha_per_px))

        target_aggregate_layer.SetFeature(poly_feat)
    target_aggregate_layer.CommitTransaction()
    target_aggregate_layer, target_aggregate_vector = None, None


def _calculate_lulc_carbon_map(
        lulc_raster_path, biophysical_table_path, carbon_pool_type,
        ignore_tropical_type, compute_forest_edge_effects, carbon_map_path):
    """Calculates the carbon on the map from non-forest landcover types only.

    Args:
        lulc_raster_path (string): a filepath to the landcover map that
            contains integer landcover codes
        biophysical_table_path (string): a filepath to a csv table that indexes
            landcover codes to surface carbon, contains at least the fields
            'lucode' (landcover integer code), 'is_tropical_forest' (0 or 1
            depending on landcover code type), and 'c_above' (carbon density in
            terms of Mg/Ha)
        carbon_pool_type (string): a carbon mapping field in
            biophysical_table_path.  ex. 'c_above', 'c_below', ...
        ignore_tropical_type (boolean): if true, any landcover type whose
            'is_tropical_forest' field == 1 will be ignored for mapping the
            carbon pool type.
        compute_forest_edge_effects (boolean): if true the 'is_tropical_forest'
            header will be considered, if not, it is ignored
        carbon_map_path (string): a filepath to the output raster
            that will contain total mapped carbon per cell.

    Returns:
        None

    """
    # classify forest pixels from lulc
    biophysical_df = validation.get_validated_dataframe(
        biophysical_table_path, **MODEL_SPEC['args']['biophysical_table_path'])

    lucode_to_per_cell_carbon = {}

    # Build a lookup table
    for lucode, row in biophysical_df.iterrows():
        if compute_forest_edge_effects:
            is_tropical_forest = row['is_tropical_forest']
        else:
            is_tropical_forest = False
        if ignore_tropical_type and is_tropical_forest:
            # if tropical forest above ground, lookup table is nodata
            lucode_to_per_cell_carbon[lucode] = NODATA_VALUE
        else:
            if pandas.isna(row[carbon_pool_type]):
                raise ValueError(
                    "Could not interpret carbon pool value as a number. "
                    f"lucode: {lucode}, pool_type: {carbon_pool_type}, "
                    f"value: {row[carbon_pool_type]}")
            lucode_to_per_cell_carbon[lucode] = row[carbon_pool_type]

    # map aboveground carbon from table to lulc that is not forest
    reclass_error_details = {
        'raster_name': 'LULC',
        'column_name': 'lucode',
        'table_name': 'Biophysical'}

    utils.reclassify_raster(
        (lulc_raster_path, 1), lucode_to_per_cell_carbon,
        carbon_map_path, gdal.GDT_Float32, NODATA_VALUE,
        reclass_error_details)


def _map_distance_from_tropical_forest_edge(
        base_lulc_raster_path, biophysical_table_path, edge_distance_path,
        target_non_forest_mask_path):
    """Generates a raster of forest edge distances.

    Generates a raster of forest edge distances where each pixel is the
    distance to the edge of the forest in meters.

    Args:
        base_lulc_raster_path (string): path to the landcover raster that
            contains integer landcover codes
        biophysical_table_path (string): path to a csv table that indexes
            landcover codes to forest type, contains at least the fields
            'lucode' (landcover integer code) and 'is_tropical_forest' (0 or 1
            depending on landcover code type)
        edge_distance_path (string): path to output raster where each pixel
            contains the euclidean pixel distance to nearest forest edges on
            all non-nodata values of base_lulc_raster_path
        target_non_forest_mask_path (string): path to the output non forest
            mask raster

    Returns:
        None

    """
    # Build a list of forest lucodes
    biophysical_df = validation.get_validated_dataframe(
        biophysical_table_path, **MODEL_SPEC['args']['biophysical_table_path'])
    forest_codes = biophysical_df[biophysical_df['is_tropical_forest']].index.values

    # Make a raster where 1 is non-forest landcover types and 0 is forest
    lulc_nodata = pygeoprocessing.get_raster_info(
        base_lulc_raster_path)['nodata']

    pygeoprocessing.raster_map(
        op=lambda lulc_array: ~numpy.isin(lulc_array, forest_codes),
        rasters=[base_lulc_raster_path],
        target_path=target_non_forest_mask_path,
        target_dtype=numpy.uint8,
        target_nodata=255)

    # Do the distance transform on non-forest pixels
    # This is the distance from each pixel to the nearest pixel with value 1.
    #   - for forest pixels, this is the distance to the forest edge
    #   - for non-forest pixels, this is 0
    #   - for nodata pixels, distance is calculated but is meaningless
    pygeoprocessing.distance_transform_edt(
        (target_non_forest_mask_path, 1), edge_distance_path)

    # mask out the meaningless distance pixels so they don't affect the output
    lulc_raster = gdal.OpenEx(base_lulc_raster_path)
    lulc_band = lulc_raster.GetRasterBand(1)
    edge_distance_raster = gdal.OpenEx(edge_distance_path, gdal.GA_Update)
    edge_distance_band = edge_distance_raster.GetRasterBand(1)

    for offset_dict in pygeoprocessing.iterblocks((base_lulc_raster_path, 1), offset_only=True):
        # where LULC has nodata, overwrite edge distance with nodata value
        lulc_block = lulc_band.ReadAsArray(**offset_dict)
        distance_block = edge_distance_band.ReadAsArray(**offset_dict)
        nodata_mask = pygeoprocessing.array_equals_nodata(lulc_block, lulc_nodata)
        distance_block[nodata_mask] = lulc_nodata
        edge_distance_band.WriteArray(
            distance_block,
            xoff=offset_dict['xoff'],
            yoff=offset_dict['yoff'])


def _build_spatial_index(
        base_raster_path, local_model_dir,
        tropical_forest_edge_carbon_model_vector_path,
        target_spatial_index_pickle_path):
    """Build a kd-tree index.

    Build a kd-tree index of the locally projected globally georeferenced
    carbon edge model parameters.

    Args:
        base_raster_path (string): path to a raster that is used to define the
            bounding box and projection of the local model.
        local_model_dir (string): path to a directory where we can write a
            shapefile of the locally projected global data model grid.
            Function will create a file called 'local_carbon_shape.shp' in
            that location and overwrite one if it exists.
        tropical_forest_edge_carbon_model_vector_path (string): a path to an
            OGR shapefile that has the parameters for the global carbon edge
            model. Each georeferenced feature should have fields 'theta1',
            'theta2', 'theta3', and 'method'
        spatial_index_pickle_path (string): path to the pickle file to store a
            tuple of:
                scipy.spatial.cKDTree (georeferenced locally projected model
                    points)
                theta_model_parameters (parallel Nx3 array of theta parameters)
                method_model_parameter (parallel N array of model numbers (1..3))

    Returns:
        None

    """
    # Reproject the global model into local coordinate system
    carbon_model_reproject_path = os.path.join(
        local_model_dir, 'local_carbon_shape.shp')
    lulc_projection_wkt = pygeoprocessing.get_raster_info(
        base_raster_path)['projection_wkt']

    with utils._set_gdal_configuration('OGR_ENABLE_PARTIAL_REPROJECTION', 'TRUE'):
        pygeoprocessing.reproject_vector(
            tropical_forest_edge_carbon_model_vector_path, lulc_projection_wkt,
            carbon_model_reproject_path)

    model_vector = gdal.OpenEx(carbon_model_reproject_path)
    model_layer = model_vector.GetLayer()

    kd_points = []
    theta_model_parameters = []
    method_model_parameter = []

    # put all the polygons in the kd_tree because it's fast and simple
    for poly_feature in model_layer:
        poly_geom = poly_feature.GetGeometryRef()
        if poly_geom.IsValid():
            poly_centroid = poly_geom.Centroid()
            # put in row/col order since rasters are row/col indexed
            kd_points.append([poly_centroid.GetY(), poly_centroid.GetX()])

            theta_model_parameters.append([
                poly_feature.GetField(feature_id) for feature_id in
                ['theta1', 'theta2', 'theta3']])
            method_model_parameter.append(poly_feature.GetField('method'))
        else:
            LOGGER.warning(f'skipping invalid geometry {poly_geom}')

    method_model_parameter = numpy.array(
        method_model_parameter, dtype=numpy.int32)
    theta_model_parameters = numpy.array(
        theta_model_parameters, dtype=numpy.float32)

    LOGGER.info('Building kd_tree')
    kd_tree = scipy.spatial.cKDTree(kd_points)
    LOGGER.info(f'Done building kd_tree with {len(kd_points)} points')

    with open(target_spatial_index_pickle_path, 'wb') as picklefile:
        picklefile.write(
            pickle.dumps(
                (kd_tree, theta_model_parameters, method_model_parameter)))


def _calculate_tropical_forest_edge_carbon_map(
        edge_distance_path, spatial_index_pickle_path, n_nearest_model_points,
        biomass_to_carbon_conversion_factor,
        tropical_forest_edge_carbon_map_path):
    """Calculates the carbon on the forest pixels accounting for their global
    position with respect to precalculated edge carbon models.

    Args:
        edge_distance_path (string): path to the a raster where each pixel
            contains the pixel distance to forest edge.
        spatial_index_pickle_path (string): path to the pickle file that
            contains a tuple of:
                kd_tree (scipy.spatial.cKDTree): a kd-tree that has indexed the
                    valid model parameter points for fast nearest neighbor
                    calculations.
                theta_model_parameters (numpy.array Nx3): parallel array of
                    model theta parameters consistent with the order in which
                    points were inserted into 'kd_tree'
                method_model_parameter (numpy.array N): parallel array of
                    method numbers (1..3) consistent with the order in which
                    points were inserted into 'kd_tree'.
        n_nearest_model_points (int): number of nearest model points to search
            for.
        biomass_to_carbon_conversion_factor (float): number by which to
            multiply the biomass by to get carbon.
        tropical_forest_edge_carbon_map_path (string): a filepath to the output
            raster which will contain total carbon stocks per cell of forest
            type.

    Returns:
        None

    """
    # load spatial indices from pickle file
    # let d = number of precalculated model cells (2217 for sample data)
    #   kd_tree.data.shape: (d, 2)
    #   theta_model_parameters.shape: (d, 3)
    #   method_model_parameter.shape: (d,)
    with open(spatial_index_pickle_path, 'rb') as spatial_index_pickle_file:
        kd_tree, theta_model_parameters, method_model_parameter = pickle.load(
            spatial_index_pickle_file)

    # create output raster and open band for writing
    # fill nodata, in case we skip entire memory blocks that are non-forest
    pygeoprocessing.new_raster_from_base(
        edge_distance_path, tropical_forest_edge_carbon_map_path,
        gdal.GDT_Float32, band_nodata_list=[NODATA_VALUE],
        fill_value_list=[NODATA_VALUE])
    edge_carbon_raster = gdal.OpenEx(
        tropical_forest_edge_carbon_map_path, gdal.GA_Update)
    edge_carbon_band = edge_carbon_raster.GetRasterBand(1)
    edge_carbon_geotransform = edge_carbon_raster.GetGeoTransform()

    # create edge distance band for memory block reading
    n_rows = edge_carbon_raster.RasterYSize
    n_cols = edge_carbon_raster.RasterXSize
    n_cells = n_rows * n_cols
    n_cells_processed = 0
    # timer to give updates per call
    last_time = time.time()

    cell_xsize, cell_ysize = pygeoprocessing.get_raster_info(
        edge_distance_path)['pixel_size']
    cell_size_km = (abs(cell_xsize) + abs(cell_ysize))/2 / 1000

    # Loop memory block by memory block, calculating the forest edge carbon
    # for every forest pixel.
    for edge_distance_data, edge_distance_block in pygeoprocessing.iterblocks(
            (edge_distance_path, 1), largest_block=2**12):
        current_time = time.time()
        if current_time - last_time > 5:
            LOGGER.info('Carbon edge calculation approx. '
                        f'{n_cells_processed / n_cells * 100:.2f} complete')
            last_time = current_time
        n_cells_processed += (
            edge_distance_data['win_xsize'] * edge_distance_data['win_ysize'])
        # only forest pixels will have an edge distance > 0
        valid_edge_distance_mask = (edge_distance_block > 0)

        # if no valid forest pixels to calculate, skip to the next block
        if not valid_edge_distance_mask.any():
            continue

        # calculate local coordinates for each pixel so we can test for
        # distance to the nearest carbon model points
        col_range = numpy.linspace(
            edge_carbon_geotransform[0] +
            edge_carbon_geotransform[1] * edge_distance_data['xoff'],
            edge_carbon_geotransform[0] +
            edge_carbon_geotransform[1] * (
                edge_distance_data['xoff'] + edge_distance_data['win_xsize']),
            num=edge_distance_data['win_xsize'], endpoint=False)
        row_range = numpy.linspace(
            edge_carbon_geotransform[3] +
            edge_carbon_geotransform[5] * edge_distance_data['yoff'],
            edge_carbon_geotransform[3] +
            edge_carbon_geotransform[5] * (
                edge_distance_data['yoff'] + edge_distance_data['win_ysize']),
            num=edge_distance_data['win_ysize'], endpoint=False)
        col_coords, row_coords = numpy.meshgrid(col_range, row_range)

        # query nearest points for every point in the grid
        # workers=-1 means use all available CPUs
        coord_points = list(zip(
            row_coords[valid_edge_distance_mask].ravel(),
            col_coords[valid_edge_distance_mask].ravel()))
        # for each forest point x, for each of its k nearest neighbors
        # shape of distances and indexes: (x, k)
        distances, indexes = kd_tree.query(
            coord_points, k=n_nearest_model_points,
            distance_upper_bound=DISTANCE_UPPER_BOUND, workers=-1)

        if n_nearest_model_points == 1:
            distances = distances.reshape(distances.shape[0], 1)
            indexes = indexes.reshape(indexes.shape[0], 1)

        # 3 is for the 3 thetas in the carbon model. thetas shape: (x, k, 3)
        thetas = numpy.zeros((indexes.shape[0], indexes.shape[1], 3))
        valid_index_mask = (indexes != kd_tree.n)
        thetas[valid_index_mask] = theta_model_parameters[
            indexes[valid_index_mask]]

        # reshape to an N,nearest_points so we can multiply by thetas
        valid_edge_distances_km = numpy.repeat(
            edge_distance_block[valid_edge_distance_mask] * cell_size_km,
            n_nearest_model_points).reshape(-1, n_nearest_model_points)

        # For each forest pixel x, for each of its k nearest neighbors, the
        # chosen regression method (1, 2, or 3). model_index shape: (x, k)
        model_index = numpy.zeros(indexes.shape, dtype=numpy.int8)
        model_index[valid_index_mask] = (
            method_model_parameter[indexes[valid_index_mask]])

        # biomass shape: (x, k)
        biomass = numpy.zeros((indexes.shape[0], indexes.shape[1]),
                              dtype=numpy.float32)

        # mask shapes: (x, k)
        mask_1 = model_index == 1
        mask_2 = model_index == 2
        mask_3 = model_index == 3

        # exponential model
        # biomass_1 = t1 - t2 * exp(-t3 * edge_dist_km)
        biomass[mask_1] = (
            thetas[mask_1][:, 0] - thetas[mask_1][:, 1] * numpy.exp(
                -thetas[mask_1][:, 2] * valid_edge_distances_km[mask_1])
        )

        # logarithmic model
        # biomass_2 = t1 + t2 * numpy.log(edge_dist_km)
        biomass[mask_2] = (
            thetas[mask_2][:, 0] + thetas[mask_2][:, 1] * numpy.log(
                valid_edge_distances_km[mask_2]))

        # linear regression
        # biomass_3 = t1 + t2 * edge_dist_km
        biomass[mask_3] = (
            thetas[mask_3][:, 0] + thetas[mask_3][:, 1] *
            valid_edge_distances_km[mask_3])

        # reshape the array so that each set of points is in a separate
        # dimension, here distances are distances to each valid model
        # point, not distance to edge of forest
        weights = numpy.zeros(distances.shape)
        valid_distance_mask = (distances > 0) & (distances < numpy.inf)
        weights[valid_distance_mask] = (
            n_nearest_model_points / distances[valid_distance_mask])

        # Denominator is the sum of the weights per nearest point (axis 1)
        denom = numpy.sum(weights, axis=1)
        # To avoid a divide by 0
        valid_denom = denom != 0
        average_biomass = numpy.zeros(distances.shape[0])
        average_biomass[valid_denom] = (
            numpy.sum(weights[valid_denom] *
                      biomass[valid_denom], axis=1) / denom[valid_denom])

        # Ensure the result has nodata everywhere the distance was invalid
        result = numpy.full(edge_distance_block.shape, NODATA_VALUE,
                            dtype=numpy.float32)
        # convert biomass to carbon in this stage
        result[valid_edge_distance_mask] = (
            average_biomass * biomass_to_carbon_conversion_factor)
        edge_carbon_band.WriteArray(
            result, xoff=edge_distance_data['xoff'],
            yoff=edge_distance_data['yoff'])
    LOGGER.info('Carbon edge calculation 100.0% complete')


@validation.invest_validator
def validate(args, limit_to=None):
    """Validate args to ensure they conform to `execute`'s contract.

    Args:
        args (dict): dictionary of key(str)/value pairs where keys and
            values are specified in `execute` docstring.
        limit_to (str): (optional) if not None indicates that validation
            should only occur on the args[limit_to] value. The intent that
            individual key validation could be significantly less expensive
            than validating the entire `args` dictionary.

    Returns:
        list of ([invalid key_a, invalid_keyb, ...], 'warning/error message')
            tuples. Where an entry indicates that the invalid keys caused
            the error message in the second part of the tuple. This should
            be an empty list if validation succeeds.

    """
    validation_warnings = validation.validate(
        args, MODEL_SPEC['args'], MODEL_SPEC['args_with_spatial_overlap'])

    invalid_keys = set([])
    for affected_keys, error_msg in validation_warnings:
        for key in affected_keys:
            invalid_keys.add(key)

    if ('pools_to_calculate' not in invalid_keys and
            'biophysical_table_path' not in invalid_keys):
        if args['pools_to_calculate'] == 'all':
            # other fields have already been checked by validate
            required_fields = ['c_above', 'c_below', 'c_soil', 'c_dead']
            error_msg = validation.check_csv(
                args['biophysical_table_path'],
                header_patterns=required_fields,
                axis=1)
            if error_msg:
                validation_warnings.append(
                    (['biophysical_table_path'], error_msg))

    return validation_warnings<|MERGE_RESOLUTION|>--- conflicted
+++ resolved
@@ -32,7 +32,6 @@
 
 MODEL_SPEC = {
     "model_id": "forest_carbon_edge_effect",
-<<<<<<< HEAD
     "model_title": gettext("Forest Carbon Edge Effect"),
     "pyname": "natcap.invest.forest_carbon_edge_effect",
     "userguide": "carbon_edge.html",
@@ -46,11 +45,6 @@
         ],
         "hidden": ["n_workers"]
     },
-=======
-    "model_name": MODEL_METADATA["forest_carbon_edge_effect"].model_title,
-    "pyname": MODEL_METADATA["forest_carbon_edge_effect"].pyname,
-    "userguide": MODEL_METADATA["forest_carbon_edge_effect"].userguide,
->>>>>>> 84f6108b
     "args_with_spatial_overlap": {
         "spatial_keys": ["aoi_vector_path", "lulc_raster_path"],
     },
