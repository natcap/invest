# coding=UTF-8
"""InVEST Habitat Quality model."""
import collections
import os
import logging

import numpy
from osgeo import gdal
from osgeo import osr
import pygeoprocessing
import taskgraph

from . import utils
from . import spec_utils
from .spec_utils import u
from . import validation
from . import MODEL_METADATA

LOGGER = logging.getLogger(__name__)

MISSING_SENSITIVITY_TABLE_THREATS_MSG = _(
    'Threats {threats} does not match any column in the sensitivity table. '
    'Sensitivity columns: {column_names}')  # (set of missing threats, set of found columns)
MISSING_COLUMN_MSG = _(
    "The column '{column_name}' was not found in the Threat Data table for "
    "the corresponding input LULC scenario.")
MISSING_THREAT_RASTER_MSG = _(
    "A threat raster for threats: {threat_list} was not found or it "
    "could not be opened by GDAL.")
DUPLICATE_PATHS_MSG = _("Threat paths must be unique. Duplicates: ")

ARGS_SPEC = {
    "model_name": MODEL_METADATA["habitat_quality"].model_title,
    "pyname": MODEL_METADATA["habitat_quality"].pyname,
    "userguide_html": MODEL_METADATA["habitat_quality"].userguide,
    "args_with_spatial_overlap": {
        "spatial_keys": [
            "lulc_cur_path", "lulc_fut_path", "lulc_bas_path",
            "access_vector_path"],
    },
    "args": {
        "workspace_dir": spec_utils.WORKSPACE,
        "results_suffix": spec_utils.SUFFIX,
        "n_workers": spec_utils.N_WORKERS,
        "lulc_cur_path": {
            **spec_utils.LULC,
            "projected": True,
<<<<<<< HEAD
            "about": _(
                "A GDAL-supported raster file.  The current LULC must have "
                "its' own threat rasters, where each threat raster file path "
                "is defined in the <b>Threats Data</b> CSV.<br/><br/> Each "
                "cell should represent a LULC code as an Integer. The dataset "
                "should be in a projection where the units are in meters and "
                "the projection used should be defined.  The LULC codes must "
                "match the codes in the Sensitivity table."),
            "name": _("Current Land Cover")
=======
            "about": (
                "Map of LULC at present. All values in this raster must "
                "have corresponding entries in the Sensitivity table."),
            "name": "current land cover"
>>>>>>> 00334d04
        },
        "lulc_fut_path": {
            **spec_utils.LULC,
            "projected": True,
            "required": False,
<<<<<<< HEAD
            "about": _(
                "Optional.  A GDAL-supported raster file.  Inputting a future "
                "LULC will generate degradation, habitat quality, and habitat "
                "rarity (If baseline is input) outputs.  The future LULC must "
                "have it's own threat rasters, where each threat raster file "
                "path is defined in the <b>Threats Data</b> CSV. "
                "<br/><br/>Each cell should represent a LULC code as an "
                "Integer.  The dataset should be in a projection where the "
                "units are in meters and the projection used should be "
                "defined. The LULC codes must match the codes in the "
                "Sensitivity table."),
            "name": _("Future Land Cover")
=======
            "about": (
                "Map of LULC in a future scenario. All values in this raster "
                "must have corresponding entries in the Sensitivity "
                "Table. Must use the same classification scheme and codes as "
                "in the Current LULC map."),
            "name": "future land cover"
>>>>>>> 00334d04
        },
        "lulc_bas_path": {
            **spec_utils.LULC,
            "projected": True,
            "required": False,
<<<<<<< HEAD
            "about": _(
                "Optional.  A GDAL-supported raster file.  If the baseline "
                "LULC is provided, rarity outputs will be created for the "
                "current and future LULC. The baseline LULC can have it's own "
                "threat rasters (optional), where each threat raster file "
                "path is defined in the <b>Threats Data</b> CSV. If there are "
                "no threat rasters and the threat paths are left blank in the "
                "CSV column, degradation and habitat quality outputs will not "
                "be generated for the baseline LULC.<br/><br/> Each cell "
                "should represent a LULC code as an Integer.  The dataset "
                "should be in a projection where the units are in meters and "
                "the projection used should be defined. The LULC codes must "
                "match the codes in the Sensitivity table.  If possible the "
                "baseline map should refer to a time when intensive "
                "management of the landscape was relatively rare."),
            "name": _("Baseline Land Cover")
=======
            "about": (
                "Map of LULC in a baseline scenario, when intensive landscape "
                "management was relatively rare. All values in this raster "
                "must have corresponding entries in the Sensitivity "
                "table. Must use the same classification scheme and codes as "
                "in the Current LULC map."),
            "name": "baseline land cover"
>>>>>>> 00334d04
        },
        "threats_table_path": {
            "type": "csv",
            "columns": {
                "threat": {
                    "type": "freestyle_string",
                    "about": (
                        "Name of the threat. Each threat name must have a "
                        "corresponding column in the Sensitivity table.")},
                "max_dist": {
                    "type": "number",
                    "units": u.kilometer,
                    "about": _(
                        "The maximum distance over which each threat affects "
                        "habitat quality. The impact of each degradation "
                        "source will decline to zero at this maximum "
                        "distance. This value must be greater than or equal "
                        "to the pixel size of your LULC raster(s).")
                },
                "weight": {
                    "type": "ratio",
                    "about": _(
                        "The impact of each threat on habitat quality, "
                        "relative to other threats.")
                },
                "decay": {
                    "type": "option_string",
                    "options": ["linear", "exponential"],
                    "about": _("The type of decay over space for each threat.")
                },
                "cur_path": {
                    "type": "raster",
                    "bands": {1: {"type": "ratio"}},
                    "about": (
                        "Map of the threat's distribution in the current "
                        "scenario. Each pixel value is the relative intensity "
                        "of the threat at that location. ")
                },
                "fut_path": {
                    "required": "lulc_fut_path",
                    "type": "raster",
                    "bands": {1: {"type": "ratio"}},
                    "about": (
                        "Map of the threat's distribution in the future "
                        "scenario. Each pixel value is the relative intensity "
                        "of the threat at that location. "
                        "Required if Future LULC is provided.")
                },
                "base_path": {
                    "required": "lulc_bas_path",
                    "type": "raster",
                    "bands": {1: {"type": "ratio"}},
                    "about": (
                        "Map of the threat's distribution in the baseline "
                        "scenario. Each pixel value is the relative intensity "
                        "of the threat at that location. "
                        "Required if Baseline LULC is provided.")
                }
            },
            "about": _(
                "Table mapping each threat of interest to its properties and "
<<<<<<< HEAD
                "maps of its distribution. The raster columns give filepaths "
                "to maps of the relative intensity of each threat, ranging "
                "from 0 to 1. Paths are relative to the threats table path."),
            "name": _("Threats Table")
=======
                "distribution maps. Paths are relative to the threats "
                "table path."),
            "name": "threats table"
>>>>>>> 00334d04
        },
        "access_vector_path": {
            "type": "vector",
            "projected": True,
            "fields": {
                "access": {
                    "type": "ratio",
                    "about": _(
                        "The region's relative accessibility to threats, "
                        "where 0 represents completely inaccessible and 1 "
                        "represents completely accessible.")
                }
            },
            "geometries": spec_utils.POLYGONS,
            "required": False,
            "about": _(
                "Map of the relative protection that legal, institutional, "
                "social, and physical barriers provide against threats. Any "
                "cells not covered by a polygon will be set to 1."),
<<<<<<< HEAD
            "name": _("Accessibility to Threats")
=======
            "name": "accessibility to threats"
>>>>>>> 00334d04
        },
        "sensitivity_table_path": {
            "type": "csv",
            "columns": {
                "lulc": {
                    "type": "integer",
                    "about": _("LULC codes corresponding to those in the LULC "
                              "rasters.")
                },
                "habitat": {
                    "type": "ratio",
                    "about": _(
                        "Suitability of this LULC class as habitat, where 0 "
                        "is not suitable and 1 is completely suitable.")
                },
                "[THREAT]": {
                    "type": "ratio",
                    "about": _(
                        "The relative sensitivity of each LULC class to each "
                        "type of threat, where 1 represents high sensitivity "
                        "and 0 represents that it is unaffected. There must "
                        "be one threat column for each threat name in the "
                        "'threats' column of the Threats Table.")
                }
            },
            "about": _(
                "Table mapping each LULC class to data about the species' "
                "habitat preference and threat sensitivity in areas with that "
                "LULC."),
<<<<<<< HEAD
            "name": _("Sensitivity of Land Cover Types to Each Threat")
=======
            "name": "sensitivity table"
>>>>>>> 00334d04
        },
        "half_saturation_constant": {
            "expression": "value > 0",
            "type": "number",
            "units": u.none,
<<<<<<< HEAD
            "about": _(
                "A positive floating point value that is defaulted at 0.05. "
                "This is the value of the parameter k in equation (4). In "
                "general, set k to half of the highest grid cell degradation "
                "value on the landscape.  To perform this model calibration "
                "the model must be run once in order to find the highest "
                "degradation value and set k for the provided landscape. "
                "Note that the choice of k only determines the spread and "
                "central tendency of habitat quality cores and does not "
                "affect the rank."),
            "name": _("Half-Saturation Constant")
=======
            "about": (
                "Half-saturation constant used in the degradation equation."),
            "name": "half-saturation constant"
>>>>>>> 00334d04
        },
    }
}
# All out rasters besides rarity should be gte to 0. Set nodata accordingly.
_OUT_NODATA = float(numpy.finfo(numpy.float32).min)
# Scaling parameter from User's Guide eq. 4 for quality of habitat
_SCALING_PARAM = 2.5
# To help track and name threat rasters from paths in threat table columns
_THREAT_SCENARIO_MAP = {'_c': 'cur_path', '_f': 'fut_path', '_b': 'base_path'}


def execute(args):
    """Habitat Quality.

    This model calculates habitat degradation and quality for the current LULC
    as described in the InVEST user's guide. Optionally ``execute`` calculates
    habitat degradation and quality for a future LULC and habitat rarity for
    current and future LULC.

    Args:
        args (dict): a key, value mapping for the habitat quality inputs.
        args['workspace_dir'] (string): a path to the directory that will
            write output and other temporary files (required)
        args['lulc_cur_path'] (string): a path to an input land use/land
            cover raster (required)
        args['lulc_fut_path'] (string): a path to an input land use/land
            cover raster (optional)
        args['lulc_bas_path'] (string): a path to an input land use/land
            cover raster (optional, but required for rarity calculations)
        args['threats_table_path'] (string): a path to an input CSV
            containing data of all the considered threats. Each row is a
            degradation source and each column a different attribute of the
            source with the following names (case-insensitive):
            'THREAT','MAX_DIST','WEIGHT', 'DECAY', 'CUR_PATH' (required)
            'BASE_PATH', 'FUT_PATH' (optional).
        args['access_vector_path'] (string): a path to an input polygon
            shapefile containing data on the relative protection against
            threats (optional)
        args['sensitivity_table_path'] (string): a path to an input CSV file
            of LULC types, whether they are considered habitat, and their
            sensitivity to each threat (required)
        args['half_saturation_constant'] (float): a python float that
            determines the spread and central tendency of habitat quality
            scores (required)
        args['results_suffix'] (string): a python string that will be inserted
            into all raster path paths just before the file extension.
        args['n_workers'] (int): (optional) The number of worker processes to
            use for processing this model.  If omitted, computation will take
            place in the current process.

    Returns:
        None
    """
    LOGGER.info("Starting execute of Habitat Quality model.")
    # Append a _ to the suffix if it's not empty and doesn't already have one
    file_suffix = utils.make_suffix_string(args, 'results_suffix')

    # Check to see if each of the workspace folders exists. If not, create the
    # folder in the filesystem.
    LOGGER.info("Creating workspace")
    output_dir = args['workspace_dir']
    intermediate_output_dir = os.path.join(
        args['workspace_dir'], 'intermediate')
    kernel_dir = os.path.join(intermediate_output_dir, 'kernels')
    utils.make_directories([intermediate_output_dir, output_dir, kernel_dir])

    taskgraph_working_dir = os.path.join(
        intermediate_output_dir, '_taskgraph_working_dir')

    n_workers = int(args.get('n_workers', -1))
    task_graph = taskgraph.TaskGraph(taskgraph_working_dir, n_workers)

    LOGGER.info("Checking Threat and Sensitivity tables for compliance")
    # Get CSVs as dictionaries and ensure the key is a string for threats.
    threat_dict = {
        str(key): value for key, value in utils.build_lookup_from_csv(
            args['threats_table_path'], 'THREAT', to_lower=True).items()}
    sensitivity_dict = utils.build_lookup_from_csv(
        args['sensitivity_table_path'], 'LULC', to_lower=True)

    # Get the directory path for the Threats CSV, used for locating threat
    # rasters, which are relative to this path
    threat_csv_dirpath = os.path.dirname(args['threats_table_path'])

    half_saturation_constant = float(args['half_saturation_constant'])

    # Dictionary for reclassing habitat values
    sensitivity_reclassify_habitat_dict = {
        int(key): float(val['habitat']) for key, val in
        sensitivity_dict.items()}

    # declare dictionaries to store the land cover and the threat rasters
    # pertaining to the different threats
    lulc_path_dict = {}
    threat_path_dict = {}
    # store land cover and threat rasters in a list for convenient access
    lulc_and_threat_raster_list = []
    # list for checking threat values tasks
    threat_values_task_lookup = {}
    LOGGER.info("Validate threat rasters and collect unique LULC codes")
    # compile all the threat rasters associated with the land cover
    for lulc_key, lulc_arg in (('_c', 'lulc_cur_path'),
                               ('_f', 'lulc_fut_path'),
                               ('_b', 'lulc_bas_path')):
        if lulc_arg in args and args[lulc_arg] != '':
            lulc_path = args[lulc_arg]
            lulc_path_dict[lulc_key] = lulc_path
            # save land cover paths in a list for alignment and resize
            lulc_and_threat_raster_list.append(lulc_path)

            # add a key to the threat dictionary that associates all threat
            # rasters with this land cover
            threat_path_dict['threat' + lulc_key] = {}

            # for each threat given in the CSV file try opening the associated
            # raster which should be found relative to the Threat CSV
            for threat in threat_dict:
                LOGGER.debug(f"Validating path for threat: {threat}")
                # Build absolute threat path from threat table
                threat_table_path_col = _THREAT_SCENARIO_MAP[lulc_key]
                threat_path_relative = (
                    threat_dict[threat][threat_table_path_col])
                threat_path = os.path.join(
                    threat_csv_dirpath, threat_path_relative)

                threat_path_err_msg = (
                    'There was an Error locating a threat raster from '
                    'the path in CSV for column: '
                    f'{_THREAT_SCENARIO_MAP[lulc_key]} and threat: '
                    f'{threat}. The path in the CSV column should be '
                    'relative to the threat CSV table.')

                threat_validate_result = _validate_threat_path(
                    threat_path, lulc_key)
                if threat_validate_result == 'error':
                    raise ValueError(threat_path_err_msg)

                threat_path = threat_validate_result

                threat_path_dict['threat' + lulc_key][threat] = threat_path
                # save threat paths in a list for alignment and resize
                if threat_path:
                    # check for duplicate absolute threat path names that
                    # cause errors when trying to write aligned versions
                    if (threat_path not in lulc_and_threat_raster_list):
                        lulc_and_threat_raster_list.append(threat_path)
                    else:
                        raise ValueError(
                            DUPLICATE_PATHS_MSG + os.path.basename(threat_path)
                        )
                    # Check threat raster values are 0 <= x <= 1
                    threat_values_task = task_graph.add_task(
                        func=_raster_values_in_bounds,
                        args=((threat_path, 1), 0.0, 1.0),
                        store_result=True,
                        task_name=f'check_threat_values{lulc_key}_{threat}')
                    threat_values_task_lookup[threat_values_task.task_name] = {
                        'task': threat_values_task,
                        'path': threat_path_relative,
                        'table_col': threat_table_path_col}

    LOGGER.info("Checking threat raster values are valid ( 0 <= x <= 1 ).")
    # Assert that threat rasters have valid values.
    for values in threat_values_task_lookup.values():
        # get returned boolean to see if values were valid
        valid_threat_values = values['task'].get()
        if not valid_threat_values:
            raise ValueError(
                "Threat rasters should have values between 0 and 1, however,"
                f"Threat: {values['path']} for column: {values['table_col']}",
                " had values outside of this range.")

    LOGGER.info('Aligning and resizing land cover and threat rasters')
    lulc_raster_info = pygeoprocessing.get_raster_info(args['lulc_cur_path'])
    # ensure that the pixel size used is square
    lulc_pixel_size = lulc_raster_info['pixel_size']
    min_pixel_size = min([abs(x) for x in lulc_pixel_size])
    pixel_size = (min_pixel_size, -min_pixel_size)
    lulc_bbox = lulc_raster_info['bounding_box']

    # create paths for aligned rasters checking for the case the raster path
    # is a folder
    aligned_raster_list = []
    for path in lulc_and_threat_raster_list:
        if os.path.isdir(path):
            threat_dir_name = (f'{os.path.basename(os.path.dirname(path))}'
                               f'_aligned{file_suffix}.tif')
            aligned_raster_list.append(
                os.path.join(intermediate_output_dir, threat_dir_name))
        else:
            aligned_path = (f'{os.path.splitext(os.path.basename(path))[0]}'
                            f'_aligned{file_suffix}.tif')
            aligned_raster_list.append(
                os.path.join(intermediate_output_dir, aligned_path))

    LOGGER.debug(f"Raster paths for aligning: {aligned_raster_list}")
    # Align and resize all the land cover and threat rasters,
    # and store them in the intermediate folder
    align_task = task_graph.add_task(
        func=pygeoprocessing.align_and_resize_raster_stack,
        args=(
            lulc_and_threat_raster_list, aligned_raster_list,
            ['near']*len(lulc_and_threat_raster_list), pixel_size,
            lulc_bbox),
        target_path_list=aligned_raster_list,
        task_name='align_input_rasters')

    LOGGER.debug("Updating dict raster paths to reflect aligned paths")
    # Modify paths in lulc_path_dict and threat_path_dict to be aligned rasters
    for lulc_key, lulc_path in lulc_path_dict.items():
        lulc_path_dict[lulc_key] = os.path.join(
            intermediate_output_dir,
            (f'{os.path.splitext(os.path.basename(lulc_path))[0]}'
             f'_aligned{file_suffix}.tif'))
        for threat in threat_dict:
            threat_path = threat_path_dict['threat' + lulc_key][threat]
            if threat_path in lulc_and_threat_raster_list:
                aligned_threat_path = os.path.join(
                    intermediate_output_dir,
                    (f'{os.path.splitext(os.path.basename(threat_path))[0]}'
                     f'_aligned{file_suffix}.tif'))
                # Use these updated threat raster paths in future calculations
                threat_path_dict['threat' + lulc_key][threat] = (
                    aligned_threat_path)

    LOGGER.info('Starting habitat_quality biophysical calculations')
    # Rasterize access vector, if value is null set to 1 (fully accessible),
    # else set to the value according to the ACCESS attribute
    cur_lulc_path = lulc_path_dict['_c']

    access_raster_path = os.path.join(
        intermediate_output_dir, f'access_layer{file_suffix}.tif')
    # create a new raster based on the raster info of current land cover.
    # fill with 1.0 for case where no access shapefile provided,
    # which indicates we don't want to mask anything out later
    create_access_raster_task = task_graph.add_task(
        func=pygeoprocessing.new_raster_from_base,
        args=(cur_lulc_path, access_raster_path, gdal.GDT_Float32,
              [_OUT_NODATA]),
        kwargs={
            'fill_value_list': [1.0]
        },
        target_path_list=[access_raster_path],
        dependent_task_list=[align_task],
        task_name='access_raster')
    access_task_list = [create_access_raster_task]

    if 'access_vector_path' in args and args['access_vector_path']:
        LOGGER.debug("Rasterize Access vector")
        rasterize_access_task = task_graph.add_task(
            func=pygeoprocessing.rasterize,
            args=(args['access_vector_path'], access_raster_path),
            kwargs={
                'option_list': ['ATTRIBUTE=ACCESS'],
                'burn_values': None
            },
            target_path_list=[access_raster_path],
            dependent_task_list=[create_access_raster_task],
            task_name='rasterize_access')
        access_task_list.append(rasterize_access_task)

    # calculate the weight sum which is the sum of all the threats' weights
    weight_sum = 0.0
    for threat_data in threat_dict.values():
        # Sum weight of threats
        weight_sum = weight_sum + threat_data['weight']

    # for each land cover raster provided compute habitat quality
    for lulc_key, lulc_path in lulc_path_dict.items():
        LOGGER.info(f'Calculating habitat quality for landuse: {lulc_path}')

        threat_convolve_task_list = []
        sensitivity_task_list = []

        # Create raster of habitat based on habitat field
        habitat_raster_path = os.path.join(
            intermediate_output_dir,
            f'habitat{lulc_key}{file_suffix}.tif')

        reclass_error_details = {
            'raster_name': f'LULC{lulc_key}', 'column_name': 'lucode',
            'table_name': 'Sensitivity'}
        habitat_raster_task = task_graph.add_task(
            func=utils.reclassify_raster,
            args=((lulc_path, 1), sensitivity_reclassify_habitat_dict,
                  habitat_raster_path, gdal.GDT_Float32, _OUT_NODATA,
                  reclass_error_details),
            dependent_task_list=[align_task],
            task_name=f'habitat_raster{lulc_key}')

        # initialize a list that will store all the threat/threat rasters
        # after they have been adjusted for distance, weight, and access
        deg_raster_list = []

        # a list to keep track of the normalized weight for each threat
        weight_list = numpy.array([])

        # variable to indicate whether we should break out of calculations
        # for a land cover because a threat raster was not found
        exit_landcover = False

        # adjust each threat/threat raster for distance, weight, and access
        for threat, threat_data in threat_dict.items():
            LOGGER.debug(
                f'Calculating threat: {threat}.\nThreat data: {threat_data}')

            # get the threat raster for the specific threat
            threat_raster_path = threat_path_dict['threat' + lulc_key][threat]
            # if threat path is None then must be in Base scenario where
            # threats are not required.
            if threat_raster_path is None:
                LOGGER.warning(
                    f'The threat raster for {threat} could not be found for'
                    f' the land cover {lulc_key}. Skipping Habitat Quality'
                    ' calculation for this land cover.')
                exit_landcover = True
                break
            # Check to make sure max_dist is greater than 0
            if threat_data['max_dist'] <= 0.0:
                raise ValueError(
                    f"The max distance for threat: '{threat}' is less than"
                    " or equal to 0. MAX_DIST should be a positive value.")

            kernel_path = os.path.join(
                kernel_dir, f'kernel_{threat}{lulc_key}{file_suffix}.tif')

            decay_type = threat_data['decay']

            create_kernel_task = task_graph.add_task(
                func=_create_decay_kernel,
                args=((threat_raster_path, 1), kernel_path, decay_type,
                      threat_data['max_dist']),
                target_path_list=[kernel_path],
                dependent_task_list=[align_task],
                task_name=f'decay_kernel_{decay_type}{lulc_key}_{threat}')

            filtered_threat_raster_path = os.path.join(
                intermediate_output_dir,
                f'filtered_{threat}{lulc_key}{file_suffix}.tif')

            convolve_task = task_graph.add_task(
                func=pygeoprocessing.convolve_2d,
                args=((threat_raster_path, 1), (kernel_path, 1),
                      filtered_threat_raster_path),
                kwargs={
                    'target_nodata': _OUT_NODATA,
                    'ignore_nodata_and_edges': False,
                    'mask_nodata': False
                },
                target_path_list=[filtered_threat_raster_path],
                dependent_task_list=[create_kernel_task],
                task_name=f'convolve_{decay_type}{lulc_key}_{threat}')
            threat_convolve_task_list.append(convolve_task)

            # create sensitivity raster based on threat
            sens_raster_path = os.path.join(
                intermediate_output_dir,
                f'sens_{threat}{lulc_key}{file_suffix}.tif')

            # Dictionary for reclassing threat sensitivity values
            sensitivity_reclassify_threat_dict = {
                int(key): float(val[threat]) for key, val in
                sensitivity_dict.items()}

            reclass_error_details = {
                'raster_name': 'LULC', 'column_name': 'lucode',
                'table_name': 'Sensitivity'}
            sens_threat_task = task_graph.add_task(
                func=utils.reclassify_raster,
                args=((lulc_path, 1), sensitivity_reclassify_threat_dict,
                      sens_raster_path, gdal.GDT_Float32, _OUT_NODATA,
                      reclass_error_details),
                target_path_list=[sens_raster_path],
                dependent_task_list=[align_task],
                task_name=f'sens_raster_{decay_type}{lulc_key}_{threat}')
            sensitivity_task_list.append(sens_threat_task)

            # get the normalized weight for each threat
            weight_avg = threat_data['weight'] / weight_sum

            # add the threat raster adjusted by distance and the raster
            # representing sensitivity to the list to be past to
            # vectorized_rasters below
            deg_raster_list.append(filtered_threat_raster_path)
            deg_raster_list.append(sens_raster_path)

            # store the normalized weight for each threat in a list that
            # will be used below in total_degradation
            weight_list = numpy.append(weight_list, weight_avg)

        # check to see if we got here because a threat raster was missing
        # for baseline lulc, if so then we want to skip to the next landcover
        if exit_landcover:
            continue

        # add the access_raster onto the end of the collected raster list. The
        # access_raster will be values from the shapefile if provided or a
        # raster filled with all 1's if not
        deg_raster_list.append(access_raster_path)

        deg_sum_raster_path = os.path.join(
            output_dir, f'deg_sum{lulc_key}{file_suffix}.tif')

        LOGGER.info('Starting raster calculation on total degradation')

        total_degradation_task = task_graph.add_task(
            func=_calculate_total_degradation,
            args=(deg_raster_list, deg_sum_raster_path, weight_list),
            target_path_list=[deg_sum_raster_path],
            dependent_task_list=[
                *threat_convolve_task_list, *sensitivity_task_list,
                *access_task_list],
            task_name=f'tot_degradation_{decay_type}{lulc_key}_{threat}')

        # Compute habitat quality
        # ksq: a term used below to compute habitat quality
        ksq = half_saturation_constant**_SCALING_PARAM

        quality_path = os.path.join(
            output_dir, f'quality{lulc_key}{file_suffix}.tif')

        LOGGER.info('Starting raster calculation on quality')

        deg_hab_raster_list = [deg_sum_raster_path, habitat_raster_path]

        _ = task_graph.add_task(
            func=_calculate_habitat_quality,
            args=(deg_hab_raster_list, quality_path, ksq),
            target_path_list=[quality_path],
            dependent_task_list=[habitat_raster_task, total_degradation_task],
            task_name='habitat_quality')

    # Compute Rarity if user supplied baseline raster
    if '_b' not in lulc_path_dict:
        LOGGER.info('Baseline not provided to compute Rarity')
    else:
        lulc_base_path = lulc_path_dict['_b']

        # compute rarity for current landscape and future (if provided)
        for lulc_key in ['_c', '_f']:
            if lulc_key not in lulc_path_dict:
                continue
            lulc_path = lulc_path_dict[lulc_key]
            lulc_time = 'current' if lulc_key == '_c' else 'future'

            new_cover_path = os.path.join(
                intermediate_output_dir,
                f'new_cover{lulc_key}{file_suffix}.tif')

            rarity_path = os.path.join(
                output_dir, f'rarity{lulc_key}{file_suffix}.tif')

            _ = task_graph.add_task(
                func=_compute_rarity_operation,
                args=((lulc_base_path, 1), (lulc_path, 1), (new_cover_path, 1),
                      rarity_path),
                dependent_task_list=[align_task],
                task_name=f'rarity{lulc_time}')

    task_graph.close()
    task_graph.join()
    LOGGER.info("Habitat Quality Model complete.")


def _calculate_habitat_quality(deg_hab_raster_list, quality_out_path, ksq):
    """Calculate habitat quality from degradation inputs.

    Args:
        deg_hab_raster_list (list): list of string paths for the degraded
            habitat rasters.
        quality_out_path (string): path to output the habitat quality raster.
        ksq (float): a number representing half-saturation**_SCALING_PARAM

    Returns:
        None
    """
    def quality_op(degradation, habitat):
        """Computes habitat quality given degradation and habitat values."""
        out_array = numpy.empty_like(degradation)
        out_array[:] = _OUT_NODATA
        # Both these rasters are Float32, so the actual pixel values written
        # might be *slightly* off of _OUT_NODATA but should still be
        # interpreted as nodata.
        # _OUT_NODATA (defined above) should never be None, so this is okay
        valid_pixels = ~(numpy.isclose(
            degradation, _OUT_NODATA) | numpy.isclose(habitat, _OUT_NODATA))

        out_array[valid_pixels] = (
            habitat[valid_pixels] *
            (1.0 - (degradation[valid_pixels]**_SCALING_PARAM) /
                (degradation[valid_pixels]**_SCALING_PARAM + ksq)))
        return out_array

    deg_hab_raster_band_list = [
        (path, 1) for path in deg_hab_raster_list]

    pygeoprocessing.raster_calculator(
        deg_hab_raster_band_list, quality_op, quality_out_path,
        gdal.GDT_Float32, _OUT_NODATA)


def _calculate_total_degradation(
        deg_raster_list, deg_sum_raster_path, weight_list):
    """Calculate habitat degradation.

    Args:
        deg_raster_list (list): list of string paths for the degraded
            threat rasters.
        deg_sum_raster_path (string): path to output the habitat quality
            degradation raster.
        weight_list (list): normalized weight for each threat corresponding
            to threats in ``deg_raster_list``.

    Returns:
        None
    """
    def total_degradation(*raster):
        """Computes the total degradation value.

        Args:
            *raster (list): a list of numpy arrays of float type depicting
                the adjusted threat value per pixel based on distance and
                sensitivity. The values are in pairs so that the values for
                each threat can be tracked:
                [filtered_val_threat1, sens_val_threat1,
                 filtered_val_threat2, sens_val_threat2, ...]
                There is an optional last value in the list which is the
                access_raster value, but it is only present if
                access_raster is not None.

        Returns:
            The total degradation score for the pixel.
        """
        # we can not be certain how many threats the user will enter,
        # so we handle each filtered threat and sensitivity raster
        # in pairs
        sum_degradation = numpy.zeros(raster[0].shape)
        for index in range(len(raster) // 2):
            step = index * 2
            sum_degradation += (
                raster[step] * raster[step + 1] * weight_list[index])

        nodata_mask = numpy.empty(raster[0].shape, dtype=numpy.int8)
        nodata_mask[:] = 0
        for array in raster:
            nodata_mask = nodata_mask | numpy.isclose(array, _OUT_NODATA)

        # the last element in raster is access
        return numpy.where(
            nodata_mask, _OUT_NODATA, sum_degradation * raster[-1])

    deg_raster_band_list = [(path, 1) for path in deg_raster_list]

    pygeoprocessing.raster_calculator(
        deg_raster_band_list, total_degradation, deg_sum_raster_path,
        gdal.GDT_Float32, _OUT_NODATA)


def _compute_rarity_operation(
        base_lulc_path_band, lulc_path_band, new_cover_path, rarity_path):
    """Calculate habitat rarity.

    Output rarity values will be an index from 0 - 1 where:
       pixel > 0.5 - more rare
       pixel < 0.5 - less rare
       pixel = 0.5 - no rarity change
       pixel = 0.0 - LULC not found in the baseline for comparison

    Args:
        base_lulc_path_band (tuple): a 2 tuple for the path to input base
            LULC raster of the form (path, band index).
        lulc_path_band (tuple):  a 2 tuple for the path to LULC for current
            or future scenario of the form (path, band index).
        new_cover_path (tuple): a 2 tuple for the path to intermediate
            raster file for trimming ``lulc_path_band`` to
            ``base_lulc_path_band`` of the form (path, band index).
        rarity_path (string): path to output rarity raster.

    Returns:
        None
    """
    # get the area of a base pixel to use for computing rarity where the
    # pixel sizes are different between base and cur/fut rasters
    base_raster_info = pygeoprocessing.get_raster_info(
        base_lulc_path_band[0])
    base_pixel_size = base_raster_info['pixel_size']
    base_area = float(abs(base_pixel_size[0]) * abs(base_pixel_size[1]))
    base_nodata = base_raster_info['nodata'][0]

    lulc_code_count_b = _raster_pixel_count(base_lulc_path_band)

    # get the area of a cur/fut pixel
    lulc_raster_info = pygeoprocessing.get_raster_info(lulc_path_band[0])
    lulc_pixel_size = lulc_raster_info['pixel_size']
    lulc_area = float(abs(lulc_pixel_size[0]) * abs(lulc_pixel_size[1]))
    lulc_nodata = lulc_raster_info['nodata'][0]

    def trim_op(base, cover_x):
        """Trim cover_x to the mask of base.

        Args:
            base (numpy.ndarray): base raster from 'lulc_base'
            cover_x (numpy.ndarray): either future or current land
                cover raster from 'lulc_path_band' above

        Returns:
            _OUT_NODATA where either array has nodata, otherwise cover_x.
        """
        return numpy.where(
            (base == base_nodata) | (cover_x == lulc_nodata),
            base_nodata, cover_x)

    pygeoprocessing.raster_calculator(
        [base_lulc_path_band, lulc_path_band], trim_op, new_cover_path[0],
        gdal.GDT_Float32, _OUT_NODATA)

    LOGGER.info('Starting rarity computation on'
                f' {os.path.basename(lulc_path_band[0])} land cover.')

    lulc_code_count_x = _raster_pixel_count(new_cover_path)

    # a dictionary to map LULC types to a number that depicts how
    # rare they are considered
    code_index = {}

    # compute rarity index for each lulc code
    # define 0.0 if an lulc code is found in the cur/fut landcover
    # but not the baseline
    for code in lulc_code_count_x:
        if code in lulc_code_count_b:
            numerator = lulc_code_count_x[code] * lulc_area
            denominator = lulc_code_count_b[code] * base_area
            ratio = 1.0 - (numerator / (denominator + numerator))
            code_index[code] = ratio
        else:
            code_index[code] = 0.0

    pygeoprocessing.reclassify_raster(
        new_cover_path, code_index, rarity_path, gdal.GDT_Float32,
        _OUT_NODATA)

    LOGGER.info('Finished rarity computation on'
                f' {os.path.basename(lulc_path_band[0])} land cover.')


def _create_decay_kernel(raster_path_band, kernel_path, decay_type, max_dist):
    """Create a decay kernel as a raster.

    Args:
        raster_path_band (tuple): a 2 tuple of the form
            (filepath to raster, band index) for raster to decay.
        kernel_path (string): path to output kernel raster.
        decay_type (string): type of decay kernel to create, either
            'linear' | 'exponentional'.
        max_dist (float): max distance of threat in KM.

    Returns:
        None
    """
    # need the pixel size for the raster so we can create an appropriate
    # kernel for convolution
    threat_pixel_size = pygeoprocessing.get_raster_info(
        raster_path_band[0])['pixel_size']

    # convert max distance (given in KM) to meters
    max_dist_m = max_dist * 1000.0

    # convert max distance from meters to the number of pixels that
    # represents on the raster
    max_dist_pixel = max_dist_m / abs(threat_pixel_size[0])
    LOGGER.debug(f'Max distance in pixels: {max_dist_pixel}')

    # blur the raster based on the decay type
    if decay_type == 'linear':
        decay_func = _make_linear_decay_kernel_path
    elif decay_type == 'exponential':
        decay_func = utils.exponential_decay_kernel_raster
    else:
        raise ValueError(
            "Unknown type of decay in biophysical table, should be"
            f" either 'linear' or 'exponential'. Input was {decay_type}"
            " for threat"
            f" {os.path.splitext(os.path.basename(raster_path_band[0]))[0]}")

    decay_func(max_dist_pixel, kernel_path)


def _raster_pixel_count(raster_path_band):
    """Count unique pixel values in single band raster.

    Args:
        raster_path_band (tuple): a 2 tuple of the form
            (filepath to raster, band index) where the raster has a single
            band.

    Returns:
        dict of pixel values to frequency.
    """
    nodata = pygeoprocessing.get_raster_info(
        raster_path_band[0])['nodata'][raster_path_band[1]-1]

    counts = collections.defaultdict(int)
    for _, raster_block in pygeoprocessing.iterblocks(raster_path_band):
        for value, count in zip(
                *numpy.unique(raster_block, return_counts=True)):
            if value == nodata:
                continue
            counts[value] += count
    return counts


def _make_linear_decay_kernel_path(max_distance, kernel_path):
    """Create a linear decay kernel as a raster.

    Pixels in raster are equal to d / max_distance where d is the distance to
    the center of the raster in number of pixels.

    Args:
        max_distance (int): number of pixels out until the decay is 0.
        kernel_path (string): path to output raster whose values are in (0,1)
            representing distance to edge.
            Size is (``max_distance`` * 2 + 1)

    Returns:
        None
    """
    kernel_size = int(numpy.round(max_distance * 2 + 1))

    driver = gdal.GetDriverByName('GTiff')
    kernel_dataset = driver.Create(
        kernel_path.encode('utf-8'), kernel_size, kernel_size, 1,
        gdal.GDT_Float32, options=['BIGTIFF=IF_SAFER'])

    # Make some kind of geotransform, it doesn't matter what but
    # will make GIS libraries behave better if it's all defined
    kernel_dataset.SetGeoTransform([444720, 30, 0, 3751320, 0, -30])
    srs = osr.SpatialReference()
    srs.SetUTM(11, 1)
    srs.SetWellKnownGeogCS('NAD27')
    kernel_dataset.SetProjection(srs.ExportToWkt())

    kernel_band = kernel_dataset.GetRasterBand(1)
    kernel_band.SetNoDataValue(-9999)

    col_index = numpy.array(range(kernel_size))
    integration = 0.0
    for row_index in range(kernel_size):
        distance_kernel_row = numpy.sqrt(
            (row_index - max_distance) ** 2 +
            (col_index - max_distance) ** 2).reshape(1, kernel_size)
        kernel = numpy.where(
            distance_kernel_row > max_distance, 0.0,
            (max_distance - distance_kernel_row) / max_distance)
        integration += numpy.sum(kernel)
        kernel_band.WriteArray(kernel, xoff=0, yoff=row_index)

    for row_index in range(kernel_size):
        kernel_row = kernel_band.ReadAsArray(
            xoff=0, yoff=row_index, win_xsize=kernel_size, win_ysize=1)
        kernel_row /= integration
        kernel_band.WriteArray(kernel_row, 0, row_index)


def _raster_values_in_bounds(raster_path_band, lower_bound, upper_bound):
    """Check raster values are between ``lower_bound`` and ``upper_bound``.

    Check that the raster has values ``lower_bound`` <= x <= ``upper_bound``.
    Nodata values are ignored.

    Args:
        raster_path_band (tuple): a 2 tuple for a GDAL raster path with
            the form (filepath, band index) to the raster on disk.
        lower_bound (int): integer for the lower bound of raster values,
            inclusive.
        upper_bound (int): integer for the upper bound of raster values,
            inclusive.

    Returns:
        True if values are within range and False otherwise.
    """
    raster_info = pygeoprocessing.get_raster_info(raster_path_band[0])
    raster_nodata = raster_info['nodata'][0]

    if raster_nodata is None:
        LOGGER.warning(
            f"Raster has undefined NODATA value for {raster_path_band[0]}.")
        # If raster nodata is None then set to _OUT_NODATA to use for masking
        # where in this case nodata_mask will be all False.
        raster_nodata = _OUT_NODATA

    values_valid = True

    for _, raster_block in pygeoprocessing.iterblocks(raster_path_band):
        nodata_mask = ~numpy.isclose(raster_block, raster_nodata)
        if ((raster_block[nodata_mask] < lower_bound) |
                (raster_block[nodata_mask] > upper_bound)).any():
            values_valid = False
            break

    return values_valid


def _validate_threat_path(threat_path, lulc_key):
    """Check ``threat_path`` is a valid raster file against ``lulc_key``.

    Check to see that the path is a valid raster and if not use ``lulc_key``
    to determine how to handle the non valid raster.

    Args:
        threat_path (str): path on disk for a possible raster file.
        lulc_key (str): an string indicating which land cover this threat
            path is associated with. Can be: '_b' | '_c' | '_f'

    Returns:
        If ``threat_path`` is a valid raster file then,
            return ``threat_path``.
        If ``threat_path`` is not valid then,
            return ``None`` if ``lulc_key`` == '_b'
            return 'error` otherwise
    """
    # Checking threat path exists to control custom error messages
    # for user readability.
    if os.path.exists(threat_path):
        threat_gis_type = pygeoprocessing.get_gis_type(threat_path)
        if threat_gis_type != pygeoprocessing.RASTER_TYPE:
            # Raise a value error with custom message to help users
            # debug threat raster issues
            if lulc_key != '_b':
                return "error"
            # it's OK to have no threat raster w/ baseline scenario
            else:
                return None
        else:
            return threat_path
    else:
        if lulc_key != '_b':
            return "error"
        else:
            return None


@validation.invest_validator
def validate(args, limit_to=None):
    """Validate args to ensure they conform to ``execute``'s contract.

    Args:
        args (dict): dictionary of key(str)/value pairs where keys and
            values are specified in ``execute`` docstring.
        limit_to (str): (optional) if not None indicates that validation
            should only occur on the args[limit_to] value. The intent that
            individual key validation could be significantly less expensive
            than validating the entire ``args`` dictionary.

    Returns:
        list of ([invalid key_a, invalid_keyb, ...], 'warning/error message')
            tuples. Where an entry indicates that the invalid keys caused
            the error message in the second part of the tuple. This should
            be an empty list if validation succeeds.
    """
    validation_warnings = validation.validate(
        args, ARGS_SPEC['args'], ARGS_SPEC['args_with_spatial_overlap'])

    invalid_keys = validation.get_invalid_keys(validation_warnings)

    if ("threats_table_path" not in invalid_keys and
            "sensitivity_table_path" not in invalid_keys and
            "threat_raster_folder" not in invalid_keys):

        # Get CSVs as dictionaries and ensure the key is a string for threats.
        threat_dict = {
            str(key): value for key, value in utils.build_lookup_from_csv(
                args['threats_table_path'], 'THREAT', to_lower=True).items()}
        sensitivity_dict = utils.build_lookup_from_csv(
            args['sensitivity_table_path'], 'LULC', to_lower=True)

        # check that the threat names in the threats table match with the
        # threats columns in the sensitivity table.
        sens_header_set = set(list(sensitivity_dict.values())[0])
        threat_set = {threat for threat in threat_dict}
        missing_sens_header_set = threat_set.difference(sens_header_set)

        if missing_sens_header_set:
            validation_warnings.append(
                (['sensitivity_table_path'],
                 MISSING_SENSITIVITY_TABLE_THREATS_MSG.format(
                    threats=missing_sens_header_set,
                    column_names=sens_header_set)))

            invalid_keys.add('sensitivity_table_path')

        # Get the directory path for the Threats CSV, used for locating threat
        # rasters, which are relative to this path
        threat_csv_dirpath = os.path.dirname(args['threats_table_path'])

        # Validate threat raster paths and their nodata values
        bad_threat_paths = []
        duplicate_paths = []
        threat_path_list = []
        bad_threat_columns = []
        for lulc_key, lulc_arg in (('_c', 'lulc_cur_path'),
                                   ('_f', 'lulc_fut_path'),
                                   ('_b', 'lulc_bas_path')):
            if lulc_arg in args and args[lulc_arg] != '':
                # for each threat given in the CSV file try opening the
                # associated raster which should be found in
                # threat_raster_folder
                for threat in threat_dict:
                    threat_table_path_col = _THREAT_SCENARIO_MAP[lulc_key]
                    if threat_table_path_col not in threat_dict[threat]:
                        bad_threat_columns.append(threat_table_path_col)
                        break

                    # Threat path from threat CSV is relative to CSV
                    threat_path = os.path.join(
                        threat_csv_dirpath,
                        threat_dict[threat][threat_table_path_col])

                    threat_validate_result = _validate_threat_path(
                        threat_path, lulc_key)
                    if threat_validate_result == 'error':
                        bad_threat_paths.append(
                            (threat, threat_table_path_col))
                        continue

                    threat_path = threat_validate_result

                    if threat_path:
                        # check for duplicate absolute threat path names that
                        # cause errors when trying to write aligned versions
                        if threat_path not in threat_path_list:
                            threat_path_list.append(threat_path)
                        else:
                            duplicate_paths.append(
                                os.path.basename(threat_path))

        if bad_threat_columns:
            validation_warnings.append((
                ['threats_table_path'],
                MISSING_COLUMN_MSG.format(column_name=bad_threat_columns[0])))

        if bad_threat_paths:
            validation_warnings.append((
                ['threats_table_path'],
                MISSING_THREAT_RASTER_MSG.format(threat_list=bad_threat_paths)
            ))
            invalid_keys.add('threats_table_path')

        if duplicate_paths:
            validation_warnings.append((
                ['threats_table_path'],
                DUPLICATE_PATHS_MSG + str(duplicate_paths)))

            if 'threats_table_path' not in invalid_keys:
                invalid_keys.add('threats_table_path')

    return validation_warnings<|MERGE_RESOLUTION|>--- conflicted
+++ resolved
@@ -45,79 +45,33 @@
         "lulc_cur_path": {
             **spec_utils.LULC,
             "projected": True,
-<<<<<<< HEAD
             "about": _(
-                "A GDAL-supported raster file.  The current LULC must have "
-                "its' own threat rasters, where each threat raster file path "
-                "is defined in the <b>Threats Data</b> CSV.<br/><br/> Each "
-                "cell should represent a LULC code as an Integer. The dataset "
-                "should be in a projection where the units are in meters and "
-                "the projection used should be defined.  The LULC codes must "
-                "match the codes in the Sensitivity table."),
-            "name": _("Current Land Cover")
-=======
-            "about": (
                 "Map of LULC at present. All values in this raster must "
                 "have corresponding entries in the Sensitivity table."),
-            "name": "current land cover"
->>>>>>> 00334d04
+            "name": _("current land cover")
         },
         "lulc_fut_path": {
             **spec_utils.LULC,
             "projected": True,
             "required": False,
-<<<<<<< HEAD
             "about": _(
-                "Optional.  A GDAL-supported raster file.  Inputting a future "
-                "LULC will generate degradation, habitat quality, and habitat "
-                "rarity (If baseline is input) outputs.  The future LULC must "
-                "have it's own threat rasters, where each threat raster file "
-                "path is defined in the <b>Threats Data</b> CSV. "
-                "<br/><br/>Each cell should represent a LULC code as an "
-                "Integer.  The dataset should be in a projection where the "
-                "units are in meters and the projection used should be "
-                "defined. The LULC codes must match the codes in the "
-                "Sensitivity table."),
-            "name": _("Future Land Cover")
-=======
-            "about": (
                 "Map of LULC in a future scenario. All values in this raster "
                 "must have corresponding entries in the Sensitivity "
                 "Table. Must use the same classification scheme and codes as "
                 "in the Current LULC map."),
-            "name": "future land cover"
->>>>>>> 00334d04
+            "name": _("future land cover")
         },
         "lulc_bas_path": {
             **spec_utils.LULC,
             "projected": True,
             "required": False,
-<<<<<<< HEAD
             "about": _(
-                "Optional.  A GDAL-supported raster file.  If the baseline "
-                "LULC is provided, rarity outputs will be created for the "
-                "current and future LULC. The baseline LULC can have it's own "
-                "threat rasters (optional), where each threat raster file "
-                "path is defined in the <b>Threats Data</b> CSV. If there are "
-                "no threat rasters and the threat paths are left blank in the "
-                "CSV column, degradation and habitat quality outputs will not "
-                "be generated for the baseline LULC.<br/><br/> Each cell "
-                "should represent a LULC code as an Integer.  The dataset "
-                "should be in a projection where the units are in meters and "
-                "the projection used should be defined. The LULC codes must "
-                "match the codes in the Sensitivity table.  If possible the "
-                "baseline map should refer to a time when intensive "
-                "management of the landscape was relatively rare."),
-            "name": _("Baseline Land Cover")
-=======
-            "about": (
                 "Map of LULC in a baseline scenario, when intensive landscape "
                 "management was relatively rare. All values in this raster "
                 "must have corresponding entries in the Sensitivity "
                 "table. Must use the same classification scheme and codes as "
                 "in the Current LULC map."),
-            "name": "baseline land cover"
->>>>>>> 00334d04
+            "name": _("baseline land cover")
         },
         "threats_table_path": {
             "type": "csv",
@@ -179,16 +133,9 @@
             },
             "about": _(
                 "Table mapping each threat of interest to its properties and "
-<<<<<<< HEAD
-                "maps of its distribution. The raster columns give filepaths "
-                "to maps of the relative intensity of each threat, ranging "
-                "from 0 to 1. Paths are relative to the threats table path."),
-            "name": _("Threats Table")
-=======
                 "distribution maps. Paths are relative to the threats "
                 "table path."),
-            "name": "threats table"
->>>>>>> 00334d04
+            "name": _("threats table")
         },
         "access_vector_path": {
             "type": "vector",
@@ -208,11 +155,7 @@
                 "Map of the relative protection that legal, institutional, "
                 "social, and physical barriers provide against threats. Any "
                 "cells not covered by a polygon will be set to 1."),
-<<<<<<< HEAD
-            "name": _("Accessibility to Threats")
-=======
-            "name": "accessibility to threats"
->>>>>>> 00334d04
+            "name": _("accessibility to threats")
         },
         "sensitivity_table_path": {
             "type": "csv",
@@ -220,7 +163,7 @@
                 "lulc": {
                     "type": "integer",
                     "about": _("LULC codes corresponding to those in the LULC "
-                              "rasters.")
+                               "rasters.")
                 },
                 "habitat": {
                     "type": "ratio",
@@ -242,33 +185,15 @@
                 "Table mapping each LULC class to data about the species' "
                 "habitat preference and threat sensitivity in areas with that "
                 "LULC."),
-<<<<<<< HEAD
-            "name": _("Sensitivity of Land Cover Types to Each Threat")
-=======
-            "name": "sensitivity table"
->>>>>>> 00334d04
+            "name": _("sensitivity table")
         },
         "half_saturation_constant": {
             "expression": "value > 0",
             "type": "number",
             "units": u.none,
-<<<<<<< HEAD
             "about": _(
-                "A positive floating point value that is defaulted at 0.05. "
-                "This is the value of the parameter k in equation (4). In "
-                "general, set k to half of the highest grid cell degradation "
-                "value on the landscape.  To perform this model calibration "
-                "the model must be run once in order to find the highest "
-                "degradation value and set k for the provided landscape. "
-                "Note that the choice of k only determines the spread and "
-                "central tendency of habitat quality cores and does not "
-                "affect the rank."),
-            "name": _("Half-Saturation Constant")
-=======
-            "about": (
                 "Half-saturation constant used in the degradation equation."),
-            "name": "half-saturation constant"
->>>>>>> 00334d04
+            "name": _("half-saturation constant")
         },
     }
 }
