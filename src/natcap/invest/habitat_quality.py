# coding=UTF-8
"""InVEST Habitat Quality model."""
import collections
import csv
import logging
import os

import numpy
import pygeoprocessing
import taskgraph
from osgeo import gdal

from . import gettext
from . import spec
from . import utils
from . import validation
from .unit_registry import u
from .file_registry import FileRegistry

LOGGER = logging.getLogger(__name__)

MISSING_SENSITIVITY_TABLE_THREATS_MSG = gettext(
    'Threats {threats} does not match any column in the sensitivity table. '
    'Sensitivity columns: {column_names}')  # (set of missing threats, set of found columns)
MISSING_THREAT_RASTER_MSG = gettext(
    "A threat raster for threats: {threat_list} was not found or it "
    "could not be opened by GDAL.")
DUPLICATE_PATHS_MSG = gettext("Threat paths must be unique. Duplicates: ")
INVALID_MAX_DIST_MSG = gettext(
    "The maximum distance value for threats: {threat_list} is less than "
    "or equal to 0. MAX_DIST must be a positive value.")
MISSING_MAX_DIST_MSG = gettext(
    "Maximum distance value is missing for threats: {threat_list}.")
MISSING_WEIGHT_MSG = gettext("Weight value is missing for threats: {threat_list}.")

MODEL_SPEC = spec.ModelSpec(
    model_id="habitat_quality",
    model_title=gettext("Habitat Quality"),
    userguide="habitat_quality.html",
    validate_spatial_overlap=True,
    different_projections_ok=True,
    aliases=("hq",),
    input_field_order=[
        ["workspace_dir", "results_suffix"],
        ["lulc_cur_path", "lulc_fut_path", "lulc_bas_path"],
        ["threats_table_path", "access_vector_path",
         "sensitivity_table_path", "half_saturation_constant"]
    ],
    inputs=[
        spec.WORKSPACE,
        spec.SUFFIX,
        spec.N_WORKERS,
        spec.SingleBandRasterInput(
            id="lulc_cur_path",
            name=gettext("current land cover"),
            about=gettext(
                "Map of LULC at present. All values in this raster must have"
                " corresponding entries in the Sensitivity table."
            ),
            data_type=int,
            units=None,
            projected=True
        ),
        spec.SingleBandRasterInput(
            id="lulc_fut_path",
            name=gettext("future land cover"),
            about=gettext(
                "Map of LULC in a future scenario. All values in this raster must have"
                " corresponding entries in the Sensitivity Table. Must use the same"
                " classification scheme and codes as in the Current LULC map."
            ),
            required=False,
            data_type=int,
            units=None,
            projected=True
        ),
        spec.SingleBandRasterInput(
            id="lulc_bas_path",
            name=gettext("baseline land cover"),
            about=gettext(
                "Map of LULC in a baseline scenario, when intensive landscape management"
                " was relatively rare. All values in this raster must have corresponding"
                " entries in the Sensitivity table. Must use the same classification"
                " scheme and codes as in the Current LULC map."
            ),
            required=False,
            data_type=int,
            units=None,
            projected=True
        ),
        spec.CSVInput(
            id="threats_table_path",
            name=gettext("threats table"),
            about=gettext(
                "Table mapping each threat of interest to its properties and distribution"
                " maps. Paths are relative to the threats table path."
            ),
            columns=[
                spec.StringInput(
                    id="threat",
                    about=gettext(
                        "Name of the threat. Each threat name must have a corresponding"
                        " column in the Sensitivity table."
                    ),
                    regexp=None
                ),
                spec.NumberInput(
                    id="max_dist",
                    about=gettext(
                        "The maximum distance over which each threat affects habitat"
                        " quality. The impact of each degradation source will decline to"
                        " zero at this maximum distance. This value must be greater than"
                        " or equal to the pixel size of your LULC raster(s)."
                    ),
                    units=u.meter
                ),
                spec.RatioInput(
                    id="weight",
                    about=gettext(
                        "The impact of each threat on habitat quality, relative to other"
                        " threats."
                    ),
                    units=None
                ),
                spec.OptionStringInput(
                    id="decay",
                    about=gettext("The type of decay over space for each threat."),
                    options=[
                        spec.Option(
                            key="linear",
                            about=(
                                "Effects of the threat decay linearly with distance from"
                                " the threat.")),
                        spec.Option(
                            key="exponential",
                            about=(
                                "Effects of the threat decay exponentially with distance"
                                " from the threat."))
                    ]
                ),
                spec.SingleBandRasterInput(
                    id="cur_path",
                    about=(
                        "Path to a raster of the threat's distribution in the current"
                        " scenario. Each pixel value in this raster is the relative"
                        " intensity of the threat at that location, with values between 0"
                        " and 1."
                    ),
                    data_type=float,
                    units=None,
                    projected=None
                ),
                spec.SingleBandRasterInput(
                    id="fut_path",
                    about=(
                        "Path to a raster of the threat's distribution in a future"
                        " scenario. Each pixel value in this raster is the relative"
                        " intensity of the threat at that location, with values between 0"
                        " and 1."
                    ),
                    required="lulc_fut_path",
                    data_type=float,
                    units=None,
                    projected=None
                ),
                spec.SingleBandRasterInput(
                    id="base_path",
                    about=(
                        "Path to a raster of the threat's distribution in the baseline"
                        " scenario. Each pixel value in this raster is the relative"
                        " intensity of the threat at that location, with values between 0"
                        " and 1. Required if Baseline LULC is provided."
                    ),
                    required="lulc_bas_path",
                    data_type=float,
                    units=None,
                    projected=None
                )
            ],
            index_col="threat"
        ),
        spec.VectorInput(
            id="access_vector_path",
            name=gettext("accessibility to threats"),
            about=gettext(
                "Map of the relative protection that legal, institutional, social, and"
                " physical barriers provide against threats. Any cells not covered by a"
                " polygon will be set to 1."
            ),
            required=False,
            geometry_types={"MULTIPOLYGON", "POLYGON"},
            fields=[
                spec.RatioInput(
                    id="access",
                    about=(
                        "The region's relative accessibility to threats, where 0"
                        " represents completely inaccessible and 1 represents completely"
                        " accessible."
                    ),
                    units=None
                )
            ],
            projected=False
        ),
        spec.CSVInput(
            id="sensitivity_table_path",
            name=gettext("sensitivity table"),
            about=(
                "Table mapping each LULC class to data about the species' habitat"
                " preference and threat sensitivity in areas with that LULC."
            ),
            columns=[
                spec.LULC_TABLE_COLUMN,
                spec.StringInput(id="name", about=None, required=False, regexp=None),
                spec.RatioInput(
                    id="habitat",
                    about=gettext(
                        "Suitability of this LULC class as habitat, where 0 is not"
                        " suitable and 1 is completely suitable."
                    ),
                    units=None
                ),
                spec.RatioInput(
                    id="[THREAT]",
                    about=(
                        "The relative sensitivity of each LULC class to each type of"
                        " threat, where 1 represents high sensitivity and 0 represents"
                        " that it is unaffected. There must be one threat column for each"
                        " threat name in the 'threats' column of the Threats Table."
                    ),
                    units=None
                )
            ],
            index_col="lucode"
        ),
        spec.NumberInput(
            id="half_saturation_constant",
            name=gettext("half-saturation constant"),
            about=gettext("Half-saturation constant used in the degradation equation."),
            units=u.none,
            expression="value > 0"
        )
    ],
    outputs=[
        spec.SingleBandRasterOutput(
            id="deg_sum_c",
            path="output/deg_sum_c.tif",
            about=gettext(
                "Relative level of habitat degradation on the current landscape."
            ),
            data_type=float,
            units=None
        ),
        spec.SingleBandRasterOutput(
            id="deg_sum_f",
            path="output/deg_sum_f.tif",
            about=gettext(
                "Relative level of habitat degradation on the future landscape."
            ),
            created_if="lulc_fut_path",
            data_type=float,
            units=None
        ),
        spec.SingleBandRasterOutput(
            id="quality_c",
            path="output/quality_c.tif",
            about=gettext(
                "Relative level of habitat quality on the current landscape."
            ),
            data_type=float,
            units=None
        ),
        spec.SingleBandRasterOutput(
            id="quality_f",
            path="output/quality_f.tif",
            about=gettext(
                "Relative level of habitat quality on the future landscape."
            ),
            created_if="lulc_fut_path",
            data_type=float,
            units=None
        ),
        spec.SingleBandRasterOutput(
            id="rarity_c",
            path="output/rarity_c.tif",
            about=(
                "Relative habitat rarity on the current landscape vis-a-vis the"
                " baseline map. The grid cell's values are defined between a"
                " range of 0 and 1 where 0.5 indicates no abundance change"
                " between the baseline and current or projected map. Values"
                " between 0 and 0.5 indicate a habitat is more abundant and the"
                " closer the value is to 0 the lesser the likelihood that the"
                " preservation of that habitat type on the current or future"
                " landscape is important to biodiversity conservation. Values"
                " between 0.5 and 1 indicate a habitat is less abundant and the"
                " closer the value is to 1 the greater the likelihood that the"
                " preservation of that habitat type on the current or future"
                " landscape is important to biodiversity conservation."
            ),
            created_if="lulc_bas_path",
            data_type=float,
            units=None
        ),
        spec.SingleBandRasterOutput(
            id="rarity_f",
            path="output/rarity_f.tif",
            about=(
                "Relative habitat rarity on the future landscape vis-a-vis the"
                " baseline map. The grid cell's values are defined between a"
                " range of 0 and 1 where 0.5 indicates no abundance change"
                " between the baseline and current or projected map. Values"
                " between 0 and 0.5 indicate a habitat is more abundant and the"
                " closer the value is to 0 the lesser the likelihood that the"
                " preservation of that habitat type on the current or future"
                " landscape is important to biodiversity conservation. Values"
                " between 0.5 and 1 indicate a habitat is less abundant and the"
                " closer the value is to 1 the greater the likelihood that the"
                " preservation of that habitat type on the current or future"
                " landscape is important to biodiversity conservation."
            ),
            created_if="lulc_bas_path and lulc_fut_path",
            data_type=float,
            units=None
        ),
        spec.CSVOutput(
            id="rarity_c_csv",
            path="output/rarity_c.csv",
            about=gettext(
                "Table of rarity values by LULC code for the current landscape."
            ),
            created_if="lulc_bas_path",
            columns=[
                spec.NumberOutput(
                    id="lucode", about=gettext("LULC class"), units=u.none
                ),
                spec.NumberOutput(
                    id="rarity_value",
                    about=gettext(
                        "Relative habitat rarity on the current landscape"
                        " vis-a-vis the baseline map. The rarity values are"
                        " defined between a range of 0 and 1 where 0.5 indicates"
                        " no abundance change between the baseline and current or"
                        " projected map. Values between 0 and 0.5 indicate a"
                        " habitat is more abundant and the closer the value is to"
                        " 0 the lesser the likelihood that the preservation of"
                        " that habitat type on the current or future landscape is"
                        " important to biodiversity conservation. Values between"
                        " 0.5 and 1 indicate a habitat is less abundant and the"
                        " closer the value is to 1 the greater the likelihood"
                        " that the preservation of that habitat type on the"
                        " current or future landscape is important to"
                        " biodiversity conservation."
                    ),
                    units=u.none
                )
            ],
            index_col="lucode"
        ),
        spec.CSVOutput(
            id="rarity_f_csv",
            path="output/rarity_f.csv",
            about=gettext(
                "Table of rarity values by LULC code for the future landscape."
            ),
            created_if="lulc_bas_path and lulc_fut_path",
            columns=[
                spec.NumberOutput(
                    id="lucode", about=gettext("LULC class"), units=u.none
                ),
                spec.NumberOutput(
                    id="rarity_value",
                    about=gettext(
                        "Relative habitat rarity on the future landscape"
                        " vis-a-vis the baseline map. The rarity values are"
                        " defined between a range of 0 and 1 where 0.5 indicates"
                        " no abundance change between the baseline and current or"
                        " projected map. Values between 0 and 0.5 indicate a"
                        " habitat is more abundant and the closer the value is to"
                        " 0 the lesser the likelihood that the preservation of"
                        " that habitat type on the current or future landscape is"
                        " important to biodiversity conservation. Values between"
                        " 0.5 and 1 indicate a habitat is less abundant and the"
                        " closer the value is to 1 the greater the likelihood"
                        " that the preservation of that habitat type on the"
                        " current or future landscape is important to"
                        " biodiversity conservation."
                    ),
                    units=u.none
                )
            ],
            index_col="lucode"
        ),
        spec.SingleBandRasterOutput(
            id="access_layer",
            path="intermediate/access_layer.tif",
            about=gettext("Rasterized access map"),
            data_type=float,
            units=None
        ),
        spec.SingleBandRasterOutput(
            id="lulc_cur_aligned",
<<<<<<< HEAD
            path="intermediate/cur_aligned.tif",
=======
            path="intermediate/lulc_cur_aligned.tif",
>>>>>>> 23c15dba
            about=gettext("Aligned copy of the current LULC raster"),
            data_type=int,
            units=None
        ),
        spec.SingleBandRasterOutput(
            id="lulc_fut_aligned",
<<<<<<< HEAD
            path="intermediate/fut_aligned.tif",
            about=gettext("Aligned copy of the future LULC raster"),
=======
            path="intermediate/lulc_fut_aligned.tif",
            about=gettext("Aligned copy of the future LULC raster"),
            created_if="lulc_fut_path",
>>>>>>> 23c15dba
            data_type=int,
            units=None
        ),
        spec.SingleBandRasterOutput(
            id="lulc_bas_aligned",
<<<<<<< HEAD
            path="intermediate/bas_aligned.tif",
            about=gettext("Aligned copy of the baseline LULC raster"),
=======
            path="intermediate/lulc_bas_aligned.tif",
            about=gettext("Aligned copy of the baseline LULC raster"),
            created_if="lulc_bas_path",
>>>>>>> 23c15dba
            data_type=int,
            units=None
        ),
        spec.SingleBandRasterOutput(
            id="[THREAT]_aligned",
            path="intermediate/[THREAT]_aligned.tif",
            about=gettext("Aligned copy of each threat raster"),
            data_type=float,
            units=None
        ),
        spec.SingleBandRasterOutput(
            id="filtered_[THREAT]_aligned",
            path="intermediate/filtered_[THREAT]_aligned.tif",
            about=gettext("Filtered threat raster"),
            data_type=float,
            units=None
        ),
        spec.SingleBandRasterOutput(
            id="degradation_[THREAT]",
            path="intermediate/degradation_[THREAT].tif",
            about=gettext("Degradation raster for each threat"),
            data_type=float,
            units=None
        ),
        spec.TASKGRAPH_CACHE
    ]
)

# All out rasters besides rarity should be gte to 0. Set nodata accordingly.
_OUT_NODATA = float(numpy.finfo(numpy.float32).min)
# Scaling parameter from User's Guide eq. 4 for quality of habitat
_SCALING_PARAM = 2.5
# To help track and name threat rasters from paths in threat table columns
_THREAT_SCENARIO_MAP = {'cur': 'cur_path', 'fut': 'fut_path', 'bas': 'base_path'}


def execute(args):
    """Habitat Quality.

    This model calculates habitat degradation and quality for the current LULC
    as described in the InVEST user's guide. Optionally ``execute`` calculates
    habitat degradation and quality for a future LULC and habitat rarity for
    current and future LULC.

    Args:
        args (dict): a key, value mapping for the habitat quality inputs.
        args['workspace_dir'] (string): a path to the directory that will
            write output and other temporary files (required)
        args['lulc_cur_path'] (string): a path to an input land use/land
            cover raster (required)
        args['lulc_fut_path'] (string): a path to an input land use/land
            cover raster (optional)
        args['lulc_bas_path'] (string): a path to an input land use/land
            cover raster (optional, but required for rarity calculations)
        args['threats_table_path'] (string): a path to an input CSV
            containing data of all the considered threats. Each row is a
            degradation source and each column a different attribute of the
            source with the following names (case-insensitive):
            'THREAT','MAX_DIST','WEIGHT', 'DECAY', 'CUR_PATH' (required)
            'BASE_PATH', 'FUT_PATH' (optional).
        args['access_vector_path'] (string): a path to an input polygon
            shapefile containing data on the relative protection against
            threats (optional)
        args['sensitivity_table_path'] (string): a path to an input CSV file
            of LULC types, whether they are considered habitat, and their
            sensitivity to each threat (required)
        args['half_saturation_constant'] (float): a python float that
            determines the spread and central tendency of habitat quality
            scores (required)
        args['results_suffix'] (string): a python string that will be inserted
            into all raster path paths just before the file extension.
        args['n_workers'] (int): (optional) The number of worker processes to
            use for processing this model.  If omitted, computation will take
            place in the current process.

    Returns:
        None
    """
    LOGGER.info("Starting execute of Habitat Quality model.")
    # Append a _ to the suffix if it's not empty and doesn't already have one
    file_suffix = utils.make_suffix_string(args, 'results_suffix')

    # Check to see if each of the workspace folders exists. If not, create the
    # folder in the filesystem.
    LOGGER.info("Creating workspace")
    output_dir = args['workspace_dir']
    intermediate_output_dir = os.path.join(
        args['workspace_dir'], 'intermediate')
    utils.make_directories([intermediate_output_dir, output_dir])

    file_registry = FileRegistry(MODEL_SPEC, output_dir, file_suffix)
    n_workers = int(args.get('n_workers', -1))
    task_graph = taskgraph.TaskGraph(
        os.path.join(args['workspace_dir'], 'taskgraph_cache'), n_workers)

    LOGGER.info("Checking Threat and Sensitivity tables for compliance")
    # Get CSVs as dictionaries and ensure the key is a string for threats.
    threat_df = MODEL_SPEC.get_input(
        'threats_table_path').get_validated_dataframe(
        args['threats_table_path']).fillna('')
    sensitivity_df = MODEL_SPEC.get_input(
        'sensitivity_table_path').get_validated_dataframe(
        args['sensitivity_table_path'])

    half_saturation_constant = float(args['half_saturation_constant'])

    # Dictionary for reclassing habitat values
    sensitivity_reclassify_habitat_dict = sensitivity_df['habitat'].to_dict()

    # declare dictionaries to store the land cover and the threat rasters
    # pertaining to the different threats
    lulc_path_dict = {}
    threat_path_dict = collections.defaultdict(dict)
    # store land cover and threat rasters in a list for convenient access
    lulc_raster_list = []
<<<<<<< HEAD
    aligned_raster_list = []
    threat_raster_list = []
=======
    threat_raster_list = []
    aligned_lulc_raster_list = []
    aligned_threat_raster_list = []
>>>>>>> 23c15dba
    # list for checking threat values tasks
    threat_values_task_lookup = {}
    LOGGER.info("Validate threat rasters and collect unique LULC codes")
    # compile all the threat rasters associated with the land cover
<<<<<<< HEAD
    for lulc_key, lulc_arg, aligned_key in (
                               ('_c', 'lulc_cur_path', 'lulc_cur_aligned'),
                               ('_f', 'lulc_fut_path', 'lulc_fut_aligned'),
                               ('_b', 'lulc_bas_path', 'lulc_bas_aligned')):
=======
    for scenario in ['cur', 'fut', 'bas']:
        lulc_arg = f'lulc_{scenario}_path'
>>>>>>> 23c15dba
        if lulc_arg in args and args[lulc_arg] != '':
            # save land cover paths in a list for alignment and resize
<<<<<<< HEAD
            lulc_raster_list.append(lulc_path)
            aligned_raster_list.append(file_registry.get_path(aligned_key))

            # add a key to the threat dictionary that associates all threat
            # rasters with this land cover
            threat_path_dict['threat' + lulc_key] = {}
=======
            lulc_raster_list.append(args[lulc_arg])
            aligned_lulc_path = os.path.join(
                intermediate_output_dir, f'lulc_{scenario}_aligned{file_suffix}.tif')
            aligned_lulc_raster_list.append(aligned_lulc_path)
            lulc_path_dict[scenario] = aligned_lulc_path
>>>>>>> 23c15dba

            # for each threat given in the CSV file try opening the associated
            # raster which should be found relative to the Threat CSV
            for threat, row in threat_df.iterrows():
                LOGGER.debug(f"Validating path for threat: {threat}")

                threat_path = row[_THREAT_SCENARIO_MAP[scenario]]
                if not threat_path:
                    if scenario == 'bas':
                        threat_path = None
                    else:
                        raise ValueError(
                            'There was an Error locating a threat raster from '
                            'the path in CSV for column: '
                            f'{_THREAT_SCENARIO_MAP[scenario]} and threat: '
                            f'{threat}.')

                # save threat paths in a list for alignment and resize
                if threat_path:
                    # check for duplicate absolute threat path names that
                    # cause errors when trying to write aligned versions
                    if (threat_path not in threat_raster_list):
                        threat_raster_list.append(threat_path)
                    else:
                        raise ValueError(
                            DUPLICATE_PATHS_MSG + os.path.basename(threat_path)
                        )
                    # Check threat raster values are 0 <= x <= 1
                    threat_values_task = task_graph.add_task(
                        func=_raster_values_in_bounds,
                        args=((threat_path, 1), 0.0, 1.0),
                        store_result=True,
                        task_name=f'check_threat_values_{scenario[0]}_{threat}')
                    threat_values_task_lookup[threat_values_task.task_name] = {
                        'task': threat_values_task,
                        'path': threat_path,
                        'table_col': _THREAT_SCENARIO_MAP[scenario]}

                    # create paths for aligned rasters checking for the case the raster path
                    # is a folder
                    if os.path.isdir(threat_path):
                        threat_name = os.path.basename(os.path.dirname(threat_path))
                    else:
                        threat_name = os.path.splitext(os.path.basename(threat_path))[0]
                    aligned_threat_path = os.path.join(
                        intermediate_output_dir, f'{threat_name}_aligned{file_suffix}.tif')
                    aligned_threat_raster_list.append(aligned_threat_path)
                    threat_path_dict[scenario][threat] = aligned_threat_path

    LOGGER.info("Checking threat raster values are valid ( 0 <= x <= 1 ).")
    # Assert that threat rasters have valid values.
    for values in threat_values_task_lookup.values():
        # get returned boolean to see if values were valid
        valid_threat_values = values['task'].get()
        if not valid_threat_values:
            raise ValueError(
                "Threat rasters should have values between 0 and 1, however,"
                f"Threat: {values['path']} for column: {values['table_col']}",
                " had values outside of this range.")

    LOGGER.info(
        'Aligning, resizing, and reprojecting raster inputs to that of the'
        ' current land cover.')
    lulc_raster_info = pygeoprocessing.get_raster_info(args['lulc_cur_path'])
    # ensure that the pixel size used is square
    lulc_pixel_size = lulc_raster_info['pixel_size']
    min_pixel_size = min([abs(x) for x in lulc_pixel_size])
    pixel_size = (min_pixel_size, -min_pixel_size)
    lulc_bbox = lulc_raster_info['bounding_box']
    lulc_wkt = lulc_raster_info['projection_wkt']

<<<<<<< HEAD
    # create paths for aligned rasters checking for the case the raster path
    # is a folder
    for path in threat_raster_list:
        if os.path.isdir(path):
            threat_name = f'{os.path.basename(os.path.dirname(path))}'
        else:
            threat_name = f'{os.path.splitext(os.path.basename(path))[0]}'
        aligned_raster_list.append(file_registry.create_item(
            '[THREAT]_aligned', threat=threat_name).path)

    LOGGER.debug(f"Raster paths for aligning: {aligned_raster_list}")
=======
    LOGGER.debug(f"Raster paths for aligning: {aligned_lulc_raster_list + aligned_threat_raster_list}")
>>>>>>> 23c15dba
    # Align and resize all the land cover and threat rasters,
    # and store them in the intermediate folder
    align_task = task_graph.add_task(
        func=pygeoprocessing.align_and_resize_raster_stack,
        kwargs={
            'base_raster_path_list': lulc_raster_list + threat_raster_list,
<<<<<<< HEAD
            'target_raster_path_list': aligned_raster_list,
=======
            'target_raster_path_list': aligned_lulc_raster_list + aligned_threat_raster_list,
>>>>>>> 23c15dba
            'resample_method_list': ['near']*len(lulc_raster_list + threat_raster_list),
            'target_pixel_size': pixel_size,
            'bounding_box_mode': lulc_bbox,
            'target_projection_wkt': lulc_wkt},
        target_path_list=aligned_lulc_raster_list + aligned_threat_raster_list,
        task_name='align_input_rasters')

<<<<<<< HEAD
    LOGGER.debug("Updating dict raster paths to reflect aligned paths")
    # Modify paths in lulc_path_dict and threat_path_dict to be aligned rasters
    for lulc_key, lulc_path in lulc_path_dict.items():
        lulc_path_dict[lulc_key] = os.path.join(
            intermediate_output_dir,
            (f'{os.path.splitext(os.path.basename(lulc_path))[0]}'
             f'_aligned{file_suffix}.tif'))
        for threat in threat_df.index.values:
            threat_path = threat_path_dict['threat' + lulc_key][threat]
            if threat_path in lulc_raster_list + threat_raster_list:
                aligned_threat_path = os.path.join(
                    intermediate_output_dir,
                    (f'{os.path.splitext(os.path.basename(threat_path))[0]}'
                     f'_aligned{file_suffix}.tif'))
                # Use these updated threat raster paths in future calculations
                threat_path_dict['threat' + lulc_key][threat] = (
                    aligned_threat_path)

=======
>>>>>>> 23c15dba
    LOGGER.info('Starting habitat_quality biophysical calculations')
    # Rasterize access vector, if value is null set to 1 (fully accessible),
    # else set to the value according to the ACCESS attribute
    access_raster_path = os.path.join(
        intermediate_output_dir, f'access_layer{file_suffix}.tif')
    # create a new raster based on the raster info of current land cover.
    # fill with 1.0 for case where no access shapefile provided,
    # which indicates we don't want to mask anything out later
    create_access_raster_task = task_graph.add_task(
        func=pygeoprocessing.new_raster_from_base,
        args=(lulc_path_dict['cur'], access_raster_path, gdal.GDT_Float32,
              [_OUT_NODATA]),
        kwargs={
            'fill_value_list': [1.0]
        },
        target_path_list=[access_raster_path],
        dependent_task_list=[align_task],
        task_name='access_raster')
    access_task_list = [create_access_raster_task]

    if 'access_vector_path' in args and args['access_vector_path']:
        LOGGER.debug("Reproject and rasterize Access vector")
        reprojected_access_path = os.path.join(
            intermediate_output_dir, 'access_projected_to_lulc_cur.gpkg')
        reproject_access_task = task_graph.add_task(
            func=pygeoprocessing.reproject_vector,
            kwargs={
                'base_vector_path': args['access_vector_path'],
                'target_projection_wkt': lulc_wkt,
                'target_path': reprojected_access_path,
                'driver_name': 'GPKG'
            },
            target_path_list=[reprojected_access_path],
            task_name='reproject_access_vector')

        rasterize_access_task = task_graph.add_task(
            func=pygeoprocessing.rasterize,
            args=(reprojected_access_path, access_raster_path),
            kwargs={
                'option_list': ['ATTRIBUTE=ACCESS'],
                'burn_values': None
            },
            target_path_list=[access_raster_path],
            dependent_task_list=[
                create_access_raster_task, reproject_access_task],
            task_name='rasterize_access')
        access_task_list.append(rasterize_access_task)

    # calculate the weight sum which is the sum of all the threats' weights
    weight_sum = threat_df['weight'].sum()

    # for each land cover raster provided compute habitat quality
    for scenario, lulc_path in lulc_path_dict.items():
        LOGGER.info(f'Calculating habitat quality for landuse: {lulc_path}')

        threat_decay_task_list = []
        sensitivity_task_list = []
        individual_degradation_task_list = []

        # Create raster of habitat based on habitat field
        habitat_raster_path = os.path.join(
            intermediate_output_dir,
            f'habitat_{scenario[0]}{file_suffix}.tif')

        reclass_error_details = {
            'raster_name': f'LULC_{scenario[0]}', 'column_name': 'lucode',
            'table_name': 'Sensitivity'}
        habitat_raster_task = task_graph.add_task(
            func=utils.reclassify_raster,
            args=((lulc_path, 1), sensitivity_reclassify_habitat_dict,
                  habitat_raster_path, gdal.GDT_Float32, _OUT_NODATA,
                  reclass_error_details),
            dependent_task_list=[align_task],
            task_name=f'habitat_raster_{scenario[0]}')

        # initialize a list that will store all the degradation rasters for each threat
        # after they have been adjusted for distance, weight, and access
        indiv_deg_raster_list = []

        # variable to indicate whether we should break out of calculations
        # for a land cover because a threat raster was not found
        exit_landcover = False

        # adjust each threat/threat raster for distance, weight, and access
        for threat, row in threat_df.iterrows():
            LOGGER.debug(
                f'Calculating threat: {threat}.\nThreat data: {row}')

            # get the threat raster for the specific threat
            threat_raster_path = threat_path_dict[scenario].get(threat, None)
            # if threat path is None then must be in Base scenario where
            # threats are not required.
            if threat_raster_path is None:
                LOGGER.warning(
                    f'The threat raster for {threat} could not be found for'
                    f' the land cover {scenario}. Skipping Habitat Quality'
                    ' calculation for this land cover.')
                exit_landcover = True
                break
            # Check to make sure max_dist is greater than 0
            if row['max_dist'] <= 0:
                raise ValueError(
                    f"The max distance for threat: '{threat}' is less than"
                    " or equal to 0. MAX_DIST should be a positive value.")

            distance_raster_path = os.path.join(
                intermediate_output_dir,
                f'{threat}_distance_transform_{scenario[0]}{file_suffix}.tif')

            dist_edt_task = task_graph.add_task(
                func=pygeoprocessing.distance_transform_edt,
                args=((threat_raster_path, 1), distance_raster_path),
                target_path_list=[distance_raster_path],
                dependent_task_list=[align_task],
                task_name=f'distance edt {scenario} {threat}')

            filtered_threat_raster_path = os.path.join(
                intermediate_output_dir,
                f'filtered_{row["decay"]}_{threat}_{scenario[0]}{file_suffix}.tif')

            dist_decay_task = task_graph.add_task(
                func=_decay_distance,
                args=(
                    distance_raster_path, row['max_dist'],
                    row['decay'], filtered_threat_raster_path),
                target_path_list=[filtered_threat_raster_path],
                dependent_task_list=[dist_edt_task],
                task_name=f'distance decay {scenario} {threat}')
            threat_decay_task_list.append(dist_decay_task)

            # create sensitivity raster based on threat
            sens_raster_path = os.path.join(
                intermediate_output_dir,
                f'sens_{threat}_{scenario[0]}{file_suffix}.tif')

            # Dictionary for reclassing threat sensitivity values
            sensitivity_reclassify_threat_dict = sensitivity_df[threat].to_dict()

            reclass_error_details = {
                'raster_name': 'LULC', 'column_name': 'lucode',
                'table_name': 'Sensitivity'}
            sens_threat_task = task_graph.add_task(
                func=utils.reclassify_raster,
                args=((lulc_path, 1), sensitivity_reclassify_threat_dict,
                      sens_raster_path, gdal.GDT_Float32, _OUT_NODATA,
                      reclass_error_details),
                target_path_list=[sens_raster_path],
                dependent_task_list=[align_task],
                task_name=f'sens_raster_{row["decay"]}_{scenario[0]}_{threat}')
            sensitivity_task_list.append(sens_threat_task)

            # get the normalized weight for the threat
            # which is used to calculate threat degradation
            weight_avg = row['weight'] / weight_sum

            # Calculate degradation for each threat
            indiv_threat_raster_path = os.path.join(
                intermediate_output_dir, f'degradation_{threat}_{scenario[0]}{file_suffix}.tif')

            individual_threat_task = task_graph.add_task(
                func=_calculate_individual_degradation,
                args=(filtered_threat_raster_path, sens_raster_path, weight_avg,
                      access_raster_path, indiv_threat_raster_path),
                target_path_list=[indiv_threat_raster_path],
                dependent_task_list=[
                    sens_threat_task, dist_decay_task,
                    *access_task_list],
                task_name=f'deg raster {scenario} {threat}')
            individual_degradation_task_list.append(individual_threat_task)

            indiv_deg_raster_list.append(indiv_threat_raster_path)

        # check to see if we got here because a threat raster was missing
        # for baseline lulc, if so then we want to skip to the next landcover
        if exit_landcover:
            continue

        deg_sum_raster_path = os.path.join(
            output_dir, f'deg_sum_{scenario[0]}{file_suffix}.tif')

        LOGGER.info('Starting raster calculation on total degradation')

        total_degradation_task = task_graph.add_task(
            func=_calculate_total_degradation,
            args=(indiv_deg_raster_list, deg_sum_raster_path),
            target_path_list=[deg_sum_raster_path],
            dependent_task_list=individual_degradation_task_list,
            task_name=f'tot_degradation_{row["decay"]}{scenario}_{threat}')

        # Compute habitat quality
        # ksq: a term used below to compute habitat quality
        ksq = half_saturation_constant**_SCALING_PARAM

        quality_path = os.path.join(
            output_dir, f'quality_{scenario[0]}{file_suffix}.tif')

        LOGGER.info('Starting raster calculation on quality')

        deg_hab_raster_list = [deg_sum_raster_path, habitat_raster_path]

        _ = task_graph.add_task(
            func=_calculate_habitat_quality,
            args=(deg_hab_raster_list, quality_path, ksq),
            target_path_list=[quality_path],
            dependent_task_list=[habitat_raster_task, total_degradation_task],
            task_name='habitat_quality')

    # Compute Rarity if user supplied baseline raster
    if 'bas' not in lulc_path_dict:
        LOGGER.info('Baseline not provided to compute Rarity')
    else:
        # compute rarity for current landscape and future (if provided)
        for scenario in ['cur', 'fut']:
            if scenario not in lulc_path_dict:
                continue

            new_cover_path = os.path.join(
                intermediate_output_dir,
                f'new_cover_{scenario[0]}{file_suffix}.tif')

            rarity_raster_path = os.path.join(
                output_dir, f'rarity_{scenario[0]}{file_suffix}.tif')

            rarity_csv_path = os.path.join(
                output_dir, f'rarity_{scenario[0]}{file_suffix}.csv')

            _ = task_graph.add_task(
                func=_compute_rarity_operation,
                args=((lulc_path_dict['bas'], 1), (lulc_path_dict[scenario], 1),
                      (new_cover_path, 1), rarity_raster_path, rarity_csv_path),
                dependent_task_list=[align_task],
                task_name=f'rarity_{scenario}')

    task_graph.close()
    task_graph.join()
    LOGGER.info("Habitat Quality Model complete.")


def _calculate_habitat_quality(deg_hab_raster_list, quality_out_path, ksq):
    """Calculate habitat quality from degradation inputs.

    Args:
        deg_hab_raster_list (list): list of string paths for the degraded
            habitat rasters.
        quality_out_path (string): path to output the habitat quality raster.
        ksq (float): a number representing half-saturation**_SCALING_PARAM

    Returns:
        None
    """
    pygeoprocessing.raster_map(
        op=lambda degradation, habitat: (
            habitat * (1 - (degradation**_SCALING_PARAM) /
                       (degradation**_SCALING_PARAM + ksq))),
        rasters=deg_hab_raster_list,
        target_path=quality_out_path)


def _calculate_individual_degradation(
        filtered_threat_raster_path, sens_raster_path, weight_avg, access_raster_path,
        indiv_threat_raster_path):
    """Calculate habitat degradation for a given threat.
    Args:
        filtered_threat_raster_path (string): path for the filtered threat raster
        sens_raster_path (string): path for the sensitivity raster
        weight_avg (float): normalized weight for the threat
        access_raster_path (string): path for the access raster
        indiv_threat_raster_path (string): path to output the habitat quality
            degradation raster for the individual threat.

    Returns:
        None
    """
    def degradation(filtered_threat_array, sens_array, access_array):
        """Computes the degradation value for a given threat.

        Args:
            filtered_threat_array (numpy.ndarray): filtered threat raster values
            sens_array (numpy.ndarray): sensitivity raster values
            access_array (numpy.ndarray): access raster based on values from the
                shapefile if provided or a raster filled with all 1s if not

        Returns:
            The degradation score for the pixel for the individual threat.
        """
        return filtered_threat_array * sens_array * weight_avg * access_array

    pygeoprocessing.raster_map(
        op=degradation,
        rasters=[filtered_threat_raster_path, sens_raster_path, access_raster_path],
        target_path=indiv_threat_raster_path)


def _calculate_total_degradation(indiv_deg_raster_list, deg_sum_raster_path):
    """Calculate total habitat degradation.

    Args:
        indiv_deg_raster_list (list): list of string paths for the degraded
            threat rasters for each threat.
        deg_sum_raster_path (string): path to output the habitat quality
            degradation raster.

    Returns:
        None
    """
    pygeoprocessing.raster_map(
        op=lambda *indiv_arrays: numpy.sum(indiv_arrays, axis=0),
        rasters=indiv_deg_raster_list,
        target_path=deg_sum_raster_path)


def _compute_rarity_operation(
        base_lulc_path_band, lulc_path_band, new_cover_path,
        rarity_raster_path, rarity_csv_path):
    """Calculate habitat rarity and generate raster and CSV output.

    Output rarity values will be an index from 0 - 1 where:
       pixel > 0.5 - more rare
       pixel < 0.5 - less rare
       pixel = 0.5 - no rarity change
       pixel = 0.0 - LULC not found in the baseline for comparison

    Args:
        base_lulc_path_band (tuple): a 2 tuple for the path to input base
            LULC raster of the form (path, band index).
        lulc_path_band (tuple):  a 2 tuple for the path to LULC for current
            or future scenario of the form (path, band index).
        new_cover_path (tuple): a 2 tuple for the path to intermediate
            raster file for trimming ``lulc_path_band`` to
            ``base_lulc_path_band`` of the form (path, band index).
        rarity_raster_path (string): path to output rarity raster.
        rarity_csv_path (string): path to output rarity CSV.

    Returns:
        None
    """
    # get the area of a base pixel to use for computing rarity where the
    # pixel sizes are different between base and cur/fut rasters
    base_raster_info = pygeoprocessing.get_raster_info(
        base_lulc_path_band[0])
    base_pixel_size = base_raster_info['pixel_size']
    base_area = float(abs(base_pixel_size[0]) * abs(base_pixel_size[1]))

    lulc_code_count_b = _raster_pixel_count(base_lulc_path_band)

    # get the area of a cur/fut pixel
    lulc_raster_info = pygeoprocessing.get_raster_info(lulc_path_band[0])
    lulc_pixel_size = lulc_raster_info['pixel_size']
    lulc_area = float(abs(lulc_pixel_size[0]) * abs(lulc_pixel_size[1]))

    # Trim cover_x to the mask of base.
    pygeoprocessing.raster_map(
        op=lambda base, cover_x: cover_x,
        rasters=[base_lulc_path_band[0], lulc_path_band[0]],
        target_path=new_cover_path[0])

    LOGGER.info('Starting rarity computation on'
                f' {os.path.basename(lulc_path_band[0])} land cover.')

    lulc_code_count_x = _raster_pixel_count(new_cover_path)

    # a dictionary to map LULC types to a number that depicts how
    # rare they are considered
    code_index = {}

    # compute rarity index for each lulc code
    # define 0.0 if an lulc code is found in the cur/fut landcover
    # but not the baseline
    for code in lulc_code_count_x:
        if code in lulc_code_count_b:
            numerator = lulc_code_count_x[code] * lulc_area
            denominator = lulc_code_count_b[code] * base_area
            ratio = 1.0 - (numerator / (denominator + numerator))
            code_index[code] = ratio
        else:
            code_index[code] = 0.0

    pygeoprocessing.reclassify_raster(
        new_cover_path, code_index, rarity_raster_path, gdal.GDT_Float32,
        _OUT_NODATA)

    _generate_rarity_csv(code_index, rarity_csv_path)

    LOGGER.info('Finished rarity computation on'
                f' {os.path.basename(lulc_path_band[0])} land cover.')


def _generate_rarity_csv(rarity_dict, target_csv_path):
    """Generate CSV containing rarity values by LULC code.

    Args:
        rarity_dict (dict): dictionary containing LULC codes (as keys)
            and their associated rarity values (as values).
        target_csv_path (string): path to output CSV.

    Returns:
        None
    """
    lulc_codes = sorted(rarity_dict)
    with open(target_csv_path, 'w', newline='') as csvfile:
        writer = csv.writer(csvfile, delimiter=',')
        writer.writerow(['lucode', 'rarity_value'])
        for lulc_code in lulc_codes:
            writer.writerow([lulc_code, rarity_dict[lulc_code]])


def _raster_pixel_count(raster_path_band):
    """Count unique pixel values in single band raster.

    Args:
        raster_path_band (tuple): a 2 tuple of the form
            (filepath to raster, band index) where the raster has a single
            band.

    Returns:
        dict of pixel values to frequency.
    """
    nodata = pygeoprocessing.get_raster_info(
        raster_path_band[0])['nodata'][raster_path_band[1]-1]

    counts = collections.defaultdict(int)
    for _, raster_block in pygeoprocessing.iterblocks(raster_path_band):
        for value, count in zip(
                *numpy.unique(raster_block, return_counts=True)):
            if value == nodata:
                continue
            counts[value] += count
    return counts


def _raster_values_in_bounds(raster_path_band, lower_bound, upper_bound):
    """Check raster values are between ``lower_bound`` and ``upper_bound``.

    Check that the raster has values ``lower_bound`` <= x <= ``upper_bound``.
    Nodata values are ignored.

    Args:
        raster_path_band (tuple): a 2 tuple for a GDAL raster path with
            the form (filepath, band index) to the raster on disk.
        lower_bound (int): integer for the lower bound of raster values,
            inclusive.
        upper_bound (int): integer for the upper bound of raster values,
            inclusive.

    Returns:
        True if values are within range and False otherwise.
    """
    raster_info = pygeoprocessing.get_raster_info(raster_path_band[0])
    raster_nodata = raster_info['nodata'][0]
    values_valid = True

    for _, raster_block in pygeoprocessing.iterblocks(raster_path_band):
        nodata_mask = ~pygeoprocessing.array_equals_nodata(raster_block, raster_nodata)
        if ((raster_block[nodata_mask] < lower_bound) |
                (raster_block[nodata_mask] > upper_bound)).any():
            values_valid = False
            break

    return values_valid


def _decay_distance(dist_raster_path, max_dist, decay_type, target_path):
    """Apply an exponential or linear decay to a distance transform raster.

    The function will set pixels greater than ``max_dist`` to 0.

    Args:
        dist_raster_path (string): a filepath for the raster to decay.
            The raster is expected to be a euclidean distance transform with
            values measuring distance in pixels.
        max_dist (float): max distance of threat in meters.
        decay_type (string): a string defining which decay method to use.
            Options include: 'linear' | 'exponential'.
        target_path (string): a filepath for a float output raster.

    Returns:
        None
    """
    # get raster pixel size to determine how many pixels max_dist covers
    threat_pixel_size = pygeoprocessing.get_raster_info(
        dist_raster_path)['pixel_size']

    # convert max distance from meters to the number of pixels that
    # represents on the raster
    max_dist_pixel = max_dist / abs(threat_pixel_size[0])
    LOGGER.debug(f'Max distance in pixels: {max_dist_pixel}')

    def linear_op(dist):
        """Linear decay operation."""
        return numpy.where(
            dist > max_dist_pixel, 0,
            (max_dist_pixel - dist) / max_dist_pixel)

    def exp_op(dist):
        """Exponential decay operation."""
        # Some background on where the 2.99 constant comes from:
        # With the constant of 2.99, the impact of the threat is reduced by
        # 95% (to 5%) at the specified max threat distance. So I suspect it's
        # based on the traditional 95% cutoff that is used in statistics. We
        # could tweak this cutoff (e.g., 99% decay at max distance), if we
        # wanted. - Lisa Mandle
        return numpy.where(
            dist > max_dist_pixel, 0,
            numpy.exp((-dist * 2.99) / max_dist_pixel))

    if decay_type == 'linear':
        decay_op = linear_op
    elif decay_type == 'exponential':
        decay_op = exp_op
    else:
        raise ValueError(
            "Unknown type of decay in threat table, should be"
            f" either 'linear' or 'exponential'. Input was '{decay_type}' for"
            f" output raster path : '{target_path}'")

    pygeoprocessing.raster_map(
        op=decay_op,
        rasters=[dist_raster_path],
        target_path=target_path)


@validation.invest_validator
def validate(args, limit_to=None):
    """Validate args to ensure they conform to ``execute``'s contract.

    Args:
        args (dict): dictionary of key(str)/value pairs where keys and
            values are specified in ``execute`` docstring.
        limit_to (str): (optional) if not None indicates that validation
            should only occur on the args[limit_to] value. The intent that
            individual key validation could be significantly less expensive
            than validating the entire ``args`` dictionary.

    Returns:
        list of ([invalid key_a, invalid_keyb, ...], 'warning/error message')
            tuples. Where an entry indicates that the invalid keys caused
            the error message in the second part of the tuple. This should
            be an empty list if validation succeeds.
    """
    validation_warnings = validation.validate(args, MODEL_SPEC)

    invalid_keys = validation.get_invalid_keys(validation_warnings)

    if ("threats_table_path" not in invalid_keys and
            "sensitivity_table_path" not in invalid_keys and
            "threat_raster_folder" not in invalid_keys):
        # Get CSVs as dictionaries and ensure the key is a string for threats.
        threat_df = MODEL_SPEC.get_input(
            'threats_table_path').get_validated_dataframe(
            args['threats_table_path']).fillna('')
        sensitivity_df = MODEL_SPEC.get_input(
            'sensitivity_table_path').get_validated_dataframe(
            args['sensitivity_table_path'])

        # check that the threat names in the threats table match with the
        # threats columns in the sensitivity table.
        sens_header_set = set(sensitivity_df.columns)
        threat_set = set(threat_df.index.values)
        missing_sens_header_set = threat_set.difference(sens_header_set)

        if missing_sens_header_set:
            validation_warnings.append(
                (['sensitivity_table_path'],
                 MISSING_SENSITIVITY_TABLE_THREATS_MSG.format(
                    threats=missing_sens_header_set,
                    column_names=sens_header_set)))

            invalid_keys.add('sensitivity_table_path')

        # check that max_dist and weight values are included in the
        # threats table and that max_dist >= 0
        invalid_max_dist = []
        missing_max_dist = []
        missing_weight = []
        for threat, row in threat_df.iterrows():
            if row['max_dist'] == '':
                missing_max_dist.append(threat)
            elif row['max_dist'] <= 0:
                invalid_max_dist.append(threat)

            if row['weight'] == '':
                missing_weight.append(threat)

        if invalid_max_dist:
            validation_warnings.append((
                ['threats_table_path'],
                INVALID_MAX_DIST_MSG.format(threat_list=invalid_max_dist)
            ))

        if missing_max_dist:
            validation_warnings.append((
                ['threats_table_path'],
                MISSING_MAX_DIST_MSG.format(threat_list=missing_max_dist)
            ))

        if missing_weight:
            validation_warnings.append((
                ['threats_table_path'],
                MISSING_WEIGHT_MSG.format(threat_list=missing_weight)
            ))

        if invalid_max_dist or missing_max_dist or missing_weight:
            invalid_keys.add('threats_table_path')

        # Validate threat raster paths and their nodata values
        bad_threat_paths = []
        duplicate_paths = []
        threat_path_list = []
        for scenario in ['cur', 'bas', 'fut']:
            lulc_arg = f'lulc_{scenario}_path'
            if lulc_arg in args and args[lulc_arg] != '':
                # for each threat given in the CSV file try opening the
                # associated raster which should be found in
                # threat_raster_folder
                for threat, row in threat_df.iterrows():
                    # Threat path from threat CSV is relative to CSV
                    threat_path = row[_THREAT_SCENARIO_MAP[scenario]]

                    if not threat_path:
                        if scenario != 'bas':
                            bad_threat_paths.append(
                                (threat, _THREAT_SCENARIO_MAP[scenario]))
                        continue

                    # check for duplicate absolute threat path names that
                    # cause errors when trying to write aligned versions
                    if threat_path not in threat_path_list:
                        threat_path_list.append(threat_path)
                    else:
                        duplicate_paths.append(
                            os.path.basename(threat_path))

        if bad_threat_paths:
            validation_warnings.append((
                ['threats_table_path'],
                MISSING_THREAT_RASTER_MSG.format(threat_list=bad_threat_paths)
            ))
            invalid_keys.add('threats_table_path')

        if duplicate_paths:
            validation_warnings.append((
                ['threats_table_path'],
                DUPLICATE_PATHS_MSG + str(duplicate_paths)))
            invalid_keys.add('threats_table_path')

    return validation_warnings<|MERGE_RESOLUTION|>--- conflicted
+++ resolved
@@ -399,38 +399,24 @@
         ),
         spec.SingleBandRasterOutput(
             id="lulc_cur_aligned",
-<<<<<<< HEAD
-            path="intermediate/cur_aligned.tif",
-=======
             path="intermediate/lulc_cur_aligned.tif",
->>>>>>> 23c15dba
             about=gettext("Aligned copy of the current LULC raster"),
             data_type=int,
             units=None
         ),
         spec.SingleBandRasterOutput(
             id="lulc_fut_aligned",
-<<<<<<< HEAD
-            path="intermediate/fut_aligned.tif",
-            about=gettext("Aligned copy of the future LULC raster"),
-=======
             path="intermediate/lulc_fut_aligned.tif",
             about=gettext("Aligned copy of the future LULC raster"),
             created_if="lulc_fut_path",
->>>>>>> 23c15dba
             data_type=int,
             units=None
         ),
         spec.SingleBandRasterOutput(
             id="lulc_bas_aligned",
-<<<<<<< HEAD
-            path="intermediate/bas_aligned.tif",
-            about=gettext("Aligned copy of the baseline LULC raster"),
-=======
             path="intermediate/lulc_bas_aligned.tif",
             about=gettext("Aligned copy of the baseline LULC raster"),
             created_if="lulc_bas_path",
->>>>>>> 23c15dba
             data_type=int,
             units=None
         ),
@@ -546,43 +532,22 @@
     threat_path_dict = collections.defaultdict(dict)
     # store land cover and threat rasters in a list for convenient access
     lulc_raster_list = []
-<<<<<<< HEAD
-    aligned_raster_list = []
-    threat_raster_list = []
-=======
     threat_raster_list = []
     aligned_lulc_raster_list = []
     aligned_threat_raster_list = []
->>>>>>> 23c15dba
     # list for checking threat values tasks
     threat_values_task_lookup = {}
     LOGGER.info("Validate threat rasters and collect unique LULC codes")
     # compile all the threat rasters associated with the land cover
-<<<<<<< HEAD
-    for lulc_key, lulc_arg, aligned_key in (
-                               ('_c', 'lulc_cur_path', 'lulc_cur_aligned'),
-                               ('_f', 'lulc_fut_path', 'lulc_fut_aligned'),
-                               ('_b', 'lulc_bas_path', 'lulc_bas_aligned')):
-=======
     for scenario in ['cur', 'fut', 'bas']:
         lulc_arg = f'lulc_{scenario}_path'
->>>>>>> 23c15dba
         if lulc_arg in args and args[lulc_arg] != '':
             # save land cover paths in a list for alignment and resize
-<<<<<<< HEAD
-            lulc_raster_list.append(lulc_path)
-            aligned_raster_list.append(file_registry.get_path(aligned_key))
-
-            # add a key to the threat dictionary that associates all threat
-            # rasters with this land cover
-            threat_path_dict['threat' + lulc_key] = {}
-=======
             lulc_raster_list.append(args[lulc_arg])
             aligned_lulc_path = os.path.join(
                 intermediate_output_dir, f'lulc_{scenario}_aligned{file_suffix}.tif')
             aligned_lulc_raster_list.append(aligned_lulc_path)
             lulc_path_dict[scenario] = aligned_lulc_path
->>>>>>> 23c15dba
 
             # for each threat given in the CSV file try opening the associated
             # raster which should be found relative to the Threat CSV
@@ -654,32 +619,14 @@
     lulc_bbox = lulc_raster_info['bounding_box']
     lulc_wkt = lulc_raster_info['projection_wkt']
 
-<<<<<<< HEAD
-    # create paths for aligned rasters checking for the case the raster path
-    # is a folder
-    for path in threat_raster_list:
-        if os.path.isdir(path):
-            threat_name = f'{os.path.basename(os.path.dirname(path))}'
-        else:
-            threat_name = f'{os.path.splitext(os.path.basename(path))[0]}'
-        aligned_raster_list.append(file_registry.create_item(
-            '[THREAT]_aligned', threat=threat_name).path)
-
-    LOGGER.debug(f"Raster paths for aligning: {aligned_raster_list}")
-=======
     LOGGER.debug(f"Raster paths for aligning: {aligned_lulc_raster_list + aligned_threat_raster_list}")
->>>>>>> 23c15dba
     # Align and resize all the land cover and threat rasters,
     # and store them in the intermediate folder
     align_task = task_graph.add_task(
         func=pygeoprocessing.align_and_resize_raster_stack,
         kwargs={
             'base_raster_path_list': lulc_raster_list + threat_raster_list,
-<<<<<<< HEAD
-            'target_raster_path_list': aligned_raster_list,
-=======
             'target_raster_path_list': aligned_lulc_raster_list + aligned_threat_raster_list,
->>>>>>> 23c15dba
             'resample_method_list': ['near']*len(lulc_raster_list + threat_raster_list),
             'target_pixel_size': pixel_size,
             'bounding_box_mode': lulc_bbox,
@@ -687,27 +634,6 @@
         target_path_list=aligned_lulc_raster_list + aligned_threat_raster_list,
         task_name='align_input_rasters')
 
-<<<<<<< HEAD
-    LOGGER.debug("Updating dict raster paths to reflect aligned paths")
-    # Modify paths in lulc_path_dict and threat_path_dict to be aligned rasters
-    for lulc_key, lulc_path in lulc_path_dict.items():
-        lulc_path_dict[lulc_key] = os.path.join(
-            intermediate_output_dir,
-            (f'{os.path.splitext(os.path.basename(lulc_path))[0]}'
-             f'_aligned{file_suffix}.tif'))
-        for threat in threat_df.index.values:
-            threat_path = threat_path_dict['threat' + lulc_key][threat]
-            if threat_path in lulc_raster_list + threat_raster_list:
-                aligned_threat_path = os.path.join(
-                    intermediate_output_dir,
-                    (f'{os.path.splitext(os.path.basename(threat_path))[0]}'
-                     f'_aligned{file_suffix}.tif'))
-                # Use these updated threat raster paths in future calculations
-                threat_path_dict['threat' + lulc_key][threat] = (
-                    aligned_threat_path)
-
-=======
->>>>>>> 23c15dba
     LOGGER.info('Starting habitat_quality biophysical calculations')
     # Rasterize access vector, if value is null set to 1 (fully accessible),
     # else set to the value according to the ACCESS attribute
