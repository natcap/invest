# coding=UTF-8
"""InVEST Habitat Quality model."""
import collections
import logging
import os

import numpy
import pygeoprocessing
import taskgraph
from osgeo import gdal

<<<<<<< HEAD
=======
from . import gettext
>>>>>>> 724e9b40
from . import spec_utils
from . import utils
from . import validation
from .model_metadata import MODEL_METADATA
from .unit_registry import u

LOGGER = logging.getLogger(__name__)

MISSING_SENSITIVITY_TABLE_THREATS_MSG = gettext(
    'Threats {threats} does not match any column in the sensitivity table. '
    'Sensitivity columns: {column_names}')  # (set of missing threats, set of found columns)
MISSING_THREAT_RASTER_MSG = gettext(
    "A threat raster for threats: {threat_list} was not found or it "
    "could not be opened by GDAL.")
DUPLICATE_PATHS_MSG = gettext("Threat paths must be unique. Duplicates: ")

MODEL_SPEC = {
    "model_id": "habitat_quality",
    "model_name": gettext("Habitat Quality"),
    "pyname": "natcap.invest.habitat_quality",
    "userguide": "habitat_quality.html",
    "aliases": ("hq",),
    "ui_spec": {
        "order": [
            ['workspace_dir', 'results_suffix'],
            ['lulc_cur_path', 'lulc_fut_path', 'lulc_bas_path'],
            ['threats_table_path', 'access_vector_path', 'sensitivity_table_path', 'half_saturation_constant'],
        ],
        "hidden": ["n_workers"],
        "forum_tag": 'habitat-quality',
        "sampledata": {
            "filename": "HabitatQuality.zip"
        }
    },
    "args_with_spatial_overlap": {
        "spatial_keys": [
            "lulc_cur_path", "lulc_fut_path", "lulc_bas_path",
            "access_vector_path"],
        "different_projections_ok": True,
    },
    "args": {
        "workspace_dir": spec_utils.WORKSPACE,
        "results_suffix": spec_utils.SUFFIX,
        "n_workers": spec_utils.N_WORKERS,
        "lulc_cur_path": {
            **spec_utils.LULC,
            "projected": True,
            "about": gettext(
                "Map of LULC at present. All values in this raster must "
                "have corresponding entries in the Sensitivity table."),
            "name": gettext("current land cover")
        },
        "lulc_fut_path": {
            **spec_utils.LULC,
            "projected": True,
            "required": False,
            "about": gettext(
                "Map of LULC in a future scenario. All values in this raster "
                "must have corresponding entries in the Sensitivity "
                "Table. Must use the same classification scheme and codes as "
                "in the Current LULC map."),
            "name": gettext("future land cover")
        },
        "lulc_bas_path": {
            **spec_utils.LULC,
            "projected": True,
            "required": False,
            "about": gettext(
                "Map of LULC in a baseline scenario, when intensive landscape "
                "management was relatively rare. All values in this raster "
                "must have corresponding entries in the Sensitivity "
                "table. Must use the same classification scheme and codes as "
                "in the Current LULC map."),
            "name": gettext("baseline land cover")
        },
        "threats_table_path": {
            "type": "csv",
            "index_col": "threat",
            "columns": {
                "threat": {
                    "type": "freestyle_string",
                    "about": gettext(
                        "Name of the threat. Each threat name must have a "
                        "corresponding column in the Sensitivity table.")},
                "max_dist": {
                    "type": "number",
                    "units": u.kilometer,
                    "about": gettext(
                        "The maximum distance over which each threat affects "
                        "habitat quality. The impact of each degradation "
                        "source will decline to zero at this maximum "
                        "distance. This value must be greater than or equal "
                        "to the pixel size of your LULC raster(s).")
                },
                "weight": {
                    "type": "ratio",
                    "about": gettext(
                        "The impact of each threat on habitat quality, "
                        "relative to other threats.")
                },
                "decay": {
                    "type": "option_string",
                    "options": {
                        "linear": {
                            "description": gettext(
                                "Effects of the threat decay linearly with "
                                "distance from the threat.")},
                        "exponential": {
                            "description": gettext(
                                "Effects of the threat decay exponentially "
                                "with distance from the threat.")}
                    },
                    "about": gettext("The type of decay over space for each threat.")
                },
                "cur_path": {
                    "type": "raster",
                    "bands": {1: {"type": "ratio"}},
                    "about": gettext(
                        "Path to a raster of the threat's "
                        "distribution in the current scenario. Each pixel "
                        "value in this raster is the relative intensity "
                        "of the threat at that location, with values between "
                        "0 and 1.")
                },
                "fut_path": {
                    "required": "lulc_fut_path",
                    "type": "raster",
                    "bands": {1: {"type": "ratio"}},
                    "about": gettext(
                        "Path to a raster of the threat's "
                        "distribution in a future scenario. Each pixel "
                        "value in this raster is the relative intensity "
                        "of the threat at that location, with values between "
                        "0 and 1.")
                },
                "base_path": {
                    "required": "lulc_bas_path",
                    "type": "raster",
                    "bands": {1: {"type": "ratio"}},
                    "about": gettext(
                        "Path to a raster of the threat's "
                        "distribution in the baseline scenario. Each pixel "
                        "value in this raster is the relative intensity "
                        "of the threat at that location, with values between "
                        "0 and 1. Required if Baseline LULC is provided.")
                }
            },
            "about": gettext(
                "Table mapping each threat of interest to its properties and "
                "distribution maps. Paths are relative to the threats "
                "table path."),
            "name": gettext("threats table")
        },
        "access_vector_path": {
            "type": "vector",
            "projected": False,
            "fields": {
                "access": {
                    "type": "ratio",
                    "about": gettext(
                        "The region's relative accessibility to threats, "
                        "where 0 represents completely inaccessible and 1 "
                        "represents completely accessible.")
                }
            },
            "geometries": spec_utils.POLYGONS,
            "required": False,
            "about": gettext(
                "Map of the relative protection that legal, institutional, "
                "social, and physical barriers provide against threats. Any "
                "cells not covered by a polygon will be set to 1."),
            "name": gettext("accessibility to threats")
        },
        "sensitivity_table_path": {
            "type": "csv",
            "index_col": "lulc",
            "columns": {
                "lulc": spec_utils.LULC_TABLE_COLUMN,
                "name": {
                    "type": "freestyle_string",
                    "required": False
                },
                "habitat": {
                    "type": "ratio",
                    "about": gettext(
                        "Suitability of this LULC class as habitat, where 0 "
                        "is not suitable and 1 is completely suitable.")
                },
                "[THREAT]": {
                    "type": "ratio",
                    "about": gettext(
                        "The relative sensitivity of each LULC class to each "
                        "type of threat, where 1 represents high sensitivity "
                        "and 0 represents that it is unaffected. There must "
                        "be one threat column for each threat name in the "
                        "'threats' column of the Threats Table.")
                }
            },
            "about": gettext(
                "Table mapping each LULC class to data about the species' "
                "habitat preference and threat sensitivity in areas with that "
                "LULC."),
            "name": gettext("sensitivity table")
        },
        "half_saturation_constant": {
            "expression": "value > 0",
            "type": "number",
            "units": u.none,
            "about": gettext(
                "Half-saturation constant used in the degradation equation."),
            "name": gettext("half-saturation constant")
        },
    },
    "outputs": {
        "output": {
            "type": "directory",
            "contents": {
                "deg_sum_out_c.tif": {
                    "about": (
                        "Relative level of habitat degradation on the current "
                        "landscape."),
                    "bands": {1: {"type": "ratio"}}
                },
                "deg_sum_out_f.tif": {
                    "about": (
                        "Relative level of habitat degradation on the future "
                        "landscape."),
                    "bands": {1: {"type": "ratio"}},
                    "created_if": "lulc_fut_path"
                },
                "quality_out_c.tif": {
                    "about": (
                        "Relative level of habitat quality on the current "
                        "landscape."),
                    "bands": {1: {"type": "ratio"}}
                },
                "quality_out_f.tif": {
                    "about": (
                        "Relative level of habitat quality on the future "
                        "landscape."),
                    "bands": {1: {"type": "ratio"}},
                    "created_if": "lulc_fut_path"
                },
                "rarity_out_c.tif": {
                    "about": (
                        "Relative habitat rarity on the current landscape "
                        "vis-a-vis the baseline map. The grid cell’s values "
                        "are defined between a range of 0 and 1 where 0.5 "
                        "indicates no abundance change between the baseline "
                        "and current or projected map. Values between 0 and 0.5 "
                        "indicate a habitat is more abundant and the closer "
                        "the value is to 0 the lesser the likelihood that the "
                        "preservation of that habitat type on the current or "
                        "future landscape is important to biodiversity conservation. "
                        "Values between 0.5 and 1 indicate a habitat is less "
                        "abundant and the closer the value is to 1 the greater "
                        "the likelihood that the preservation of that habitat "
                        "type on the current or future landscape is important "
                        "to biodiversity conservation."),
                    "created_if": "lulc_bas_path",
                    "bands": {1: {"type": "ratio"}}
                },
                "rarity_out_f.tif": {
                    "about": (
                        "Relative habitat rarity on the future landscape "
                        "vis-a-vis the baseline map. The grid cell’s values "
                        "are defined between a range of 0 and 1 where 0.5 "
                        "indicates no abundance change between the baseline "
                        "and current or projected map. Values between 0 and "
                        "0.5 indicate a habitat is more abundant and the "
                        "closer the value is to 0 the lesser the likelihood "
                        "that the preservation of that habitat type on the "
                        "current or future landscape is important to "
                        "biodiversity conservation. Values between 0.5 and 1 "
                        "indicate a habitat is less abundant and the closer "
                        "the value is to 1 the greater the likelihood that "
                        "the preservation of that habitat type on the current "
                        "or future landscape is important to biodiversity "
                        "conservation."),
                    "created_if": "lulc_bas_path and lulc_fut_path",
                    "bands": {1: {"type": "ratio"}}
                },
            }
        },
        "intermediate": {
            "type": "directory",
            "contents": {
                "access_layer.tif": {
                    "about": "Rasterized access map",
                    "bands": {1: {"type": "ratio"}}
                },
                "[LULC]_aligned.tif": {
                    "about": "Aligned copy of each LULC raster",
                    "bands": {1: {"type": "integer"}},
                },
                "[THREAT]_aligned.tif": {
                    "about": "Aligned copy of each threat raster",
                    "bands": {1: {"type": "ratio"}},
                },
                "filtered_[THREAT]_aligned.tif": {
                    "about": "Filtered threat raster",
                    "bands": {1: {"type": "ratio"}},
                }
            }
        },
        "taskgraph_cache": spec_utils.TASKGRAPH_DIR
    }
}
# All out rasters besides rarity should be gte to 0. Set nodata accordingly.
_OUT_NODATA = float(numpy.finfo(numpy.float32).min)
# Scaling parameter from User's Guide eq. 4 for quality of habitat
_SCALING_PARAM = 2.5
# To help track and name threat rasters from paths in threat table columns
_THREAT_SCENARIO_MAP = {'_c': 'cur_path', '_f': 'fut_path', '_b': 'base_path'}


def execute(args):
    """Habitat Quality.

    This model calculates habitat degradation and quality for the current LULC
    as described in the InVEST user's guide. Optionally ``execute`` calculates
    habitat degradation and quality for a future LULC and habitat rarity for
    current and future LULC.

    Args:
        args (dict): a key, value mapping for the habitat quality inputs.
        args['workspace_dir'] (string): a path to the directory that will
            write output and other temporary files (required)
        args['lulc_cur_path'] (string): a path to an input land use/land
            cover raster (required)
        args['lulc_fut_path'] (string): a path to an input land use/land
            cover raster (optional)
        args['lulc_bas_path'] (string): a path to an input land use/land
            cover raster (optional, but required for rarity calculations)
        args['threats_table_path'] (string): a path to an input CSV
            containing data of all the considered threats. Each row is a
            degradation source and each column a different attribute of the
            source with the following names (case-insensitive):
            'THREAT','MAX_DIST','WEIGHT', 'DECAY', 'CUR_PATH' (required)
            'BASE_PATH', 'FUT_PATH' (optional).
        args['access_vector_path'] (string): a path to an input polygon
            shapefile containing data on the relative protection against
            threats (optional)
        args['sensitivity_table_path'] (string): a path to an input CSV file
            of LULC types, whether they are considered habitat, and their
            sensitivity to each threat (required)
        args['half_saturation_constant'] (float): a python float that
            determines the spread and central tendency of habitat quality
            scores (required)
        args['results_suffix'] (string): a python string that will be inserted
            into all raster path paths just before the file extension.
        args['n_workers'] (int): (optional) The number of worker processes to
            use for processing this model.  If omitted, computation will take
            place in the current process.

    Returns:
        None
    """
    LOGGER.info("Starting execute of Habitat Quality model.")
    # Append a _ to the suffix if it's not empty and doesn't already have one
    file_suffix = utils.make_suffix_string(args, 'results_suffix')

    # Check to see if each of the workspace folders exists. If not, create the
    # folder in the filesystem.
    LOGGER.info("Creating workspace")
    output_dir = args['workspace_dir']
    intermediate_output_dir = os.path.join(
        args['workspace_dir'], 'intermediate')
    utils.make_directories([intermediate_output_dir, output_dir])

    n_workers = int(args.get('n_workers', -1))
    task_graph = taskgraph.TaskGraph(
        os.path.join(args['workspace_dir'], 'taskgraph_cache'), n_workers)

    LOGGER.info("Checking Threat and Sensitivity tables for compliance")
    # Get CSVs as dictionaries and ensure the key is a string for threats.
    threat_df = validation.get_validated_dataframe(
        args['threats_table_path'], **MODEL_SPEC['args']['threats_table_path']
    ).fillna('')
    sensitivity_df = validation.get_validated_dataframe(
        args['sensitivity_table_path'],
        **MODEL_SPEC['args']['sensitivity_table_path'])

    half_saturation_constant = float(args['half_saturation_constant'])

    # Dictionary for reclassing habitat values
    sensitivity_reclassify_habitat_dict = sensitivity_df['habitat'].to_dict()

    # declare dictionaries to store the land cover and the threat rasters
    # pertaining to the different threats
    lulc_path_dict = {}
    threat_path_dict = {}
    # store land cover and threat rasters in a list for convenient access
    lulc_and_threat_raster_list = []
    # list for checking threat values tasks
    threat_values_task_lookup = {}
    LOGGER.info("Validate threat rasters and collect unique LULC codes")
    # compile all the threat rasters associated with the land cover
    for lulc_key, lulc_arg in (('_c', 'lulc_cur_path'),
                               ('_f', 'lulc_fut_path'),
                               ('_b', 'lulc_bas_path')):
        if lulc_arg in args and args[lulc_arg] != '':
            lulc_path = args[lulc_arg]
            lulc_path_dict[lulc_key] = lulc_path
            # save land cover paths in a list for alignment and resize
            lulc_and_threat_raster_list.append(lulc_path)

            # add a key to the threat dictionary that associates all threat
            # rasters with this land cover
            threat_path_dict['threat' + lulc_key] = {}

            # for each threat given in the CSV file try opening the associated
            # raster which should be found relative to the Threat CSV
            for threat, row in threat_df.iterrows():
                LOGGER.debug(f"Validating path for threat: {threat}")
                threat_table_path_col = _THREAT_SCENARIO_MAP[lulc_key]

                threat_validate_result = _validate_threat_path(
                    row[threat_table_path_col], lulc_key)
                if threat_validate_result == 'error':
                    raise ValueError(
                        'There was an Error locating a threat raster from '
                        'the path in CSV for column: '
                        f'{_THREAT_SCENARIO_MAP[lulc_key]} and threat: '
                        f'{threat}.')

                threat_path = threat_validate_result

                threat_path_dict['threat' + lulc_key][threat] = threat_path
                # save threat paths in a list for alignment and resize
                if threat_path:
                    # check for duplicate absolute threat path names that
                    # cause errors when trying to write aligned versions
                    if (threat_path not in lulc_and_threat_raster_list):
                        lulc_and_threat_raster_list.append(threat_path)
                    else:
                        raise ValueError(
                            DUPLICATE_PATHS_MSG + os.path.basename(threat_path)
                        )
                    # Check threat raster values are 0 <= x <= 1
                    threat_values_task = task_graph.add_task(
                        func=_raster_values_in_bounds,
                        args=((threat_path, 1), 0.0, 1.0),
                        store_result=True,
                        task_name=f'check_threat_values{lulc_key}_{threat}')
                    threat_values_task_lookup[threat_values_task.task_name] = {
                        'task': threat_values_task,
                        'path': threat_path,
                        'table_col': threat_table_path_col}

    LOGGER.info("Checking threat raster values are valid ( 0 <= x <= 1 ).")
    # Assert that threat rasters have valid values.
    for values in threat_values_task_lookup.values():
        # get returned boolean to see if values were valid
        valid_threat_values = values['task'].get()
        if not valid_threat_values:
            raise ValueError(
                "Threat rasters should have values between 0 and 1, however,"
                f"Threat: {values['path']} for column: {values['table_col']}",
                " had values outside of this range.")

    LOGGER.info(
        'Aligning, resizing, and reprojecting raster inputs to that of the'
        ' current land cover.')
    lulc_raster_info = pygeoprocessing.get_raster_info(args['lulc_cur_path'])
    # ensure that the pixel size used is square
    lulc_pixel_size = lulc_raster_info['pixel_size']
    min_pixel_size = min([abs(x) for x in lulc_pixel_size])
    pixel_size = (min_pixel_size, -min_pixel_size)
    lulc_bbox = lulc_raster_info['bounding_box']
    lulc_wkt = lulc_raster_info['projection_wkt']

    # create paths for aligned rasters checking for the case the raster path
    # is a folder
    aligned_raster_list = []
    for path in lulc_and_threat_raster_list:
        if os.path.isdir(path):
            threat_dir_name = (f'{os.path.basename(os.path.dirname(path))}'
                               f'_aligned{file_suffix}.tif')
            aligned_raster_list.append(
                os.path.join(intermediate_output_dir, threat_dir_name))
        else:
            aligned_path = (f'{os.path.splitext(os.path.basename(path))[0]}'
                            f'_aligned{file_suffix}.tif')
            aligned_raster_list.append(
                os.path.join(intermediate_output_dir, aligned_path))

    LOGGER.debug(f"Raster paths for aligning: {aligned_raster_list}")
    # Align and resize all the land cover and threat rasters,
    # and store them in the intermediate folder
    align_task = task_graph.add_task(
        func=pygeoprocessing.align_and_resize_raster_stack,
        kwargs={
            'base_raster_path_list': lulc_and_threat_raster_list,
            'target_raster_path_list': aligned_raster_list,
            'resample_method_list': ['near']*len(lulc_and_threat_raster_list),
            'target_pixel_size': pixel_size,
            'bounding_box_mode': lulc_bbox,
            'target_projection_wkt': lulc_wkt},
        target_path_list=aligned_raster_list,
        task_name='align_input_rasters')

    LOGGER.debug("Updating dict raster paths to reflect aligned paths")
    # Modify paths in lulc_path_dict and threat_path_dict to be aligned rasters
    for lulc_key, lulc_path in lulc_path_dict.items():
        lulc_path_dict[lulc_key] = os.path.join(
            intermediate_output_dir,
            (f'{os.path.splitext(os.path.basename(lulc_path))[0]}'
             f'_aligned{file_suffix}.tif'))
        for threat in threat_df.index.values:
            threat_path = threat_path_dict['threat' + lulc_key][threat]
            if threat_path in lulc_and_threat_raster_list:
                aligned_threat_path = os.path.join(
                    intermediate_output_dir,
                    (f'{os.path.splitext(os.path.basename(threat_path))[0]}'
                     f'_aligned{file_suffix}.tif'))
                # Use these updated threat raster paths in future calculations
                threat_path_dict['threat' + lulc_key][threat] = (
                    aligned_threat_path)

    LOGGER.info('Starting habitat_quality biophysical calculations')
    # Rasterize access vector, if value is null set to 1 (fully accessible),
    # else set to the value according to the ACCESS attribute
    cur_lulc_path = lulc_path_dict['_c']

    access_raster_path = os.path.join(
        intermediate_output_dir, f'access_layer{file_suffix}.tif')
    # create a new raster based on the raster info of current land cover.
    # fill with 1.0 for case where no access shapefile provided,
    # which indicates we don't want to mask anything out later
    create_access_raster_task = task_graph.add_task(
        func=pygeoprocessing.new_raster_from_base,
        args=(cur_lulc_path, access_raster_path, gdal.GDT_Float32,
              [_OUT_NODATA]),
        kwargs={
            'fill_value_list': [1.0]
        },
        target_path_list=[access_raster_path],
        dependent_task_list=[align_task],
        task_name='access_raster')
    access_task_list = [create_access_raster_task]

    if 'access_vector_path' in args and args['access_vector_path']:
        LOGGER.debug("Reproject and rasterize Access vector")
        reprojected_access_path = os.path.join(
            intermediate_output_dir, 'access_projected_to_lulc_cur.gpkg')
        reproject_access_task = task_graph.add_task(
            func=pygeoprocessing.reproject_vector,
            kwargs={
                'base_vector_path': args['access_vector_path'],
                'target_projection_wkt': lulc_wkt,
                'target_path': reprojected_access_path,
                'driver_name': 'GPKG'
            },
            target_path_list=[reprojected_access_path],
            task_name='reproject_access_vector')

        rasterize_access_task = task_graph.add_task(
            func=pygeoprocessing.rasterize,
            args=(args['access_vector_path'], access_raster_path),
            kwargs={
                'option_list': ['ATTRIBUTE=ACCESS'],
                'burn_values': None
            },
            target_path_list=[access_raster_path],
            dependent_task_list=[
                create_access_raster_task, reproject_access_task],
            task_name='rasterize_access')
        access_task_list.append(rasterize_access_task)

    # calculate the weight sum which is the sum of all the threats' weights
    weight_sum = threat_df['weight'].sum()

    # for each land cover raster provided compute habitat quality
    for lulc_key, lulc_path in lulc_path_dict.items():
        LOGGER.info(f'Calculating habitat quality for landuse: {lulc_path}')

        threat_decay_task_list = []
        sensitivity_task_list = []

        # Create raster of habitat based on habitat field
        habitat_raster_path = os.path.join(
            intermediate_output_dir,
            f'habitat{lulc_key}{file_suffix}.tif')

        reclass_error_details = {
            'raster_name': f'LULC{lulc_key}', 'column_name': 'lucode',
            'table_name': 'Sensitivity'}
        habitat_raster_task = task_graph.add_task(
            func=utils.reclassify_raster,
            args=((lulc_path, 1), sensitivity_reclassify_habitat_dict,
                  habitat_raster_path, gdal.GDT_Float32, _OUT_NODATA,
                  reclass_error_details),
            dependent_task_list=[align_task],
            task_name=f'habitat_raster{lulc_key}')

        # initialize a list that will store all the threat/threat rasters
        # after they have been adjusted for distance, weight, and access
        deg_raster_list = []

        # a list to keep track of the normalized weight for each threat
        weight_list = numpy.array([])

        # variable to indicate whether we should break out of calculations
        # for a land cover because a threat raster was not found
        exit_landcover = False

        # adjust each threat/threat raster for distance, weight, and access
        for threat, row in threat_df.iterrows():
            LOGGER.debug(
                f'Calculating threat: {threat}.\nThreat data: {row}')

            # get the threat raster for the specific threat
            threat_raster_path = threat_path_dict['threat' + lulc_key][threat]
            # if threat path is None then must be in Base scenario where
            # threats are not required.
            if threat_raster_path is None:
                LOGGER.warning(
                    f'The threat raster for {threat} could not be found for'
                    f' the land cover {lulc_key}. Skipping Habitat Quality'
                    ' calculation for this land cover.')
                exit_landcover = True
                break
            # Check to make sure max_dist is greater than 0
            if row['max_dist'] <= 0:
                raise ValueError(
                    f"The max distance for threat: '{threat}' is less than"
                    " or equal to 0. MAX_DIST should be a positive value.")

            distance_raster_path = os.path.join(
                intermediate_output_dir,
                f'{threat}_distance_transform{lulc_key}{file_suffix}.tif')

            dist_edt_task = task_graph.add_task(
                func=pygeoprocessing.distance_transform_edt,
                args=((threat_raster_path, 1), distance_raster_path),
                target_path_list=[distance_raster_path],
                dependent_task_list=[align_task],
                task_name=f'distance edt {lulc_key} {threat}')

            filtered_threat_raster_path = os.path.join(
                intermediate_output_dir,
                f'filtered_{row["decay"]}_{threat}{lulc_key}{file_suffix}.tif')

            dist_decay_task = task_graph.add_task(
                func=_decay_distance,
                args=(
                    distance_raster_path, row['max_dist'],
                    row['decay'], filtered_threat_raster_path),
                target_path_list=[filtered_threat_raster_path],
                dependent_task_list=[dist_edt_task],
                task_name=f'distance decay {lulc_key} {threat}')
            threat_decay_task_list.append(dist_decay_task)

            # create sensitivity raster based on threat
            sens_raster_path = os.path.join(
                intermediate_output_dir,
                f'sens_{threat}{lulc_key}{file_suffix}.tif')

            # Dictionary for reclassing threat sensitivity values
            sensitivity_reclassify_threat_dict = sensitivity_df[threat].to_dict()

            reclass_error_details = {
                'raster_name': 'LULC', 'column_name': 'lucode',
                'table_name': 'Sensitivity'}
            sens_threat_task = task_graph.add_task(
                func=utils.reclassify_raster,
                args=((lulc_path, 1), sensitivity_reclassify_threat_dict,
                      sens_raster_path, gdal.GDT_Float32, _OUT_NODATA,
                      reclass_error_details),
                target_path_list=[sens_raster_path],
                dependent_task_list=[align_task],
                task_name=f'sens_raster_{row["decay"]}{lulc_key}_{threat}')
            sensitivity_task_list.append(sens_threat_task)

            # get the normalized weight for each threat
            weight_avg = row['weight'] / weight_sum

            # add the threat raster adjusted by distance and the raster
            # representing sensitivity to the list to be past to
            # vectorized_rasters below
            deg_raster_list.append(filtered_threat_raster_path)
            deg_raster_list.append(sens_raster_path)

            # store the normalized weight for each threat in a list that
            # will be used below in total_degradation
            weight_list = numpy.append(weight_list, weight_avg)

        # check to see if we got here because a threat raster was missing
        # for baseline lulc, if so then we want to skip to the next landcover
        if exit_landcover:
            continue

        # add the access_raster onto the end of the collected raster list. The
        # access_raster will be values from the shapefile if provided or a
        # raster filled with all 1's if not
        deg_raster_list.append(access_raster_path)

        deg_sum_raster_path = os.path.join(
            output_dir, f'deg_sum{lulc_key}{file_suffix}.tif')

        LOGGER.info('Starting raster calculation on total degradation')

        total_degradation_task = task_graph.add_task(
            func=_calculate_total_degradation,
            args=(deg_raster_list, deg_sum_raster_path, weight_list),
            target_path_list=[deg_sum_raster_path],
            dependent_task_list=[
                *threat_decay_task_list, *sensitivity_task_list,
                *access_task_list],
            task_name=f'tot_degradation_{row["decay"]}{lulc_key}_{threat}')

        # Compute habitat quality
        # ksq: a term used below to compute habitat quality
        ksq = half_saturation_constant**_SCALING_PARAM

        quality_path = os.path.join(
            output_dir, f'quality{lulc_key}{file_suffix}.tif')

        LOGGER.info('Starting raster calculation on quality')

        deg_hab_raster_list = [deg_sum_raster_path, habitat_raster_path]

        _ = task_graph.add_task(
            func=_calculate_habitat_quality,
            args=(deg_hab_raster_list, quality_path, ksq),
            target_path_list=[quality_path],
            dependent_task_list=[habitat_raster_task, total_degradation_task],
            task_name='habitat_quality')

    # Compute Rarity if user supplied baseline raster
    if '_b' not in lulc_path_dict:
        LOGGER.info('Baseline not provided to compute Rarity')
    else:
        lulc_base_path = lulc_path_dict['_b']

        # compute rarity for current landscape and future (if provided)
        for lulc_key in ['_c', '_f']:
            if lulc_key not in lulc_path_dict:
                continue
            lulc_path = lulc_path_dict[lulc_key]
            lulc_time = 'current' if lulc_key == '_c' else 'future'

            new_cover_path = os.path.join(
                intermediate_output_dir,
                f'new_cover{lulc_key}{file_suffix}.tif')

            rarity_path = os.path.join(
                output_dir, f'rarity{lulc_key}{file_suffix}.tif')

            _ = task_graph.add_task(
                func=_compute_rarity_operation,
                args=((lulc_base_path, 1), (lulc_path, 1), (new_cover_path, 1),
                      rarity_path),
                dependent_task_list=[align_task],
                task_name=f'rarity{lulc_time}')

    task_graph.close()
    task_graph.join()
    LOGGER.info("Habitat Quality Model complete.")


def _calculate_habitat_quality(deg_hab_raster_list, quality_out_path, ksq):
    """Calculate habitat quality from degradation inputs.

    Args:
        deg_hab_raster_list (list): list of string paths for the degraded
            habitat rasters.
        quality_out_path (string): path to output the habitat quality raster.
        ksq (float): a number representing half-saturation**_SCALING_PARAM

    Returns:
        None
    """
    pygeoprocessing.raster_map(
        op=lambda degradation, habitat: (
            habitat * (1 - (degradation**_SCALING_PARAM) /
            (degradation**_SCALING_PARAM + ksq))),
        rasters=deg_hab_raster_list,
        target_path=quality_out_path)


def _calculate_total_degradation(
        deg_raster_list, deg_sum_raster_path, weight_list):
    """Calculate habitat degradation.

    Args:
        deg_raster_list (list): list of string paths for the degraded
            threat rasters.
        deg_sum_raster_path (string): path to output the habitat quality
            degradation raster.
        weight_list (list): normalized weight for each threat corresponding
            to threats in ``deg_raster_list``.

    Returns:
        None
    """
    def total_degradation(*arrays):
        """Computes the total degradation value.

        Args:
            *raster (list): a list of numpy arrays of float type depicting
                the adjusted threat value per pixel based on distance and
                sensitivity. The values are in pairs so that the values for
                each threat can be tracked:
                [filtered_val_threat1, sens_val_threat1,
                 filtered_val_threat2, sens_val_threat2, ...]
                There is an optional last value in the list which is the
                access_raster value, but it is only present if
                access_raster is not None.

        Returns:
            The total degradation score for the pixel.
        """
        # we can not be certain how many threats the user will enter,
        # so we handle each filtered threat and sensitivity raster
        # in pairs
        sum_degradation = numpy.zeros(arrays[0].shape)
        for index in range(len(arrays) // 2):
            step = index * 2
            sum_degradation += (
                arrays[step] * arrays[step + 1] * weight_list[index])

        # the last element in arrays is access
        return sum_degradation * arrays[-1]

    pygeoprocessing.raster_map(
        op=total_degradation,
        rasters=deg_raster_list,
        target_path=deg_sum_raster_path)


def _compute_rarity_operation(
        base_lulc_path_band, lulc_path_band, new_cover_path, rarity_path):
    """Calculate habitat rarity.

    Output rarity values will be an index from 0 - 1 where:
       pixel > 0.5 - more rare
       pixel < 0.5 - less rare
       pixel = 0.5 - no rarity change
       pixel = 0.0 - LULC not found in the baseline for comparison

    Args:
        base_lulc_path_band (tuple): a 2 tuple for the path to input base
            LULC raster of the form (path, band index).
        lulc_path_band (tuple):  a 2 tuple for the path to LULC for current
            or future scenario of the form (path, band index).
        new_cover_path (tuple): a 2 tuple for the path to intermediate
            raster file for trimming ``lulc_path_band`` to
            ``base_lulc_path_band`` of the form (path, band index).
        rarity_path (string): path to output rarity raster.

    Returns:
        None
    """
    # get the area of a base pixel to use for computing rarity where the
    # pixel sizes are different between base and cur/fut rasters
    base_raster_info = pygeoprocessing.get_raster_info(
        base_lulc_path_band[0])
    base_pixel_size = base_raster_info['pixel_size']
    base_area = float(abs(base_pixel_size[0]) * abs(base_pixel_size[1]))
    base_nodata = base_raster_info['nodata'][0]

    lulc_code_count_b = _raster_pixel_count(base_lulc_path_band)

    # get the area of a cur/fut pixel
    lulc_raster_info = pygeoprocessing.get_raster_info(lulc_path_band[0])
    lulc_pixel_size = lulc_raster_info['pixel_size']
    lulc_area = float(abs(lulc_pixel_size[0]) * abs(lulc_pixel_size[1]))
    lulc_nodata = lulc_raster_info['nodata'][0]

    # Trim cover_x to the mask of base.
    pygeoprocessing.raster_map(
        op=lambda base, cover_x: cover_x,
        rasters=[base_lulc_path_band[0], lulc_path_band[0]],
        target_path=new_cover_path[0])

    LOGGER.info('Starting rarity computation on'
                f' {os.path.basename(lulc_path_band[0])} land cover.')

    lulc_code_count_x = _raster_pixel_count(new_cover_path)

    # a dictionary to map LULC types to a number that depicts how
    # rare they are considered
    code_index = {}

    # compute rarity index for each lulc code
    # define 0.0 if an lulc code is found in the cur/fut landcover
    # but not the baseline
    for code in lulc_code_count_x:
        if code in lulc_code_count_b:
            numerator = lulc_code_count_x[code] * lulc_area
            denominator = lulc_code_count_b[code] * base_area
            ratio = 1.0 - (numerator / (denominator + numerator))
            code_index[code] = ratio
        else:
            code_index[code] = 0.0

    pygeoprocessing.reclassify_raster(
        new_cover_path, code_index, rarity_path, gdal.GDT_Float32,
        _OUT_NODATA)

    LOGGER.info('Finished rarity computation on'
                f' {os.path.basename(lulc_path_band[0])} land cover.')


def _raster_pixel_count(raster_path_band):
    """Count unique pixel values in single band raster.

    Args:
        raster_path_band (tuple): a 2 tuple of the form
            (filepath to raster, band index) where the raster has a single
            band.

    Returns:
        dict of pixel values to frequency.
    """
    nodata = pygeoprocessing.get_raster_info(
        raster_path_band[0])['nodata'][raster_path_band[1]-1]

    counts = collections.defaultdict(int)
    for _, raster_block in pygeoprocessing.iterblocks(raster_path_band):
        for value, count in zip(
                *numpy.unique(raster_block, return_counts=True)):
            if value == nodata:
                continue
            counts[value] += count
    return counts


def _raster_values_in_bounds(raster_path_band, lower_bound, upper_bound):
    """Check raster values are between ``lower_bound`` and ``upper_bound``.

    Check that the raster has values ``lower_bound`` <= x <= ``upper_bound``.
    Nodata values are ignored.

    Args:
        raster_path_band (tuple): a 2 tuple for a GDAL raster path with
            the form (filepath, band index) to the raster on disk.
        lower_bound (int): integer for the lower bound of raster values,
            inclusive.
        upper_bound (int): integer for the upper bound of raster values,
            inclusive.

    Returns:
        True if values are within range and False otherwise.
    """
    raster_info = pygeoprocessing.get_raster_info(raster_path_band[0])
    raster_nodata = raster_info['nodata'][0]
    values_valid = True

    for _, raster_block in pygeoprocessing.iterblocks(raster_path_band):
        nodata_mask = ~pygeoprocessing.array_equals_nodata(raster_block, raster_nodata)
        if ((raster_block[nodata_mask] < lower_bound) |
                (raster_block[nodata_mask] > upper_bound)).any():
            values_valid = False
            break

    return values_valid


def _decay_distance(dist_raster_path, max_dist, decay_type, target_path):
    """Apply an exponential or linear decay to a distance transform raster.

    The function will set pixels greater than ``max_dist`` to 0.

    Args:
        dist_raster_path (string): a filepath for the raster to decay.
            The raster is expected to be a euclidean distance transform with
            values measuring distance in pixels.
        max_dist (float): max distance of threat in KM.
        decay_type (string): a string defining which decay method to use.
            Options include: 'linear' | 'exponential'.
        target_path (string): a filepath for a float output raster.

    Returns:
        None
    """
    # get raster pixel size to determine how many pixels max_dist covers
    threat_pixel_size = pygeoprocessing.get_raster_info(
        dist_raster_path)['pixel_size']

    # convert max distance (given in KM) to meters
    max_dist_m = max_dist * 1000

    # convert max distance from meters to the number of pixels that
    # represents on the raster
    max_dist_pixel = max_dist_m / abs(threat_pixel_size[0])
    LOGGER.debug(f'Max distance in pixels: {max_dist_pixel}')

    def linear_op(dist):
        """Linear decay operation."""
        return numpy.where(
            dist > max_dist_pixel, 0,
            (max_dist_pixel - dist) / max_dist_pixel)

    def exp_op(dist):
        """Exponential decay operation."""
        # Some background on where the 2.99 constant comes from:
        # With the constant of 2.99, the impact of the threat is reduced by
        # 95% (to 5%) at the specified max threat distance. So I suspect it's
        # based on the traditional 95% cutoff that is used in statistics. We
        # could tweak this cutoff (e.g., 99% decay at max distance), if we
        # wanted. - Lisa Mandle
        return numpy.where(
            dist > max_dist_pixel, 0,
            numpy.exp((-dist * 2.99) / max_dist_pixel))

    if decay_type == 'linear':
        decay_op = linear_op
    elif decay_type == 'exponential':
        decay_op = exp_op
    else:
        raise ValueError(
            "Unknown type of decay in threat table, should be"
            f" either 'linear' or 'exponential'. Input was '{decay_type}' for"
            f" output raster path : '{target_path}'")

    pygeoprocessing.raster_map(
        op=decay_op,
        rasters=[dist_raster_path],
        target_path=target_path)


def _validate_threat_path(threat_path, lulc_key):
    """Check ``threat_path`` is a valid raster file against ``lulc_key``.

    Check to see that the path is a valid raster and if not use ``lulc_key``
    to determine how to handle the non valid raster.

    Args:
        threat_path (str): path on disk for a possible raster file.
        lulc_key (str): an string indicating which land cover this threat
            path is associated with. Can be: '_b' | '_c' | '_f'

    Returns:
        If ``threat_path`` is a valid raster file then,
            return ``threat_path``.
        If ``threat_path`` is not valid then,
            return ``None`` if ``lulc_key`` == '_b'
            return 'error` otherwise
    """
    # Checking threat path exists to control custom error messages
    # for user readability.
    try:
        threat_gis_type = pygeoprocessing.get_gis_type(threat_path)
        if threat_gis_type != pygeoprocessing.RASTER_TYPE:
            # Raise a value error with custom message to help users
            # debug threat raster issues
            if lulc_key != '_b':
                return "error"
            # it's OK to have no threat raster w/ baseline scenario
            else:
                return None
        else:
            return threat_path
    except ValueError:
        if lulc_key != '_b':
            return "error"
        else:
            return None


@validation.invest_validator
def validate(args, limit_to=None):
    """Validate args to ensure they conform to ``execute``'s contract.

    Args:
        args (dict): dictionary of key(str)/value pairs where keys and
            values are specified in ``execute`` docstring.
        limit_to (str): (optional) if not None indicates that validation
            should only occur on the args[limit_to] value. The intent that
            individual key validation could be significantly less expensive
            than validating the entire ``args`` dictionary.

    Returns:
        list of ([invalid key_a, invalid_keyb, ...], 'warning/error message')
            tuples. Where an entry indicates that the invalid keys caused
            the error message in the second part of the tuple. This should
            be an empty list if validation succeeds.
    """
    validation_warnings = validation.validate(
        args, MODEL_SPEC['args'], MODEL_SPEC['args_with_spatial_overlap'])

    invalid_keys = validation.get_invalid_keys(validation_warnings)

    if ("threats_table_path" not in invalid_keys and
            "sensitivity_table_path" not in invalid_keys and
            "threat_raster_folder" not in invalid_keys):
        # Get CSVs as dictionaries and ensure the key is a string for threats.
        threat_df = validation.get_validated_dataframe(
                args['threats_table_path'],
                **MODEL_SPEC['args']['threats_table_path']).fillna('')
        sensitivity_df = validation.get_validated_dataframe(
            args['sensitivity_table_path'],
            **MODEL_SPEC['args']['sensitivity_table_path'])

        # check that the threat names in the threats table match with the
        # threats columns in the sensitivity table.
        sens_header_set = set(sensitivity_df.columns)
        threat_set = set(threat_df.index.values)
        missing_sens_header_set = threat_set.difference(sens_header_set)

        if missing_sens_header_set:
            validation_warnings.append(
                (['sensitivity_table_path'],
                 MISSING_SENSITIVITY_TABLE_THREATS_MSG.format(
                    threats=missing_sens_header_set,
                    column_names=sens_header_set)))

            invalid_keys.add('sensitivity_table_path')

        # Validate threat raster paths and their nodata values
        bad_threat_paths = []
        duplicate_paths = []
        threat_path_list = []
        for lulc_key, lulc_arg in (('_c', 'lulc_cur_path'),
                                   ('_f', 'lulc_fut_path'),
                                   ('_b', 'lulc_bas_path')):
            if lulc_arg in args and args[lulc_arg] != '':
                # for each threat given in the CSV file try opening the
                # associated raster which should be found in
                # threat_raster_folder
                for threat, row in threat_df.iterrows():
                    threat_table_path_col = _THREAT_SCENARIO_MAP[lulc_key]

                    # Threat path from threat CSV is relative to CSV
                    threat_path = row[threat_table_path_col]

                    threat_validate_result = _validate_threat_path(
                        threat_path, lulc_key)
                    if threat_validate_result == 'error':
                        bad_threat_paths.append(
                            (threat, threat_table_path_col))
                        continue

                    threat_path = threat_validate_result

                    if threat_path:
                        # check for duplicate absolute threat path names that
                        # cause errors when trying to write aligned versions
                        if threat_path not in threat_path_list:
                            threat_path_list.append(threat_path)
                        else:
                            duplicate_paths.append(
                                os.path.basename(threat_path))

        if bad_threat_paths:
            validation_warnings.append((
                ['threats_table_path'],
                MISSING_THREAT_RASTER_MSG.format(threat_list=bad_threat_paths)
            ))
            invalid_keys.add('threats_table_path')

        if duplicate_paths:
            validation_warnings.append((
                ['threats_table_path'],
                DUPLICATE_PATHS_MSG + str(duplicate_paths)))

            if 'threats_table_path' not in invalid_keys:
                invalid_keys.add('threats_table_path')

    return validation_warnings<|MERGE_RESOLUTION|>--- conflicted
+++ resolved
@@ -9,10 +9,7 @@
 import taskgraph
 from osgeo import gdal
 
-<<<<<<< HEAD
-=======
 from . import gettext
->>>>>>> 724e9b40
 from . import spec_utils
 from . import utils
 from . import validation
