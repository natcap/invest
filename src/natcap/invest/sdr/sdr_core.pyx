# cython: profile=False
# cython: language_level=3
# distutils: language = c++
import logging
import os

import numpy
import pygeoprocessing
cimport numpy
cimport cython
from osgeo import gdal

from libc.time cimport time as ctime
from libcpp.stack cimport stack
from ..managed_raster.managed_raster cimport _ManagedRaster
from ..managed_raster.managed_raster cimport ManagedFlowDirRaster
from ..managed_raster.managed_raster cimport is_close
from ..managed_raster.managed_raster cimport INFLOW_OFFSETS

cdef extern from "time.h" nogil:
    ctypedef int time_t
    time_t time(time_t*)

LOGGER = logging.getLogger(__name__)


def calculate_sediment_deposition(
        mfd_flow_direction_path, e_prime_path, f_path, sdr_path,
        target_sediment_deposition_path):
    """Calculate sediment deposition layer.

    This algorithm outputs both sediment deposition (t_i) and flux (f_i)::

        t_i  =      dr_i  * (sum over j ∈ J of f_j * p(i,j)) + E'_i

        f_i  = (1 - dr_i) * (sum over j ∈ J of f_j * p(i,j)) + E'_i


                (sum over k ∈ K of SDR_k * p(i,k)) - SDR_i
        dr_i = --------------------------------------------
                              (1 - SDR_i)

    where:

    - ``p(i,j)`` is the proportion of flow from pixel ``i`` into pixel ``j``
    - ``J`` is the set of pixels that are immediate upslope neighbors of
      pixel ``i``
    - ``K`` is the set of pixels that are immediate downslope neighbors of
      pixel ``i``
    - ``E'`` is ``USLE * (1 - SDR)``, the amount of sediment loss from pixel
      ``i`` that doesn't reach a stream (``e_prime_path``)
    - ``SDR`` is the sediment delivery ratio (``sdr_path``)

    ``f_i`` is recursively defined in terms of ``i``'s upslope neighbors.
    The algorithm begins from seed pixels that are local high points and so
    have no upslope neighbors. It works downslope from each seed pixel,
    only adding a pixel to the stack when all its upslope neighbors are
    already calculated.

    Note that this function is designed to be used in the context of the SDR
    model. Because the algorithm is recursive upslope and downslope of each
    pixel, nodata values in the SDR input would propagate along the flow path.
    This case is not handled because we assume the SDR and flow dir inputs
    will come from the SDR model and have nodata in the same places.

    Args:
        mfd_flow_direction_path (string): a path to a raster with
            pygeoprocessing.routing MFD flow direction values.
        e_prime_path (string): path to a raster that shows sources of
            sediment that wash off a pixel but do not reach the stream.
        f_path (string): path to a raster that shows the sediment flux
            on a pixel for sediment that does not reach the stream.
        sdr_path (string): path to Sediment Delivery Ratio raster.
        target_sediment_deposition_path (string): path to created that
            shows where the E' sources end up across the landscape.

    Returns:
        None.

    """
    LOGGER.info('Calculate sediment deposition')
    cdef float target_nodata = -1
    pygeoprocessing.new_raster_from_base(
        mfd_flow_direction_path, target_sediment_deposition_path,
        gdal.GDT_Float32, [target_nodata])
    pygeoprocessing.new_raster_from_base(
        mfd_flow_direction_path, f_path,
        gdal.GDT_Float32, [target_nodata])

    cdef ManagedFlowDirRaster mfd_flow_direction_raster = ManagedFlowDirRaster(
        mfd_flow_direction_path, 1, False)
    cdef _ManagedRaster e_prime_raster = _ManagedRaster(
        e_prime_path, 1, False)
    cdef _ManagedRaster sdr_raster = _ManagedRaster(sdr_path, 1, False)
    cdef _ManagedRaster f_raster = _ManagedRaster(f_path, 1, True)
    cdef _ManagedRaster sediment_deposition_raster = _ManagedRaster(
        target_sediment_deposition_path, 1, True)

    cdef long n_cols, n_rows
    flow_dir_info = pygeoprocessing.get_raster_info(mfd_flow_direction_path)
    n_cols, n_rows = flow_dir_info['raster_size']
    cdef int mfd_nodata = 0
    cdef stack[long] processing_stack
    cdef float sdr_nodata = pygeoprocessing.get_raster_info(
        sdr_path)['nodata'][0]
    cdef float e_prime_nodata = pygeoprocessing.get_raster_info(
        e_prime_path)['nodata'][0]
    cdef long col_index, row_index, win_xsize, win_ysize, xoff, yoff
    cdef long global_col, global_row, j, k
<<<<<<< HEAD
    cdef unsigned long flat_index
    cdef long neighbor_row, neighbor_col, xs, ys
=======
    cdef long flat_index
    cdef long seed_col = 0
    cdef long seed_row = 0
    cdef long neighbor_row, neighbor_col, ds_neighbor_row, ds_neighbor_col
>>>>>>> ba073d96
    cdef int flow_val, neighbor_flow_val, ds_neighbor_flow_val
    cdef int flow_weight, neighbor_flow_weight
    cdef float flow_sum, neighbor_flow_sum
    cdef float downslope_sdr_weighted_sum, sdr_i, sdr_j
    cdef float p_j, p_val
    cdef unsigned long n_pixels_processed = 0
    cdef time_t last_log_time = ctime(NULL)
    cdef float f_j_weighted_sum

    for offset_dict in pygeoprocessing.iterblocks(
            (mfd_flow_direction_path, 1), offset_only=True, largest_block=0):
        # use cython variables to avoid python overhead of dict values
        win_xsize = offset_dict['win_xsize']
        win_ysize = offset_dict['win_ysize']
        xoff = offset_dict['xoff']
        yoff = offset_dict['yoff']
        if ctime(NULL) - last_log_time > 5.0:
            last_log_time = ctime(NULL)
            LOGGER.info('Sediment deposition %.2f%% complete', 100 * (
                n_pixels_processed / float(n_cols * n_rows)))

        for row_index in range(win_ysize):
            ys = yoff + row_index
            for col_index in range(win_xsize):
                xs = xoff + col_index

                # if this can be a seed pixel and hasn't already been
                # calculated, put it on the stack
                if (mfd_flow_direction_raster.is_local_high_point(xs, ys) and
                        is_close(sediment_deposition_raster.get(xs, ys), target_nodata)):
                    processing_stack.push(ys * n_cols + xs)

                while processing_stack.size() > 0:
                    # loop invariant: cell has all upslope neighbors
                    # processed. this is true for seed pixels because they
                    # have no upslope neighbors.
                    flat_index = processing_stack.top()
                    processing_stack.pop()
                    global_row = flat_index // n_cols
                    global_col = flat_index % n_cols

                    # (sum over j ∈ J of f_j * p(i,j) in the equation for t_i)
                    # calculate the upslope f_j contribution to this pixel,
                    # the weighted sum of flux flowing onto this pixel from
                    # all neighbors
                    f_j_weighted_sum = 0
                    for neighbor in (
                            mfd_flow_direction_raster.get_upslope_neighbors(
                                global_col, global_row)):

                        f_j = f_raster.get(neighbor.x, neighbor.y)
                        if is_close(f_j, target_nodata):
                            continue

                        # add the neighbor's flux value, weighted by the
                        # flow proportion
                        f_j_weighted_sum += neighbor.flow_proportion * f_j

                    # calculate sum of SDR values of immediate downslope
                    # neighbors, weighted by proportion of flow into each
                    # neighbor
                    # (sum over k ∈ K of SDR_k * p(i,k) in the equation above)
                    downslope_sdr_weighted_sum = 0
                    for neighbor in (
                            mfd_flow_direction_raster.get_downslope_neighbors(
                                global_col, global_row)):
                        sdr_j = sdr_raster.get(neighbor.x, neighbor.y)
                        if is_close(sdr_j, sdr_nodata):
                            continue
                        if sdr_j == 0:
                            # this means it's a stream, for SDR deposition
                            # purposes, we set sdr to 1 to indicate this
                            # is the last step on which to retain sediment
                            sdr_j = 1

                        downslope_sdr_weighted_sum += (
                            sdr_j * neighbor.flow_proportion)

                        # check if we can add neighbor j to the stack yet
                        #
                        # if there is a downslope neighbor it
                        # couldn't have been pushed on the processing
                        # stack yet, because the upslope was just
                        # completed
                        upslope_neighbors_processed = 1
                        # iterate over each neighbor-of-neighbor
                        for neighbor_of_neighbor in (
                                mfd_flow_direction_raster.get_upslope_neighbors(
                                    neighbor.x, neighbor.y)):
                            # no need to push the one we're currently
                            # calculating back onto the stack
                            if (INFLOW_OFFSETS[neighbor_of_neighbor.direction] ==
                                    neighbor.direction):
                                continue
                            if is_close(
                                    sediment_deposition_raster.get(
                                        neighbor_of_neighbor.x, neighbor_of_neighbor.y
                                    ), target_nodata):
                                upslope_neighbors_processed = 0
                                break
                        # if all upslope neighbors of neighbor j are
                        # processed, we can push j onto the stack.
                        if upslope_neighbors_processed:
                            processing_stack.push(
                                neighbor.y * n_cols + neighbor.x)

                    # nodata pixels should propagate to the results
                    sdr_i = sdr_raster.get(global_col, global_row)
                    if is_close(sdr_i, sdr_nodata):
                        continue
                    e_prime_i = e_prime_raster.get(global_col, global_row)
                    if is_close(e_prime_i, e_prime_nodata):
                        continue

                    # This condition reflects property A in the user's guide.
                    if downslope_sdr_weighted_sum < sdr_i:
                        # i think this happens because of our low resolution
                        # flow direction, it's okay to zero out.
                        downslope_sdr_weighted_sum = sdr_i

                    # these correspond to the full equations for
                    # dr_i, t_i, and f_i given in the docstring
                    if sdr_i == 1:
                        # This reflects property B in the user's guide and is
                        # an edge case to avoid division-by-zero.
                        dr_i = 1
                    else:
                        dr_i = (downslope_sdr_weighted_sum - sdr_i) / (1 - sdr_i)

                    # Lisa's modified equations
                    t_i = dr_i * f_j_weighted_sum  # deposition, a.k.a trapped sediment
                    f_i = (1 - dr_i) * f_j_weighted_sum + e_prime_i  # flux

                    # On large flow paths, it's possible for dr_i, f_i and t_i
                    # to have very small negative values that are numerically
                    # equivalent to 0. These negative values were raising
                    # questions on the forums and it's easier to clamp the
                    # values here than to explain IEEE 754.
                    if dr_i < 0:
                        dr_i = 0
                    if t_i < 0:
                        t_i = 0
                    if f_i < 0:
                        f_i = 0

                    sediment_deposition_raster.set(global_col, global_row, t_i)
                    f_raster.set(global_col, global_row, f_i)
        n_pixels_processed += win_xsize * win_ysize

    LOGGER.info('Sediment deposition 100% complete')
    sediment_deposition_raster.close()<|MERGE_RESOLUTION|>--- conflicted
+++ resolved
@@ -107,15 +107,11 @@
         e_prime_path)['nodata'][0]
     cdef long col_index, row_index, win_xsize, win_ysize, xoff, yoff
     cdef long global_col, global_row, j, k
-<<<<<<< HEAD
-    cdef unsigned long flat_index
-    cdef long neighbor_row, neighbor_col, xs, ys
-=======
+    cdef long xs, ys
     cdef long flat_index
     cdef long seed_col = 0
     cdef long seed_row = 0
     cdef long neighbor_row, neighbor_col, ds_neighbor_row, ds_neighbor_col
->>>>>>> ba073d96
     cdef int flow_val, neighbor_flow_val, ds_neighbor_flow_val
     cdef int flow_weight, neighbor_flow_weight
     cdef float flow_sum, neighbor_flow_sum
