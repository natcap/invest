"""InVEST Nutrient Delivery Ratio (NDR) module."""
import copy
import logging
import os
import pickle

import numpy
import pygeoprocessing
import pygeoprocessing.routing
import taskgraph
from osgeo import gdal
from osgeo import ogr

from .. import gettext
from .. import spec_utils
from .. import utils
from .. import validation
from ..model_metadata import MODEL_METADATA
from ..sdr import sdr
from ..unit_registry import u
from . import ndr_core

LOGGER = logging.getLogger(__name__)

MISSING_NUTRIENT_MSG = gettext('Either calc_n or calc_p must be True')

MODEL_SPEC = {
    "model_id": "ndr",
    "model_name": MODEL_METADATA["ndr"].model_title,
    "pyname": MODEL_METADATA["ndr"].pyname,
    "userguide": MODEL_METADATA["ndr"].userguide,
    "args_with_spatial_overlap": {
        "spatial_keys": ["dem_path", "lulc_path", "runoff_proxy_path",
                         "watersheds_path"],
        "different_projections_ok": True,
    },
    "args": {
        "workspace_dir": spec_utils.WORKSPACE,
        "results_suffix": spec_utils.SUFFIX,
        "n_workers": spec_utils.N_WORKERS,
        "dem_path": {
            **spec_utils.DEM,
            "projected": True
        },
        "lulc_path": {
            **spec_utils.LULC,
            "projected": True,
            "about": spec_utils.LULC['about'] + " " + gettext(
                "All values in this raster must "
                "have corresponding entries in the Biophysical table.")
        },
        "runoff_proxy_path": {
            "type": "raster",
            "bands": {1: {
                "type": "number",
                "units": u.none
            }},
            "about": gettext(
                "Map of runoff potential, the capacity to transport "
                "nutrients downslope. This can be a quickflow index "
                "or annual precipitation. Any units are allowed since "
                "the values will be normalized by their average."),
            "name": gettext("nutrient runoff proxy")
        },
        "watersheds_path": {
            "type": "vector",
            "projected": True,
            "geometries": spec_utils.POLYGONS,
            "fields": {},
            "about": gettext(
                "Map of the boundaries of the watershed(s) over which to "
                "aggregate the model results."),
            "name": gettext("watersheds")
        },
        "biophysical_table_path": {
            "type": "csv",
            "index_col": "lucode",
            "columns": {
                "lucode": spec_utils.LULC_TABLE_COLUMN,
                "nut_load_type": {
                    "type": "option_string",
                    "required": True,
                    "options": {
                        "application-rate": {
                            "description": gettext(
                                "Treat the load values as an application rate."
                                "applied_nutrient * (1-retention_efficiency)")},
                        "measured-runoff": {
                            "description": gettext(
                                "Treat the load values as measured runoff.")},
                    },
                    "about": gettext(
                        "Whether the nutrient load in column "
                        "load_[NUTRIENT] should be treated as an "
                        "application rate or measured runoff. "
                        "'application_rate' | 'measured_runoff'")},
                "load_[NUTRIENT]": {  # nitrogen or phosphorus nutrient loads
                    "type": "number",
                    "units": u.kilogram/u.hectare/u.year,
                    "about": gettext(
                        "The nutrient loading for this land use class.")},
                "eff_[NUTRIENT]": {  # nutrient retention capacities
                    "type": "ratio",
                    "about": gettext(
                        "Maximum nutrient retention efficiency. This is the "
                        "maximum proportion of the nutrient that is retained "
                        "on this LULC class.")},
                "crit_len_[NUTRIENT]": {  # nutrient critical lengths
                    "type": "number",
                    "units": u.meter,
                    "about": gettext(
                        "The distance after which it is assumed that this "
                        "LULC type retains the nutrient at its maximum "
                        "capacity.")},
                "proportion_subsurface_n": {
                    "type": "ratio",
                    "required": "calc_n",
                    "about": gettext(
                        "The proportion of the total amount of nitrogen that "
                        "is dissolved into the subsurface. By default, this "
                        "value should be set to 0, indicating that all "
                        "nutrients are delivered via surface flow. There is "
                        "no equivalent of this for phosphorus.")},
            },
            "about": gettext(
                "A table mapping each LULC class to its biophysical "
                "properties related to nutrient load and retention. Replace "
                "'[NUTRIENT]' in the column names with 'n' or 'p' for "
                "nitrogen or phosphorus respectively. Nitrogen data must be "
                "provided if Calculate Nitrogen is selected. Phosphorus data "
                "must be provided if Calculate Phosphorus is selected. All "
                "LULC codes in the LULC raster must have corresponding "
                "entries in this table."),
            "name": gettext("biophysical table")
        },
        "calc_p": {
            "type": "boolean",
            "about": gettext("Calculate phosphorus retention and export."),
            "name": gettext("calculate phosphorus")
        },
        "calc_n": {
            "type": "boolean",
            "about": gettext("Calculate nitrogen retention and export."),
            "name": gettext("calculate nitrogen")
        },
        "threshold_flow_accumulation": {
            **spec_utils.THRESHOLD_FLOW_ACCUMULATION
        },
        "k_param": {
            "type": "number",
            "units": u.none,
            "about": gettext(
                "Calibration parameter that determines the shape of the "
                "relationship between hydrologic connectivity (the degree of "
                "connection from patches of land to the stream) and the "
                "nutrient delivery ratio (percentage of nutrient that "
                "actually reaches the stream)."),
            "name": gettext("Borselli k parameter"),
        },
        "runoff_proxy_av": {
            "type": "number",
            "units": u.none,
            'expression': 'value > 0',
            "required": False,
            "name": gettext("average runoff proxy"),
            "about": gettext(
                "This parameter allows the user to specify a predefined "
                "average value for the runoff proxy. This value is used "
                "to normalize the Runoff Proxy raster when calculating "
                "the Runoff Proxy Index (RPI). If a user does not specify "
                "the runoff proxy average, this value will be automatically "
                "calculated from the Runoff Proxy raster. The units will "
                "be the same as those in the Runoff Proxy raster."),
        },
        "subsurface_critical_length_n": {
            "type": "number",
            "units": u.meter,
            "required": "calc_n",
            "name": gettext("subsurface critical length (nitrogen)"),
            "about": gettext(
                "The distance traveled (subsurface and downslope) after which "
                "it is assumed that soil retains nitrogen at its maximum "
                "capacity. Required if Calculate Nitrogen is selected."),
        },
        "subsurface_eff_n": {
            "type": "ratio",
            "required": "calc_n",
            "name": gettext("subsurface maximum retention efficiency (nitrogen)"),
            "about": gettext(
                "The maximum nitrogen retention efficiency that can be "
                "reached through subsurface flow. This characterizes the "
                "retention due to biochemical degradation in soils. Required "
                "if Calculate Nitrogen is selected.")
        },
        **spec_utils.FLOW_DIR_ALGORITHM
    },
    "outputs": {
        "watershed_results_ndr.gpkg": {
            "about": "Vector with aggregated nutrient model results per watershed.",
            "geometries": spec_utils.POLYGONS,
            "fields": {
                "p_surface_load": {
                    "type": "number",
                    "units": u.kilogram/u.year,
                    "about": "Total phosphorus loads (sources) in the watershed, i.e. the sum of the nutrient contribution from all surface LULC without filtering by the landscape."
                },
                "n_surface_load": {
                    "type": "number",
                    "units": u.kilogram/u.year,
                    "about": "Total nitrogen loads (sources) in the watershed, i.e. the sum of the nutrient contribution from all surface LULC without filtering by the landscape."
                },
                "n_subsurface_load": {
                    "type": "number",
                    "units": u.kilogram/u.year,
                    "about": "Total subsurface nitrogen loads in the watershed."
                },
                "p_surface_export": {
                    "type": "number",
                    "units": u.kilogram/u.year,
                    "about": "Total phosphorus export from the watershed by surface flow."
                },
                "n_surface_export": {
                    "type": "number",
                    "units": u.kilogram/u.year,
                    "about": "Total nitrogen export from the watershed by surface flow."
                },
                "n_subsurface_export": {
                    "type": "number",
                    "units": u.kilogram/u.year,
                    "about": "Total nitrogen export from the watershed by subsurface flow."
                },
                "n_total_export": {
                    "type": "number",
                    "units": u.kilogram/u.year,
                    "about": "Total nitrogen export from the watershed by surface and subsurface flow."
                }
            }
        },
        "p_surface_export.tif": {
            "about": "A pixel level map showing how much phosphorus from each pixel eventually reaches the stream by surface flow.",
            "bands": {1: {
                "type": "number",
                "units": u.kilogram/u.hectare
            }}
        },
        "n_surface_export.tif": {
            "about": "A pixel level map showing how much nitrogen from each pixel eventually reaches the stream by surface flow.",
            "bands": {1: {
                "type": "number",
                "units": u.kilogram/u.hectare
            }}
        },
        "n_subsurface_export.tif": {
            "about": "A pixel level map showing how much nitrogen from each pixel eventually reaches the stream by subsurface flow.",
            "bands": {1: {
                "type": "number",
                "units": u.kilogram/u.hectare
            }}
        },
        "n_total_export.tif": {
            "about": "A pixel level map showing how much nitrogen from each pixel eventually reaches the stream by either flow.",
            "bands": {1: {
                "type": "number",
                "units": u.kilogram/u.hectare
            }}
        },
        "intermediate_outputs": {
            "type": "directory",
            "contents": {
                "crit_len_n.tif": {
                    "about": (
                        "Nitrogen retention length, found in the biophysical table"),
                    "bands": {1: {"type": "number", "units": u.meter}}
                },
                "crit_len_p.tif": {
                    "about": (
                        "Phosphorus retention length, found in the biophysical table"),
                    "bands": {1: {"type": "number", "units": u.meter}}
                },
                "d_dn.tif": {
                    "about": "Downslope factor of the index of connectivity",
                    "bands": {1: {"type": "number", "units": u.none}}
                },
                "d_up.tif": {
                    "about": "Upslope factor of the index of connectivity",
                    "bands": {1: {"type": "number", "units": u.none}}
                },
                "dist_to_channel.tif": {
                    "about": "Average downslope distance from a pixel to the stream",
                    "bands": {1: {"type": "number", "units": u.pixel}}
                },
                "eff_n.tif": {
                    "about": "Raw per-landscape cover retention efficiency for nitrogen.",
                    "bands": {1: {"type": "ratio"}}
                },
                "eff_p.tif": {
                    "about": "Raw per-landscape cover retention efficiency for phosphorus",
                    "bands": {1: {"type": "ratio"}}
                },
                "effective_retention_n.tif": {
                    "about": "Effective nitrogen retention provided by the downslope flow path for each pixel",
                    "bands": {1: {"type": "ratio"}}
                },
                "effective_retention_p.tif": {
                    "about": "Effective phosphorus retention provided by the downslope flow path for each pixel",
                    "bands": {1: {"type": "ratio"}}
                },
                "flow_accumulation.tif": spec_utils.FLOW_ACCUMULATION,
                "flow_direction.tif": spec_utils.FLOW_DIRECTION,
                "ic_factor.tif": {
                    "about": "Index of connectivity",
                    "bands": {1: {"type": "ratio"}}
                },
                "load_n.tif": {
                    "about": "Nitrogen load (for surface transport) per pixel",
                    "bands": {1: {
                        "type": "number",
                        "units": u.kilogram/u.year
                    }}
                },
                "load_p.tif": {
                    "about": "Phosphorus load (for surface transport) per pixel",
                    "bands": {1: {
                        "type": "number",
                        "units": u.kilogram/u.year
                    }}
                },
                "modified_load_n.tif": {
                    "about": "Raw nitrogen load scaled by the runoff proxy index.",
                    "bands": {1: {
                        "type": "number",
                        "units": u.kilogram/u.year
                    }}
                },
                "modified_load_p.tif": {
                    "about": "Raw phosphorus load scaled by the runoff proxy index.",
                    "bands": {1: {
                        "type": "number",
                        "units": u.kilogram/u.year
                    }}
                },
                "ndr_n.tif": {
                    "about": "NDR values for nitrogen",
                    "bands": {1: {"type": "ratio"}}
                },
                "ndr_p.tif": {
                    "about": "NDR values for phosphorus",
                    "bands": {1: {"type": "ratio"}}
                },
                "runoff_proxy_index.tif": {
                    "about": "Normalized values for the Runoff Proxy input to the model",
                    "bands": {1: {"type": "ratio"}}
                },
                "s_accumulation.tif": {
                    "about": "Flow accumulation weighted by slope",
                    "bands": {1: {"type": "number", "units": u.none}}
                },
                "s_bar.tif": {
                    "about": "Average slope gradient of the upslope contributing area",
                    "bands": {1: {"type": "ratio"}}
                },
                "s_factor_inverse.tif": {
                    "about": "Inverse of slope",
                    "bands": {1: {"type": "number", "units": u.none}}
                },
                "stream.tif": spec_utils.STREAM,
                "sub_load_n.tif": {
                    "about": "Nitrogen loads for subsurface transport",
                    "bands": {1: {
                        "type": "number",
                        "units": u.kilogram/u.year
                    }}
                },
                "sub_ndr_n.tif": {
                    "about": "Subsurface nitrogen NDR values",
                    "bands": {1: {"type": "ratio"}}
                },
                "surface_load_n.tif": {
                    "about": "Above ground nitrogen loads",
                    "bands": {1: {
                        "type": "number",
                        "units": u.kilogram/u.year
                    }}
                },
                "surface_load_p.tif": {
                    "about": "Above ground phosphorus loads",
                    "bands": {1: {
                        "type": "number",
                        "units": u.kilogram/u.year
                    }}
                },
                "thresholded_slope.tif": {
                    "about": (
                        "Percent slope thresholded for correct calculation of IC."),
                    "bands": {1: {"type": "percent"}}
                },
                "what_drains_to_stream.tif": {
                    "about": (
                        "Map of which pixels drain to a stream. A value of 1 "
                        "means that at least some of the runoff from that "
                        "pixel drains to a stream in stream.tif. A value of 0 "
                        "means that it does not drain at all to any stream in "
                        "stream.tif."),
                    "bands": {1: {
                        "type": "integer"
                    }}
                },
                "aligned_dem.tif": {
                    "about": "Copy of the DEM clipped to the extent of the other inputs",
                    "bands": {1: {"type": "number", "units": u.meter}}
                },
                "aligned_lulc.tif": {
                    "about": (
                        "Copy of the LULC clipped to the extent of the other inputs "
                        "and reprojected to the DEM projection"),
                    "bands": {1: {"type": "integer"}}
                },
                "aligned_runoff_proxy.tif": {
                    "about": (
                        "Copy of the runoff proxy clipped to the extent of the other inputs "
                        "and reprojected to the DEM projection"),
                    "bands": {1: {"type": "number", "units": u.none}}
                },
                "masked_dem.tif": {
                    "about": "DEM input masked to exclude pixels outside the watershed",
                    "bands": {1: {"type": "number", "units": u.meter}}
                },
                "masked_lulc.tif": {
                    "about": "LULC input masked to exclude pixels outside the watershed",
                    "bands": {1: {"type": "integer"}}
                },
                "masked_runoff_proxy.tif": {
                    "about": "Runoff proxy input masked to exclude pixels outside the watershed",
                    "bands": {1: {"type": "number", "units": u.none}}
                },
                "filled_dem.tif": spec_utils.FILLED_DEM,
                "slope.tif": spec_utils.SLOPE,
                "subsurface_export_n.pickle": {
                    "about": "Pickled zonal statistics of nitrogen subsurface export"
                },
                "subsurface_load_n.pickle": {
                    "about": "Pickled zonal statistics of nitrogen subsurface load"
                },
                "surface_export_n.pickle": {
                    "about": "Pickled zonal statistics of nitrogen surface export"
                },
                "surface_export_p.pickle": {
                    "about": "Pickled zonal statistics of phosphorus surface export"
                },
                "surface_load_n.pickle": {
                    "about": "Pickled zonal statistics of nitrogen surface load"
                },
                "surface_load_p.pickle": {
                    "about": "Pickled zonal statistics of phosphorus surface load"
                },
                "total_export_n.pickle": {
                    "about": "Pickled zonal statistics of total nitrogen export"
                }
            }
        },
        "taskgraph_cache": spec_utils.TASKGRAPH_DIR
    }
}

_OUTPUT_BASE_FILES = {
    'n_surface_export_path': 'n_surface_export.tif',
    'n_subsurface_export_path': 'n_subsurface_export.tif',
    'n_total_export_path': 'n_total_export.tif',
    'p_surface_export_path': 'p_surface_export.tif',
    'watershed_results_ndr_path': 'watershed_results_ndr.gpkg',
}

INTERMEDIATE_DIR_NAME = 'intermediate_outputs'

_INTERMEDIATE_BASE_FILES = {
    'mask_path': 'watersheds_mask.tif',
    'ic_factor_path': 'ic_factor.tif',
    'load_n_path': 'load_n.tif',
    'load_p_path': 'load_p.tif',
    'modified_load_n_path': 'modified_load_n.tif',
    'modified_load_p_path': 'modified_load_p.tif',
    'ndr_n_path': 'ndr_n.tif',
    'ndr_p_path': 'ndr_p.tif',
    'runoff_proxy_index_path': 'runoff_proxy_index.tif',
    's_accumulation_path': 's_accumulation.tif',
    's_bar_path': 's_bar.tif',
    's_factor_inverse_path': 's_factor_inverse.tif',
    'stream_path': 'stream.tif',
    'sub_load_n_path': 'sub_load_n.tif',
    'surface_load_n_path': 'surface_load_n.tif',
    'surface_load_p_path': 'surface_load_p.tif',
    'sub_ndr_n_path': 'sub_ndr_n.tif',
    'crit_len_n_path': 'crit_len_n.tif',
    'crit_len_p_path': 'crit_len_p.tif',
    'd_dn_path': 'd_dn.tif',
    'd_up_path': 'd_up.tif',
    'eff_n_path': 'eff_n.tif',
    'eff_p_path': 'eff_p.tif',
    'effective_retention_n_path': 'effective_retention_n.tif',
    'effective_retention_p_path': 'effective_retention_p.tif',
    'flow_accumulation_path': 'flow_accumulation.tif',
    'flow_direction_path': 'flow_direction.tif',
    'thresholded_slope_path': 'thresholded_slope.tif',
    'dist_to_channel_path': 'dist_to_channel.tif',
    'drainage_mask': 'what_drains_to_stream.tif',
    'filled_dem_path': 'filled_dem.tif',
    'aligned_dem_path': 'aligned_dem.tif',
    'masked_dem_path': 'masked_dem.tif',
    'slope_path': 'slope.tif',
    'aligned_lulc_path': 'aligned_lulc.tif',
    'masked_lulc_path': 'masked_lulc.tif',
    'aligned_runoff_proxy_path': 'aligned_runoff_proxy.tif',
    'masked_runoff_proxy_path': 'masked_runoff_proxy.tif',
    'surface_load_n_pickle_path': 'surface_load_n.pickle',
    'surface_load_p_pickle_path': 'surface_load_p.pickle',
    'subsurface_load_n_pickle_path': 'subsurface_load_n.pickle',
    'surface_export_n_pickle_path': 'surface_export_n.pickle',
    'surface_export_p_pickle_path': 'surface_export_p.pickle',
    'subsurface_export_n_pickle_path': 'subsurface_export_n.pickle',
    'total_export_n_pickle_path': 'total_export_n.pickle'
}

_TARGET_NODATA = -1


def execute(args):
    """Nutrient Delivery Ratio.

    Args:
        args['workspace_dir'] (string):  path to current workspace
        args['dem_path'] (string): path to digital elevation map raster
        args['lulc_path'] (string): a path to landcover map raster
        args['runoff_proxy_path'] (string): a path to a runoff proxy raster
        args['watersheds_path'] (string): path to the watershed shapefile
        args['biophysical_table_path'] (string): path to csv table on disk
            containing nutrient retention values.

            For each nutrient type [t] in args['calc_[t]'] that is true, must
            contain the following headers:

            'load_[t]', 'eff_[t]', 'crit_len_[t]'

            If args['calc_n'] is True, must also contain the header
            'proportion_subsurface_n' field.

        args['calc_p'] (boolean): if True, phosphorus is modeled,
            additionally if True then biophysical table must have p fields in
            them
        args['calc_n'] (boolean): if True nitrogen will be modeled,
            additionally biophysical table must have n fields in them.
        args['results_suffix'] (string): (optional) a text field to append to
            all output files
        args['threshold_flow_accumulation']: a number representing the flow
            accumulation in terms of upslope pixels.
        args['k_param'] (number): The Borselli k parameter. This is a
            calibration parameter that determines the shape of the
            relationship between hydrologic connectivity.
        args['runoff_proxy_av'] (number): (optional) The average runoff proxy.
            Used to calculate the runoff proxy index. If not specified,
            it will be automatically calculated.
        args['subsurface_critical_length_n'] (number): The distance (traveled
            subsurface and downslope) after which it is assumed that soil
            retains nutrient at its maximum capacity, given in meters. If
            dissolved nutrients travel a distance smaller than Subsurface
            Critical Length, the retention efficiency will be lower than the
            Subsurface Maximum Retention Efficiency value defined. Setting this
            value to a distance smaller than the pixel size will result in the
            maximum retention efficiency being reached within one pixel only.
            Required if ``calc_n``.
        args['subsurface_eff_n'] (number): The maximum nutrient retention
            efficiency that can be reached through subsurface flow, a floating
            point value between 0 and 1. This field characterizes the retention
            due to biochemical degradation in soils.  Required if ``calc_n``.
        args['n_workers'] (int): if present, indicates how many worker
            processes should be used in parallel processing. -1 indicates
            single process mode, 0 is single process but non-blocking mode,
            and >= 1 is number of processes.

    Returns:
        None

    """
    # Load all the tables for preprocessing
    output_dir = os.path.join(args['workspace_dir'])
    intermediate_output_dir = os.path.join(
        args['workspace_dir'], INTERMEDIATE_DIR_NAME)
    utils.make_directories([output_dir, intermediate_output_dir])

    try:
        n_workers = int(args['n_workers'])
    except (KeyError, ValueError, TypeError):
        # KeyError when n_workers is not present in args
        # ValueError when n_workers is an empty string.
        # TypeError when n_workers is None.
        n_workers = -1  # Synchronous mode.
    task_graph = taskgraph.TaskGraph(
        os.path.join(args['workspace_dir'], 'taskgraph_cache'),
        n_workers, reporting_interval=5.0)

    file_suffix = utils.make_suffix_string(args, 'results_suffix')
    f_reg = utils.build_file_registry(
        [(_OUTPUT_BASE_FILES, output_dir),
         (_INTERMEDIATE_BASE_FILES, intermediate_output_dir)], file_suffix)

    # Build up a list of nutrients to process based on what's checked on
    nutrients_to_process = []
    for nutrient_id in ['n', 'p']:
        if args['calc_' + nutrient_id]:
            nutrients_to_process.append(nutrient_id)

    biophysical_df = validation.get_validated_dataframe(
        args['biophysical_table_path'],
        **MODEL_SPEC['args']['biophysical_table_path'])

    # Ensure that if user doesn't explicitly assign a value,
    # runoff_proxy_av = None
    runoff_proxy_av = args.get("runoff_proxy_av")
    runoff_proxy_av = float(runoff_proxy_av) if runoff_proxy_av else None

    # these are used for aggregation in the last step
    field_pickle_map = {}

    create_vector_task = task_graph.add_task(
        func=create_vector_copy,
        args=(args['watersheds_path'], f_reg['watershed_results_ndr_path']),
        target_path_list=[f_reg['watershed_results_ndr_path']],
        task_name='create target vector')

    dem_info = pygeoprocessing.get_raster_info(args['dem_path'])

    base_raster_list = [
        args['dem_path'], args['lulc_path'], args['runoff_proxy_path']]
    aligned_raster_list = [
        f_reg['aligned_dem_path'], f_reg['aligned_lulc_path'],
        f_reg['aligned_runoff_proxy_path']]
    align_raster_task = task_graph.add_task(
        func=pygeoprocessing.align_and_resize_raster_stack,
        args=(
            base_raster_list, aligned_raster_list,
            ['near']*len(base_raster_list), dem_info['pixel_size'],
            'intersection'),
        kwargs={
            'base_vector_path_list': [args['watersheds_path']],
            'raster_align_index': 0  # align to the grid of the DEM
        },
        target_path_list=aligned_raster_list,
        task_name='align rasters')

    # Since we mask multiple rasters using the same vector, we can just do the
    # rasterization once.  Calling pygeoprocessing.mask_raster() multiple times
    # unfortunately causes the rasterization to happen once per call.
    mask_task = task_graph.add_task(
        func=_create_mask_raster,
        kwargs={
            'source_raster_path': f_reg['aligned_dem_path'],
            'source_vector_path': args['watersheds_path'],
            'target_raster_path': f_reg['mask_path']
        },
        target_path_list=[f_reg['mask_path']],
        dependent_task_list=[align_raster_task],
        task_name='create watersheds mask'
    )
    mask_runoff_proxy_task = task_graph.add_task(
        func=_mask_raster,
        kwargs={
            'source_raster_path': f_reg['aligned_runoff_proxy_path'],
            'mask_raster_path': f_reg['mask_path'],
            'target_masked_raster_path': f_reg['masked_runoff_proxy_path'],
            'target_dtype': gdal.GDT_Float32,
            'default_nodata': _TARGET_NODATA,
        },
        dependent_task_list=[mask_task, align_raster_task],
        target_path_list=[f_reg['masked_runoff_proxy_path']],
        task_name='mask runoff proxy raster',
    )
    mask_dem_task = task_graph.add_task(
        func=_mask_raster,
        kwargs={
            'source_raster_path': f_reg['aligned_dem_path'],
            'mask_raster_path': f_reg['mask_path'],
            'target_masked_raster_path': f_reg['masked_dem_path'],
            'target_dtype': gdal.GDT_Float32,
            'default_nodata': float(numpy.finfo(numpy.float32).min),
        },
        dependent_task_list=[mask_task, align_raster_task],
        target_path_list=[f_reg['masked_dem_path']],
        task_name='mask dem raster',
    )
    mask_lulc_task = task_graph.add_task(
        func=_mask_raster,
        kwargs={
            'source_raster_path': f_reg['aligned_lulc_path'],
            'mask_raster_path': f_reg['mask_path'],
            'target_masked_raster_path': f_reg['masked_lulc_path'],
            'target_dtype': gdal.GDT_Int32,
            'default_nodata': numpy.iinfo(numpy.int32).min,
        },
        dependent_task_list=[mask_task, align_raster_task],
        target_path_list=[f_reg['masked_lulc_path']],
        task_name='mask lulc raster',
    )

    fill_pits_task = task_graph.add_task(
        func=pygeoprocessing.routing.fill_pits,
        args=(
            (f_reg['masked_dem_path'], 1), f_reg['filled_dem_path']),
        kwargs={'working_dir': intermediate_output_dir},
        dependent_task_list=[align_raster_task, mask_dem_task],
        target_path_list=[f_reg['filled_dem_path']],
        task_name='fill pits')

    calculate_slope_task = task_graph.add_task(
        func=pygeoprocessing.calculate_slope,
        args=((f_reg['filled_dem_path'], 1), f_reg['slope_path']),
        target_path_list=[f_reg['slope_path']],
        dependent_task_list=[fill_pits_task],
        task_name='calculate slope')

    threshold_slope_task = task_graph.add_task(
        func=pygeoprocessing.raster_map,
        kwargs=dict(
            op=_slope_proportion_and_threshold_op,
            rasters=[f_reg['slope_path']],
            target_path=f_reg['thresholded_slope_path']),
        target_path_list=[f_reg['thresholded_slope_path']],
        dependent_task_list=[calculate_slope_task],
        task_name='threshold slope')

    if args['flow_dir_algorithm'] == 'MFD':
        flow_dir_task = task_graph.add_task(
            func=pygeoprocessing.routing.flow_dir_mfd,
            args=(
                (f_reg['filled_dem_path'], 1), f_reg['flow_direction_path']),
            kwargs={'working_dir': intermediate_output_dir},
            dependent_task_list=[fill_pits_task],
            target_path_list=[f_reg['flow_direction_path']],
            task_name='flow dir')

        flow_accum_task = task_graph.add_task(
            func=pygeoprocessing.routing.flow_accumulation_mfd,
            args=(
                (f_reg['flow_direction_path'], 1),
                f_reg['flow_accumulation_path']),
            target_path_list=[f_reg['flow_accumulation_path']],
            dependent_task_list=[flow_dir_task],
            task_name='flow accum')

        stream_extraction_task = task_graph.add_task(
            func=pygeoprocessing.routing.extract_streams_mfd,
            args=(
                (f_reg['flow_accumulation_path'], 1),
                (f_reg['flow_direction_path'], 1),
                float(args['threshold_flow_accumulation']),
                f_reg['stream_path']),
            target_path_list=[f_reg['stream_path']],
            dependent_task_list=[flow_accum_task],
            task_name='stream extraction')
        s_task = task_graph.add_task(
            func=pygeoprocessing.routing.flow_accumulation_mfd,
            args=((f_reg['flow_direction_path'], 1), f_reg['s_accumulation_path']),
            kwargs={
                'weight_raster_path_band': (f_reg['thresholded_slope_path'], 1)},
            target_path_list=[f_reg['s_accumulation_path']],
            dependent_task_list=[flow_dir_task, threshold_slope_task],
            task_name='route s')
    else:  # D8
        flow_dir_task = task_graph.add_task(
            func=pygeoprocessing.routing.flow_dir_d8,
            args=(
                (f_reg['filled_dem_path'], 1), f_reg['flow_direction_path']),
            kwargs={'working_dir': intermediate_output_dir},
            dependent_task_list=[fill_pits_task],
            target_path_list=[f_reg['flow_direction_path']],
            task_name='flow dir')

        flow_accum_task = task_graph.add_task(
            func=pygeoprocessing.routing.flow_accumulation_d8,
            args=(
                (f_reg['flow_direction_path'], 1),
                f_reg['flow_accumulation_path']),
            target_path_list=[f_reg['flow_accumulation_path']],
            dependent_task_list=[flow_dir_task],
            task_name='flow accum')

        stream_extraction_task = task_graph.add_task(
            func=pygeoprocessing.routing.extract_streams_d8,
            kwargs=dict(
                flow_accum_raster_path_band=(f_reg['flow_accumulation_path'], 1),
                flow_threshold=float(args['threshold_flow_accumulation']),
                target_stream_raster_path=f_reg['stream_path']),
            target_path_list=[f_reg['stream_path']],
            dependent_task_list=[flow_accum_task],
            task_name='stream extraction')

        s_task = task_graph.add_task(
            func=pygeoprocessing.routing.flow_accumulation_d8,
            args=((f_reg['flow_direction_path'], 1), f_reg['s_accumulation_path']),
            kwargs={
                'weight_raster_path_band': (f_reg['thresholded_slope_path'], 1)},
            target_path_list=[f_reg['s_accumulation_path']],
            dependent_task_list=[flow_dir_task, threshold_slope_task],
            task_name='route s')

    runoff_proxy_index_task = task_graph.add_task(
        func=_normalize_raster,
        args=((f_reg['masked_runoff_proxy_path'], 1),
              f_reg['runoff_proxy_index_path']),
        kwargs={'user_provided_mean': runoff_proxy_av},
        target_path_list=[f_reg['runoff_proxy_index_path']],
        dependent_task_list=[align_raster_task, mask_runoff_proxy_task],
        task_name='runoff proxy mean')

    s_bar_task = task_graph.add_task(
        func=pygeoprocessing.raster_map,
        kwargs=dict(
            op=numpy.divide,  # s_bar = s_accum / flow_accum
            rasters=[f_reg['s_accumulation_path'], f_reg['flow_accumulation_path']],
            target_path=f_reg['s_bar_path'],
            target_dtype=numpy.float32,
            target_nodata=_TARGET_NODATA),
        target_path_list=[f_reg['s_bar_path']],
        dependent_task_list=[s_task, flow_accum_task],
        task_name='calculate s bar')

    d_up_task = task_graph.add_task(
        func=d_up_calculation,
        args=(f_reg['s_bar_path'], f_reg['flow_accumulation_path'],
              f_reg['d_up_path']),
        target_path_list=[f_reg['d_up_path']],
        dependent_task_list=[s_bar_task, flow_accum_task],
        task_name='d up')

    s_inv_task = task_graph.add_task(
        func=pygeoprocessing.raster_map,
        kwargs=dict(
            op=_inverse_op,
            rasters=[f_reg['thresholded_slope_path']],
            target_path=f_reg['s_factor_inverse_path'],
            target_nodata=_TARGET_NODATA),
        target_path_list=[f_reg['s_factor_inverse_path']],
        dependent_task_list=[threshold_slope_task],
        task_name='s inv')

    if args['flow_dir_algorithm'] == 'MFD':
        d_dn_task = task_graph.add_task(
            func=pygeoprocessing.routing.distance_to_channel_mfd,
            args=(
                (f_reg['flow_direction_path'], 1),
                (f_reg['stream_path'], 1),
                f_reg['d_dn_path']),
            kwargs={'weight_raster_path_band': (
                f_reg['s_factor_inverse_path'], 1)},
            dependent_task_list=[stream_extraction_task, s_inv_task],
            target_path_list=[f_reg['d_dn_path']],
            task_name='d dn')

        dist_to_channel_task = task_graph.add_task(
            func=pygeoprocessing.routing.distance_to_channel_mfd,
            args=(
                (f_reg['flow_direction_path'], 1),
                (f_reg['stream_path'], 1),
                f_reg['dist_to_channel_path']),
            dependent_task_list=[stream_extraction_task],
            target_path_list=[f_reg['dist_to_channel_path']],
            task_name='dist to channel')
    else: # D8
        d_dn_task = task_graph.add_task(
            func=pygeoprocessing.routing.distance_to_channel_d8,
            args=(
                (f_reg['flow_direction_path'], 1),
                (f_reg['stream_path'], 1),
                f_reg['d_dn_path']),
            kwargs={'weight_raster_path_band': (
                f_reg['s_factor_inverse_path'], 1)},
            dependent_task_list=[stream_extraction_task, s_inv_task],
            target_path_list=[f_reg['d_dn_path']],
            task_name='d dn')

        dist_to_channel_task = task_graph.add_task(
            func=pygeoprocessing.routing.distance_to_channel_d8,
            args=(
                (f_reg['flow_direction_path'], 1),
                (f_reg['stream_path'], 1),
                f_reg['dist_to_channel_path']),
            dependent_task_list=[stream_extraction_task],
            target_path_list=[f_reg['dist_to_channel_path']],
            task_name='dist to channel')

    _ = task_graph.add_task(
        func=sdr._calculate_what_drains_to_stream,
        args=(f_reg['flow_direction_path'],
              f_reg['dist_to_channel_path'],
              f_reg['drainage_mask']),
        target_path_list=[f_reg['drainage_mask']],
        dependent_task_list=[flow_dir_task, dist_to_channel_task],
        task_name='write mask of what drains to stream')

    ic_task = task_graph.add_task(
        func=calculate_ic,
        args=(
            f_reg['d_up_path'], f_reg['d_dn_path'], f_reg['ic_factor_path']),
        target_path_list=[f_reg['ic_factor_path']],
        dependent_task_list=[d_dn_task, d_up_task],
        task_name='calc ic')

    for nutrient in nutrients_to_process:
        load_path = f_reg[f'load_{nutrient}_path']
        modified_load_path = f_reg[f'modified_load_{nutrient}_path']
        # Perrine says that 'n' is the only case where we could consider a
        # prop subsurface component.  So there's a special case for that.
        if nutrient == 'n':
            subsurface_proportion_map = (
                biophysical_df['proportion_subsurface_n'].to_dict())
        else:
            subsurface_proportion_map = None
        load_task = task_graph.add_task(
            func=_calculate_load,
            args=(
                f_reg['masked_lulc_path'],
                biophysical_df[
                    [f'load_{nutrient}', f'eff_{nutrient}',
                     'nut_load_type']].to_dict('index'),
                load_path),
            dependent_task_list=[align_raster_task, mask_lulc_task],
            target_path_list=[load_path],
            task_name=f'{nutrient} load')

        modified_load_task = task_graph.add_task(
            func=pygeoprocessing.raster_map,
            kwargs=dict(
                op=_mult_op,
                rasters=[load_path, f_reg['runoff_proxy_index_path']],
                target_path=modified_load_path,
                target_nodata=_TARGET_NODATA),
            target_path_list=[modified_load_path],
            dependent_task_list=[load_task, runoff_proxy_index_task],
            task_name=f'modified load {nutrient}')

        surface_load_path = f_reg[f'surface_load_{nutrient}_path']
        surface_load_task = task_graph.add_task(
            func=_map_surface_load,
            args=(modified_load_path, f_reg['masked_lulc_path'],
                  subsurface_proportion_map, surface_load_path),
            target_path_list=[surface_load_path],
            dependent_task_list=[modified_load_task, align_raster_task],
            task_name=f'map surface load {nutrient}')

        eff_path = f_reg[f'eff_{nutrient}_path']
        eff_task = task_graph.add_task(
            func=_map_lulc_to_val_mask_stream,
            args=(
                f_reg['masked_lulc_path'], f_reg['stream_path'],
                biophysical_df[f'eff_{nutrient}'].to_dict(), eff_path),
            target_path_list=[eff_path],
            dependent_task_list=[align_raster_task, stream_extraction_task],
            task_name=f'ret eff {nutrient}')

        crit_len_path = f_reg[f'crit_len_{nutrient}_path']
        crit_len_task = task_graph.add_task(
            func=_map_lulc_to_val_mask_stream,
            args=(
                f_reg['masked_lulc_path'], f_reg['stream_path'],
                biophysical_df[f'crit_len_{nutrient}'].to_dict(),
                crit_len_path),
            target_path_list=[crit_len_path],
            dependent_task_list=[align_raster_task, stream_extraction_task],
            task_name=f'ret eff {nutrient}')

        effective_retention_path = (
            f_reg[f'effective_retention_{nutrient}_path'])
        ndr_eff_task = task_graph.add_task(
            func=ndr_core.ndr_eff_calculation,
            args=(
                f_reg['flow_direction_path'],
                f_reg['stream_path'], eff_path,
                crit_len_path, effective_retention_path,
                args['flow_dir_algorithm']),
            target_path_list=[effective_retention_path],
            dependent_task_list=[
                stream_extraction_task, eff_task, crit_len_task],
            task_name=f'eff ret {nutrient}')

        ndr_path = f_reg[f'ndr_{nutrient}_path']
        ndr_task = task_graph.add_task(
            func=_calculate_ndr,
            args=(
                effective_retention_path, f_reg['ic_factor_path'],
                float(args['k_param']), ndr_path),
            target_path_list=[ndr_path],
            dependent_task_list=[ndr_eff_task, ic_task],
            task_name=f'calc ndr {nutrient}')

        surface_export_path = f_reg[f'{nutrient}_surface_export_path']
        surface_export_task = task_graph.add_task(
            func=pygeoprocessing.raster_map,
            kwargs=dict(
                op=numpy.multiply,  # export = load * ndr
                rasters=[surface_load_path, ndr_path],
                target_path=surface_export_path,
                target_nodata=_TARGET_NODATA),
            target_path_list=[surface_export_path],
            dependent_task_list=[
                load_task, ndr_task, surface_load_task],
            task_name=f'surface export {nutrient}')

        field_pickle_map[f'{nutrient}_surface_load'] = (
            f_reg[f'surface_load_{nutrient}_pickle_path'])
        field_pickle_map[f'{nutrient}_surface_export'] = (
            f_reg[f'surface_export_{nutrient}_pickle_path'])

        # only calculate subsurface things for nitrogen
        if nutrient == 'n':
            proportion_subsurface_map = (
                biophysical_df['proportion_subsurface_n'].to_dict())
            subsurface_load_task = task_graph.add_task(
                func=_map_subsurface_load,
                args=(modified_load_path, f_reg['masked_lulc_path'],
                      proportion_subsurface_map, f_reg['sub_load_n_path']),
                target_path_list=[f_reg['sub_load_n_path']],
                dependent_task_list=[modified_load_task, align_raster_task],
                task_name='map subsurface load n')

            subsurface_ndr_task = task_graph.add_task(
                func=_calculate_sub_ndr,
                args=(
                    float(args['subsurface_eff_n']),
                    float(args['subsurface_critical_length_n']),
                    f_reg['dist_to_channel_path'], f_reg['sub_ndr_n_path']),
                target_path_list=[f_reg['sub_ndr_n_path']],
                dependent_task_list=[dist_to_channel_task],
                task_name='sub ndr n')

            subsurface_export_task = task_graph.add_task(
                func=pygeoprocessing.raster_map,
                kwargs=dict(
                    op=numpy.multiply,  # export = load * ndr
                    rasters=[f_reg['sub_load_n_path'], f_reg['sub_ndr_n_path']],
                    target_path=f_reg['n_subsurface_export_path'],
                    target_nodata=_TARGET_NODATA),
                target_path_list=[f_reg['n_subsurface_export_path']],
                dependent_task_list=[
                    subsurface_load_task, subsurface_ndr_task],
                task_name='subsurface export n')

            # only need to calculate total for nitrogen because
            # phosphorus only has surface export
            total_export_task = task_graph.add_task(
                func=pygeoprocessing.raster_map,
                kwargs=dict(
                    op=_sum_op,
                    rasters=[surface_export_path, f_reg['n_subsurface_export_path']],
                    target_path=f_reg['n_total_export_path'],
                    target_nodata=_TARGET_NODATA),
                target_path_list=[f_reg['n_total_export_path']],
                dependent_task_list=[
                    surface_export_task, subsurface_export_task],
                task_name='total export n')

            _ = task_graph.add_task(
                func=_aggregate_and_pickle_total,
                args=(
                    (f_reg['n_subsurface_export_path'], 1),
                    f_reg['watershed_results_ndr_path'],
                    f_reg['subsurface_export_n_pickle_path']),
                target_path_list=[f_reg['subsurface_export_n_pickle_path']],
                dependent_task_list=[
                    subsurface_export_task, create_vector_task],
                task_name='aggregate n subsurface export')

            _ = task_graph.add_task(
                func=_aggregate_and_pickle_total,
                args=(
                    (f_reg['n_total_export_path'], 1),
                    f_reg['watershed_results_ndr_path'],
                    f_reg['total_export_n_pickle_path']),
                target_path_list=[
                    f_reg[f'total_export_{nutrient}_pickle_path']],
                dependent_task_list=[total_export_task, create_vector_task],
                task_name='aggregate n total export')

            _ = task_graph.add_task(
                func=_aggregate_and_pickle_total,
                args=(
                    (f_reg['sub_load_n_path'], 1),
                    f_reg['watershed_results_ndr_path'],
                    f_reg[f'subsurface_load_{nutrient}_pickle_path']),
                target_path_list=[
                    f_reg[f'subsurface_load_{nutrient}_pickle_path']],
                dependent_task_list=[subsurface_load_task, create_vector_task],
                task_name=f'aggregate {nutrient} subsurface load')

            field_pickle_map['n_subsurface_export'] = f_reg[
                'subsurface_export_n_pickle_path']
            field_pickle_map['n_total_export'] = f_reg[
                'total_export_n_pickle_path']
            field_pickle_map['n_subsurface_load'] = f_reg[
                'subsurface_load_n_pickle_path']

        _ = task_graph.add_task(
            func=_aggregate_and_pickle_total,
            args=(
                (surface_export_path, 1), f_reg['watershed_results_ndr_path'],
                f_reg[f'surface_export_{nutrient}_pickle_path']),
            target_path_list=[f_reg[f'surface_export_{nutrient}_pickle_path']],
            dependent_task_list=[surface_export_task, create_vector_task],
            task_name=f'aggregate {nutrient} export')

        _ = task_graph.add_task(
            func=_aggregate_and_pickle_total,
            args=(
                (surface_load_path, 1), f_reg['watershed_results_ndr_path'],
                f_reg[f'surface_load_{nutrient}_pickle_path']),
            target_path_list=[f_reg[f'surface_load_{nutrient}_pickle_path']],
            dependent_task_list=[surface_load_task, create_vector_task],
            task_name=f'aggregate {nutrient} surface load')

    task_graph.close()
    task_graph.join()

    LOGGER.info('Writing summaries to output shapefile')
    _add_fields_to_shapefile(
        field_pickle_map, f_reg['watershed_results_ndr_path'])

    LOGGER.info(r'NDR complete!')
    LOGGER.info(r'  _   _    ____    ____     ')
    LOGGER.info(r' | \ |"|  |  _"\U |  _"\ u  ')
    LOGGER.info(r'<|  \| |>/| | | |\| |_) |/  ')
    LOGGER.info(r'U| |\  |uU| |_| |\|  _ <    ')
    LOGGER.info(r' |_| \_|  |____/ u|_| \_\   ')
    LOGGER.info(r' ||   \\,-.|||_   //   \\_  ')
    LOGGER.info(r' (_")  (_/(__)_) (__)  (__) ')


# raster_map equation: Multiply a series of arrays element-wise
def _mult_op(*array_list): return numpy.prod(numpy.stack(array_list), axis=0)


# raster_map equation: Sum a list of arrays element-wise
def _sum_op(*array_list): return numpy.sum(array_list, axis=0)


# raster_map equation: calculate inverse of S factor
def _inverse_op(base_val): return numpy.where(base_val == 0, 0, 1 / base_val)


# raster_map equation: rescale and threshold slope between 0.005 and 1
def _slope_proportion_and_threshold_op(slope):
    slope_fraction = slope / 100
    slope_fraction[slope_fraction < 0.005] = 0.005
    slope_fraction[slope_fraction > 1] = 1
    return slope_fraction


def _create_mask_raster(source_raster_path, source_vector_path,
                        target_raster_path):
    """Create a mask raster from a vector.

    Masking like this is more tolerant of geometry errors than using gdalwarp's
    cutline functionality, which fails on even simple geometry errors.

    Args:
        source_raster_path (str): The path to a source raster from which the
            raster size, geotransform and spatial reference will be copied.
        source_vector_path (str): The path to a vector on disk to be
            rasterized onto a new raster matching the attributes of the raster
            at ``source_raster_path``.
        target_raster_path (str): The path to where the output raster should be
            written.

    Returns:
        ``None``
    """
    pygeoprocessing.new_raster_from_base(
        source_raster_path, target_raster_path, gdal.GDT_Byte, [255], [0])
    pygeoprocessing.rasterize(source_vector_path, target_raster_path, [1],
                              option_list=['ALL_TOUCHED=FALSE'])


def _mask_raster(source_raster_path, mask_raster_path,
                 target_masked_raster_path, default_nodata, target_dtype):
    """Using a raster of 1s and 0s, determine which pixels remain in output.

    Args:
        source_raster_path (str): The path to a source raster that contains
            pixel values, some of which will propagate through to the target
            raster.
        mask_raster_path (str): The path to a raster of 1s and 0s indicating
            whether a pixel should (1) or should not (0) be copied to the
            target raster.
        target_masked_raster_path (str): The path to where the target raster
            should be written.
        default_nodata (int, float, None): The nodata value that should be used
            if ``source_raster_path`` does not have a defined nodata value.
        target_dtype (int): The ``gdal.GDT_*`` datatype of the target raster.

    Returns:
        ``None``
    """
    source_raster_info = pygeoprocessing.get_raster_info(source_raster_path)
    source_nodata = source_raster_info['nodata'][0]
    nodata = source_nodata
    if nodata is None:
        nodata = default_nodata

    def _mask_op(mask, raster):
        result = numpy.full(mask.shape, nodata,
                            dtype=source_raster_info['numpy_type'])
        valid_pixels = (
            ~pygeoprocessing.array_equals_nodata(raster, nodata) &
            (mask == 1))
        result[valid_pixels] = raster[valid_pixels]
        return result

    pygeoprocessing.raster_calculator(
        [(mask_raster_path, 1), (source_raster_path, 1)], _mask_op,
        target_masked_raster_path, target_dtype, nodata)


def _add_fields_to_shapefile(field_pickle_map, target_vector_path):
    """Add fields and values to an OGR layer open for writing.

    Args:
        field_pickle_map (dict): maps field name to a pickle file that is a
            result of pygeoprocessing.zonal_stats with FIDs that match
            `target_vector_path`. Fields will be written in the order they
            appear in this dictionary.
        target_vector_path (string): path to target vector file.
    Returns:
        None.
    """
    target_vector = gdal.OpenEx(
        target_vector_path, gdal.OF_VECTOR | gdal.GA_Update)
    target_layer = target_vector.GetLayer()
    field_summaries = {}
    for field_name, pickle_file_name in field_pickle_map.items():
        field_def = ogr.FieldDefn(field_name, ogr.OFTReal)
        field_def.SetWidth(24)
        field_def.SetPrecision(11)
        target_layer.CreateField(field_def)
        with open(pickle_file_name, 'rb') as pickle_file:
            field_summaries[field_name] = pickle.load(pickle_file)

    for feature in target_layer:
        fid = feature.GetFID()
        for field_name in field_pickle_map:
            # Since pixel values are kg/(ha•yr), raster sum is (kg•px)/(ha•yr).
            # To convert to kg/yr, multiply by ha/px.
            pixel_area = field_summaries[field_name]['pixel_area']
            ha_per_px = pixel_area / 10000
            feature.SetField(
                field_name, float(
                    field_summaries[field_name][fid]['sum']) * ha_per_px)
        # Save back to datasource
        target_layer.SetFeature(feature)
    target_layer = None
    target_vector = None


@validation.invest_validator
def validate(args, limit_to=None):
    """Validate args to ensure they conform to `execute`'s contract.

    Args:
        args (dict): dictionary of key(str)/value pairs where keys and
            values are specified in `execute` docstring.
        limit_to (str): (optional) if not None indicates that validation
            should only occur on the args[limit_to] value. The intent that
            individual key validation could be significantly less expensive
            than validating the entire `args` dictionary.

    Returns:
        list of ([invalid key_a, invalid_keyb, ...], 'warning/error message')
            tuples. Where an entry indicates that the invalid keys caused
            the error message in the second part of the tuple. This should
            be an empty list if validation succeeds.

    """
    spec_copy = copy.deepcopy(MODEL_SPEC['args'])
    # Check required fields given the state of ``calc_n`` and ``calc_p``
    nutrients_selected = []
    for nutrient_letter in ('n', 'p'):
        if f'calc_{nutrient_letter}' in args and args[f'calc_{nutrient_letter}']:
            nutrients_selected.append(nutrient_letter)

    for param in ['load', 'eff', 'crit_len']:
        for nutrient in nutrients_selected:
            spec_copy['biophysical_table_path']['columns'][f'{param}_{nutrient}'] = (
                spec_copy['biophysical_table_path']['columns'][f'{param}_[NUTRIENT]'])
            spec_copy['biophysical_table_path']['columns'][f'{param}_{nutrient}']['required'] = True
        spec_copy['biophysical_table_path']['columns'].pop(f'{param}_[NUTRIENT]')

    if 'n' in nutrients_selected:
        spec_copy['biophysical_table_path']['columns']['proportion_subsurface_n'][
            'required'] = True

    validation_warnings = validation.validate(
        args, spec_copy, MODEL_SPEC['args_with_spatial_overlap'])

    if not nutrients_selected:
        validation_warnings.append(
            (['calc_n', 'calc_p'], MISSING_NUTRIENT_MSG))

    return validation_warnings


def _normalize_raster(base_raster_path_band, target_normalized_raster_path,
                      user_provided_mean=None):
    """Calculate normalize raster by dividing by the mean value.

    Args:
        base_raster_path_band (tuple): raster path/band tuple to calculate
            mean.
        target_normalized_raster_path (string): path to target normalized
            raster from base_raster_path_band.
        user_provided_mean (float, optional): user-provided average.
            If provided, this value will be used instead of computing
            the mean from the raster.

    Returns:
        None.

    """
    if user_provided_mean is None:
        value_sum, value_count = pygeoprocessing.raster_reduce(
            function=lambda sum_count, block: (  # calculate both in one pass
                sum_count[0] + numpy.sum(block), sum_count[1] + block.size),
            raster_path_band=base_raster_path_band,
            initializer=(0, 0))
        value_mean = value_sum
        if value_count > 0:
            value_mean /= value_count
        LOGGER.info(f"Normalizing raster ({base_raster_path_band[0]}) using "
                    f"auto-calculated mean: {value_mean}")
    else:
        value_mean = user_provided_mean

    pygeoprocessing.raster_map(
        op=lambda array: array if value_mean == 0 else array / value_mean,
        rasters=[base_raster_path_band[0]],
        target_path=target_normalized_raster_path,
        target_dtype=numpy.float32)


def _calculate_load(lulc_raster_path, lucode_to_load, target_load_raster):
    """Calculate load raster by mapping landcover.

    If load type is 'application-rate' adjust by ``1 - efficiency``.

    Args:
        lulc_raster_path (string): path to integer landcover raster.
        lucode_to_load (dict): a mapping of landcover IDs to nutrient load,
            efficiency, and type. The type value can be one of:
            [ 'measured-runoff' | 'appliation-rate' ].
        target_load_raster (string): path to target raster that will have
            load values (kg/ha) mapped to pixels based on LULC.

    Returns:
        None.

    """
<<<<<<< HEAD
    cell_area_ha = abs(numpy.prod(pygeoprocessing.get_raster_info(
        lulc_raster_path)['pixel_size'])) * 0.0001
    # restructure the lookup dict to easier access load, eff, and type
    # {lucode: [load, eff, type], ... }
    lucode_to_values = {key: list(value.values()) for key, value in lucode_to_load.items()}
    load_index = 0
    eff_index = 1
    type_index = 2
=======
>>>>>>> 851f7c70
    def _map_load_op(lucode_array):
        """Convert unit load to total load & handle nodata."""
        result = numpy.empty(lucode_array.shape)
        for lucode in numpy.unique(lucode_array):
            try:
<<<<<<< HEAD
                if lucode_to_values[type_index] == 'measured-runoff':
                    result[lucode_array == lucode] = (
                        lucode_to_values[lucode][load_index] * cell_area_ha)
                elif lucode_to_values[type_index] == 'application-rate':
                    result[lucode_array == lucode] = (
                        lucode_to_values[lucode][load_index] * (
                            1 - lucode_to_values[lucode][eff_index]) * cell_area_ha)
=======
                result[lucode_array == lucode] = (lucode_to_load[lucode])
>>>>>>> 851f7c70
            except KeyError:
                raise KeyError(
                    'lucode: %d is present in the landuse raster but '
                    'missing from the biophysical table' % lucode)
        return result

    pygeoprocessing.raster_map(
        op=_map_load_op,
        rasters=[lulc_raster_path],
        target_path=target_load_raster,
        target_dtype=numpy.float32,
        target_nodata=_TARGET_NODATA)


def _map_surface_load(
        modified_load_path, lulc_raster_path, lucode_to_subsurface_proportion,
        target_surface_load_path):
    """Calculate surface load from landcover raster.

    Args:
        modified_load_path (string): path to modified load raster with units
            of kg/pixel.
        lulc_raster_path (string): path to landcover raster.
        lucode_to_subsurface_proportion (dict): maps landcover codes to
            subsurface proportion values. Or if None, no subsurface transfer
            is mapped.
        target_surface_load_path (string): path to target raster.

    Returns:
        None.

    """
    if lucode_to_subsurface_proportion is not None:
        keys = sorted(lucode_to_subsurface_proportion.keys())
        subsurface_values = numpy.array(
            [lucode_to_subsurface_proportion[x] for x in keys])

    def _map_surface_load_op(lucode_array, modified_load_array):
        """Convert unit load to total load & handle nodata."""
        # If we don't have subsurface, just return 0.0.
        if lucode_to_subsurface_proportion is None:
            return modified_load_array
        index = numpy.digitize(lucode_array.ravel(), keys, right=True)
        return modified_load_array * (1 - subsurface_values[index])

    pygeoprocessing.raster_map(
        op=_map_surface_load_op,
        rasters=[lulc_raster_path, modified_load_path],
        target_path=target_surface_load_path,
        target_dtype=numpy.float32,
        target_nodata=_TARGET_NODATA)


def _map_subsurface_load(
        modified_load_path, lulc_raster_path, proportion_subsurface_map,
        target_sub_load_path):
    """Calculate subsurface load from landcover raster.

    Args:
        modified_load_path (string): path to modified load raster.
        lulc_raster_path (string): path to landcover raster.
        proportion_subsurface_map (dict): maps each landcover code to its
            subsurface permeance value.
        target_sub_load_path (string): path to target raster.

    Returns:
        None.

    """
    keys = sorted(numpy.array(list(proportion_subsurface_map)))
    subsurface_permeance_values = numpy.array(
        [proportion_subsurface_map[x] for x in keys])
    pygeoprocessing.raster_map(
        op=lambda lulc, modified_load: (
            modified_load * subsurface_permeance_values[
                numpy.digitize(lulc.ravel(), keys, right=True)]),
        rasters=[lulc_raster_path, modified_load_path],
        target_path=target_sub_load_path,
        target_dtype=numpy.float32,
        target_nodata=_TARGET_NODATA)


def _map_lulc_to_val_mask_stream(
        lulc_raster_path, stream_path, lucodes_to_vals, target_eff_path):
    """Make retention efficiency raster from landcover.

    Args:
        lulc_raster_path (string): path to landcover raster.
        stream_path (string) path to stream layer 0, no stream 1 stream.
        lucodes_to_val (dict) mapping of landcover codes to values
        target_eff_path (string): target raster that contains the mapping of
            landcover codes to retention efficiency values except where there
            is a stream in which case the retention efficiency is 0.

    Returns:
        None.

    """
    lucodes = sorted(lucodes_to_vals.keys())
    values = numpy.array([lucodes_to_vals[x] for x in lucodes])
    pygeoprocessing.raster_map(
        op=lambda lulc, stream: (
            values[numpy.digitize(lulc.ravel(), lucodes, right=True)] *
            (1 - stream)),
        rasters=[lulc_raster_path, stream_path],
        target_path=target_eff_path,
        target_dtype=numpy.float32,
        target_nodata=_TARGET_NODATA)


def d_up_calculation(s_bar_path, flow_accum_path, target_d_up_path):
    """Calculate d_up = s_bar * sqrt(upslope area)."""
    cell_area_m2 = abs(numpy.prod(pygeoprocessing.get_raster_info(
        s_bar_path)['pixel_size']))
    pygeoprocessing.raster_map(
        op=lambda s_bar, flow_accum: (
            s_bar * numpy.sqrt(flow_accum * cell_area_m2)),
        rasters=[s_bar_path, flow_accum_path],
        target_path=target_d_up_path,
        target_dtype=numpy.float32,
        target_nodata=_TARGET_NODATA)


def calculate_ic(d_up_path, d_dn_path, target_ic_path):
    """Calculate IC as log_10(d_up/d_dn)."""
    ic_nodata = float(numpy.finfo(numpy.float32).min)
    d_up_nodata = pygeoprocessing.get_raster_info(d_up_path)['nodata'][0]
    d_dn_nodata = pygeoprocessing.get_raster_info(d_dn_path)['nodata'][0]

    def _ic_op(d_up, d_dn):
        """Calculate IC0."""
        valid_mask = (
            ~pygeoprocessing.array_equals_nodata(d_up, d_up_nodata) &
            ~pygeoprocessing.array_equals_nodata(d_dn, d_dn_nodata) & (d_up != 0) &
            (d_dn != 0))
        result = numpy.empty(valid_mask.shape, dtype=numpy.float32)
        result[:] = ic_nodata
        result[valid_mask] = numpy.log10(d_up[valid_mask] / d_dn[valid_mask])
        return result

    pygeoprocessing.raster_calculator(
        [(d_up_path, 1), (d_dn_path, 1)], _ic_op,
        target_ic_path, gdal.GDT_Float32, ic_nodata)


def _calculate_ndr(
        effective_retention_path, ic_factor_path, k_param, target_ndr_path):
    """Calculate NDR as a function of Equation 4 in the user's guide."""
    ic_factor_raster = gdal.OpenEx(ic_factor_path, gdal.OF_RASTER)
    ic_factor_band = ic_factor_raster.GetRasterBand(1)
    ic_min, ic_max, _, _ = ic_factor_band.GetStatistics(0, 1)
    ic_factor_band = None
    ic_factor_raster = None
    ic_0_param = (ic_min + ic_max) / 2

    pygeoprocessing.raster_map(
        op=lambda eff, ic: ((1 - eff) /
                            (1 + numpy.exp((ic_0_param - ic) / k_param))),
        rasters=[effective_retention_path, ic_factor_path],
        target_path=target_ndr_path,
        target_nodata=_TARGET_NODATA)


def _calculate_sub_ndr(
        eff_sub, crit_len_sub, dist_to_channel_path, target_sub_ndr_path):
    """Calculate subsurface: subndr = eff_sub(1-e^(-5*l/crit_len)."""
    pygeoprocessing.raster_map(
        op=lambda dist_to_channel: (
            1 - eff_sub *
            (1 - numpy.exp(-5 * dist_to_channel / crit_len_sub))),
        rasters=[dist_to_channel_path],
        target_path=target_sub_ndr_path,
        target_nodata=_TARGET_NODATA)


def _aggregate_and_pickle_total(
        base_raster_path_band, aggregate_vector_path, target_pickle_path):
    """Aggregate base raster path to vector path FIDs and pickle result.

    Args:
        base_raster_path_band (tuple): raster/path band to aggregate over.
        aggregate_vector_path (string): path to vector to use geometry to
            aggregate over.
        target_pickle_path (string): path to a file that will contain the
            result of a pygeoprocessing.zonal_statistics call over
            base_raster_path_band from aggregate_vector_path.

    Returns:
        None.

    """
    result = pygeoprocessing.zonal_statistics(
        base_raster_path_band, aggregate_vector_path,
        working_dir=os.path.dirname(target_pickle_path))

    # Write pixel area to pickle file so that _add_fields_to_shapefile
    # can adjust totals as needed.
    raster_info = pygeoprocessing.get_raster_info(base_raster_path_band[0])
    pixel_area = abs(numpy.prod(raster_info['pixel_size']))
    result['pixel_area'] = pixel_area

    with open(target_pickle_path, 'wb') as target_pickle_file:
        pickle.dump(result, target_pickle_file)


def create_vector_copy(base_vector_path, target_vector_path):
    """Create a copy of base vector."""
    if os.path.exists(target_vector_path):
        os.remove(target_vector_path)

    base_wkt = pygeoprocessing.get_vector_info(
        base_vector_path)['projection_wkt']
    # use reproject_vector to create a copy in geopackage format
    # keeping the original projection
    pygeoprocessing.reproject_vector(
        base_vector_path, base_wkt, target_vector_path, driver_name='GPKG')<|MERGE_RESOLUTION|>--- conflicted
+++ resolved
@@ -1358,7 +1358,6 @@
         None.
 
     """
-<<<<<<< HEAD
     cell_area_ha = abs(numpy.prod(pygeoprocessing.get_raster_info(
         lulc_raster_path)['pixel_size'])) * 0.0001
     # restructure the lookup dict to easier access load, eff, and type
@@ -1367,14 +1366,12 @@
     load_index = 0
     eff_index = 1
     type_index = 2
-=======
->>>>>>> 851f7c70
+
     def _map_load_op(lucode_array):
         """Convert unit load to total load & handle nodata."""
         result = numpy.empty(lucode_array.shape)
         for lucode in numpy.unique(lucode_array):
             try:
-<<<<<<< HEAD
                 if lucode_to_values[type_index] == 'measured-runoff':
                     result[lucode_array == lucode] = (
                         lucode_to_values[lucode][load_index] * cell_area_ha)
@@ -1382,9 +1379,6 @@
                     result[lucode_array == lucode] = (
                         lucode_to_values[lucode][load_index] * (
                             1 - lucode_to_values[lucode][eff_index]) * cell_area_ha)
-=======
-                result[lucode_array == lucode] = (lucode_to_load[lucode])
->>>>>>> 851f7c70
             except KeyError:
                 raise KeyError(
                     'lucode: %d is present in the landuse raster but '
