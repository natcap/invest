"""InVEST Nutrient Delivery Ratio (NDR) module."""
import copy
import logging
import os
import pickle

import numpy
import pygeoprocessing
import pygeoprocessing.routing
import taskgraph
from osgeo import gdal
from osgeo import ogr

from .. import gettext
from .. import spec_utils
from .. import utils
from .. import validation
from ..sdr import sdr
from ..unit_registry import u
from . import ndr_core

LOGGER = logging.getLogger(__name__)

MISSING_NUTRIENT_MSG = gettext('Either calc_n or calc_p must be True')

MODEL_SPEC = {
    "model_id": "ndr",
<<<<<<< HEAD
    "model_title": gettext("Nutrient Delivery Ratio"),
    "pyname": "natcap.invest.ndr.ndr",
    "userguide": "ndr.html",
    "aliases": (),
    "ui_spec": {
        "order": [
            ['workspace_dir', 'results_suffix'],
            ['dem_path', 'lulc_path', 'runoff_proxy_path', 'watersheds_path', 'biophysical_table_path'],
            ['calc_p'],
            ['calc_n', 'subsurface_critical_length_n', 'subsurface_eff_n'],
            ['threshold_flow_accumulation', 'k_param'],
        ],
        "hidden": ["n_workers"]
    },
=======
    "model_name": MODEL_METADATA["ndr"].model_title,
    "pyname": MODEL_METADATA["ndr"].pyname,
    "userguide": MODEL_METADATA["ndr"].userguide,
>>>>>>> 84f6108b
    "args_with_spatial_overlap": {
        "spatial_keys": ["dem_path", "lulc_path", "runoff_proxy_path",
                         "watersheds_path"],
        "different_projections_ok": True,
    },
    "args": {
        "workspace_dir": spec_utils.WORKSPACE,
        "results_suffix": spec_utils.SUFFIX,
        "n_workers": spec_utils.N_WORKERS,
        "dem_path": {
            **spec_utils.DEM,
            "projected": True
        },
        "lulc_path": {
            **spec_utils.LULC,
            "projected": True,
            "about": spec_utils.LULC['about'] + " " + gettext(
                "All values in this raster must "
                "have corresponding entries in the Biophysical table.")
        },
        "runoff_proxy_path": {
            "type": "raster",
            "bands": {1: {
                "type": "number",
                "units": u.none
            }},
            "about": gettext(
                "Map of runoff potential, the capacity to transport "
                "nutrients downslope. This can be a quickflow index "
                "or annual precipitation. Any units are allowed since "
                "the values will be normalized by their average."),
            "name": gettext("nutrient runoff proxy")
        },
        "watersheds_path": {
            "type": "vector",
            "projected": True,
            "geometries": spec_utils.POLYGONS,
            "fields": {},
            "about": gettext(
                "Map of the boundaries of the watershed(s) over which to "
                "aggregate the model results."),
            "name": gettext("watersheds")
        },
        "biophysical_table_path": {
            "type": "csv",
            "index_col": "lucode",
            "columns": {
                "lucode": spec_utils.LULC_TABLE_COLUMN,
                "load_[NUTRIENT]": {  # nitrogen or phosphorus nutrient loads
                    "type": "number",
                    "units": u.kilogram/u.hectare/u.year,
                    "about": gettext(
                        "The nutrient loading for this land use class.")},
                "eff_[NUTRIENT]": {  # nutrient retention capacities
                    "type": "ratio",
                    "about": gettext(
                        "Maximum nutrient retention efficiency. This is the "
                        "maximum proportion of the nutrient that is retained "
                        "on this LULC class.")},
                "crit_len_[NUTRIENT]": {  # nutrient critical lengths
                    "type": "number",
                    "units": u.meter,
                    "about": gettext(
                        "The distance after which it is assumed that this "
                        "LULC type retains the nutrient at its maximum "
                        "capacity.")},
                "proportion_subsurface_n": {
                    "type": "ratio",
                    "required": "calc_n",
                    "about": gettext(
                        "The proportion of the total amount of nitrogen that "
                        "is dissolved into the subsurface. By default, this "
                        "value should be set to 0, indicating that all "
                        "nutrients are delivered via surface flow. There is "
                        "no equivalent of this for phosphorus.")}
            },
            "about": gettext(
                "A table mapping each LULC class to its biophysical "
                "properties related to nutrient load and retention. Replace "
                "'[NUTRIENT]' in the column names with 'n' or 'p' for "
                "nitrogen or phosphorus respectively. Nitrogen data must be "
                "provided if Calculate Nitrogen is selected. Phosphorus data "
                "must be provided if Calculate Phosphorus is selected. All "
                "LULC codes in the LULC raster must have corresponding "
                "entries in this table."),
            "name": gettext("biophysical table")
        },
        "calc_p": {
            "type": "boolean",
            "about": gettext("Calculate phosphorus retention and export."),
            "name": gettext("calculate phosphorus")
        },
        "calc_n": {
            "type": "boolean",
            "about": gettext("Calculate nitrogen retention and export."),
            "name": gettext("calculate nitrogen")
        },
        "threshold_flow_accumulation": {
            **spec_utils.THRESHOLD_FLOW_ACCUMULATION
        },
        "k_param": {
            "type": "number",
            "units": u.none,
            "about": gettext(
                "Calibration parameter that determines the shape of the "
                "relationship between hydrologic connectivity (the degree of "
                "connection from patches of land to the stream) and the "
                "nutrient delivery ratio (percentage of nutrient that "
                "actually reaches the stream)."),
            "name": gettext("Borselli k parameter"),
        },
        "runoff_proxy_av": {
            "type": "number",
            "units": u.none,
            'expression': 'value > 0',
            "required": False,
            "name": gettext("average runoff proxy"),
            "about": gettext(
                "This parameter allows the user to specify a predefined "
                "average value for the runoff proxy. This value is used "
                "to normalize the Runoff Proxy raster when calculating "
                "the Runoff Proxy Index (RPI). If a user does not specify "
                "the runoff proxy average, this value will be automatically "
                "calculated from the Runoff Proxy raster. The units will "
                "be the same as those in the Runoff Proxy raster."),
        },
        "subsurface_critical_length_n": {
            "type": "number",
            "units": u.meter,
            "required": "calc_n",
            "allowed": "calc_n",
            "name": gettext("subsurface critical length (nitrogen)"),
            "about": gettext(
                "The distance traveled (subsurface and downslope) after which "
                "it is assumed that soil retains nitrogen at its maximum "
                "capacity. Required if Calculate Nitrogen is selected."),
        },
        "subsurface_eff_n": {
            "type": "ratio",
            "required": "calc_n",
            "allowed": "calc_n",
            "name": gettext("subsurface maximum retention efficiency (nitrogen)"),
            "about": gettext(
                "The maximum nitrogen retention efficiency that can be "
                "reached through subsurface flow. This characterizes the "
                "retention due to biochemical degradation in soils. Required "
                "if Calculate Nitrogen is selected.")
        },
        **spec_utils.FLOW_DIR_ALGORITHM
    },
    "outputs": {
        "watershed_results_ndr.gpkg": {
            "about": "Vector with aggregated nutrient model results per watershed.",
            "geometries": spec_utils.POLYGONS,
            "fields": {
                "p_surface_load": {
                    "type": "number",
                    "units": u.kilogram/u.year,
                    "about": "Total phosphorus loads (sources) in the watershed, i.e. the sum of the nutrient contribution from all surface LULC without filtering by the landscape."
                },
                "n_surface_load": {
                    "type": "number",
                    "units": u.kilogram/u.year,
                    "about": "Total nitrogen loads (sources) in the watershed, i.e. the sum of the nutrient contribution from all surface LULC without filtering by the landscape."
                },
                "n_subsurface_load": {
                    "type": "number",
                    "units": u.kilogram/u.year,
                    "about": "Total subsurface nitrogen loads in the watershed."
                },
                "p_surface_export": {
                    "type": "number",
                    "units": u.kilogram/u.year,
                    "about": "Total phosphorus export from the watershed by surface flow."
                },
                "n_surface_export": {
                    "type": "number",
                    "units": u.kilogram/u.year,
                    "about": "Total nitrogen export from the watershed by surface flow."
                },
                "n_subsurface_export": {
                    "type": "number",
                    "units": u.kilogram/u.year,
                    "about": "Total nitrogen export from the watershed by subsurface flow."
                },
                "n_total_export": {
                    "type": "number",
                    "units": u.kilogram/u.year,
                    "about": "Total nitrogen export from the watershed by surface and subsurface flow."
                }
            }
        },
        "p_surface_export.tif": {
            "about": "A pixel level map showing how much phosphorus from each pixel eventually reaches the stream by surface flow.",
            "bands": {1: {
                "type": "number",
                "units": u.kilogram/u.hectare
            }}
        },
        "n_surface_export.tif": {
            "about": "A pixel level map showing how much nitrogen from each pixel eventually reaches the stream by surface flow.",
            "bands": {1: {
                "type": "number",
                "units": u.kilogram/u.hectare
            }}
        },
        "n_subsurface_export.tif": {
            "about": "A pixel level map showing how much nitrogen from each pixel eventually reaches the stream by subsurface flow.",
            "bands": {1: {
                "type": "number",
                "units": u.kilogram/u.hectare
            }}
        },
        "n_total_export.tif": {
            "about": "A pixel level map showing how much nitrogen from each pixel eventually reaches the stream by either flow.",
            "bands": {1: {
                "type": "number",
                "units": u.kilogram/u.hectare
            }}
        },
        "intermediate_outputs": {
            "type": "directory",
            "contents": {
                "crit_len_n.tif": {
                    "about": (
                        "Nitrogen retention length, found in the biophysical table"),
                    "bands": {1: {"type": "number", "units": u.meter}}
                },
                "crit_len_p.tif": {
                    "about": (
                        "Phosphorus retention length, found in the biophysical table"),
                    "bands": {1: {"type": "number", "units": u.meter}}
                },
                "d_dn.tif": {
                    "about": "Downslope factor of the index of connectivity",
                    "bands": {1: {"type": "number", "units": u.none}}
                },
                "d_up.tif": {
                    "about": "Upslope factor of the index of connectivity",
                    "bands": {1: {"type": "number", "units": u.none}}
                },
                "dist_to_channel.tif": {
                    "about": "Average downslope distance from a pixel to the stream",
                    "bands": {1: {"type": "number", "units": u.pixel}}
                },
                "eff_n.tif": {
                    "about": "Raw per-landscape cover retention efficiency for nitrogen.",
                    "bands": {1: {"type": "ratio"}}
                },
                "eff_p.tif": {
                    "about": "Raw per-landscape cover retention efficiency for phosphorus",
                    "bands": {1: {"type": "ratio"}}
                },
                "effective_retention_n.tif": {
                    "about": "Effective nitrogen retention provided by the downslope flow path for each pixel",
                    "bands": {1: {"type": "ratio"}}
                },
                "effective_retention_p.tif": {
                    "about": "Effective phosphorus retention provided by the downslope flow path for each pixel",
                    "bands": {1: {"type": "ratio"}}
                },
                "flow_accumulation.tif": spec_utils.FLOW_ACCUMULATION,
                "flow_direction.tif": spec_utils.FLOW_DIRECTION,
                "ic_factor.tif": {
                    "about": "Index of connectivity",
                    "bands": {1: {"type": "ratio"}}
                },
                "load_n.tif": {
                    "about": "Nitrogen load (for surface transport) per pixel",
                    "bands": {1: {
                        "type": "number",
                        "units": u.kilogram/u.year
                    }}
                },
                "load_p.tif": {
                    "about": "Phosphorus load (for surface transport) per pixel",
                    "bands": {1: {
                        "type": "number",
                        "units": u.kilogram/u.year
                    }}
                },
                "modified_load_n.tif": {
                    "about": "Raw nitrogen load scaled by the runoff proxy index.",
                    "bands": {1: {
                        "type": "number",
                        "units": u.kilogram/u.year
                    }}
                },
                "modified_load_p.tif": {
                    "about": "Raw phosphorus load scaled by the runoff proxy index.",
                    "bands": {1: {
                        "type": "number",
                        "units": u.kilogram/u.year
                    }}
                },
                "ndr_n.tif": {
                    "about": "NDR values for nitrogen",
                    "bands": {1: {"type": "ratio"}}
                },
                "ndr_p.tif": {
                    "about": "NDR values for phosphorus",
                    "bands": {1: {"type": "ratio"}}
                },
                "runoff_proxy_index.tif": {
                    "about": "Normalized values for the Runoff Proxy input to the model",
                    "bands": {1: {"type": "ratio"}}
                },
                "s_accumulation.tif": {
                    "about": "Flow accumulation weighted by slope",
                    "bands": {1: {"type": "number", "units": u.none}}
                },
                "s_bar.tif": {
                    "about": "Average slope gradient of the upslope contributing area",
                    "bands": {1: {"type": "ratio"}}
                },
                "s_factor_inverse.tif": {
                    "about": "Inverse of slope",
                    "bands": {1: {"type": "number", "units": u.none}}
                },
                "stream.tif": spec_utils.STREAM,
                "sub_load_n.tif": {
                    "about": "Nitrogen loads for subsurface transport",
                    "bands": {1: {
                        "type": "number",
                        "units": u.kilogram/u.year
                    }}
                },
                "sub_ndr_n.tif": {
                    "about": "Subsurface nitrogen NDR values",
                    "bands": {1: {"type": "ratio"}}
                },
                "surface_load_n.tif": {
                    "about": "Above ground nitrogen loads",
                    "bands": {1: {
                        "type": "number",
                        "units": u.kilogram/u.year
                    }}
                },
                "surface_load_p.tif": {
                    "about": "Above ground phosphorus loads",
                    "bands": {1: {
                        "type": "number",
                        "units": u.kilogram/u.year
                    }}
                },
                "thresholded_slope.tif": {
                    "about": (
                        "Percent slope thresholded for correct calculation of IC."),
                    "bands": {1: {"type": "percent"}}
                },
                "what_drains_to_stream.tif": {
                    "about": (
                        "Map of which pixels drain to a stream. A value of 1 "
                        "means that at least some of the runoff from that "
                        "pixel drains to a stream in stream.tif. A value of 0 "
                        "means that it does not drain at all to any stream in "
                        "stream.tif."),
                    "bands": {1: {
                        "type": "integer"
                    }}
                },
                "aligned_dem.tif": {
                    "about": "Copy of the DEM clipped to the extent of the other inputs",
                    "bands": {1: {"type": "number", "units": u.meter}}
                },
                "aligned_lulc.tif": {
                    "about": (
                        "Copy of the LULC clipped to the extent of the other inputs "
                        "and reprojected to the DEM projection"),
                    "bands": {1: {"type": "integer"}}
                },
                "aligned_runoff_proxy.tif": {
                    "about": (
                        "Copy of the runoff proxy clipped to the extent of the other inputs "
                        "and reprojected to the DEM projection"),
                    "bands": {1: {"type": "number", "units": u.none}}
                },
                "masked_dem.tif": {
                    "about": "DEM input masked to exclude pixels outside the watershed",
                    "bands": {1: {"type": "number", "units": u.meter}}
                },
                "masked_lulc.tif": {
                    "about": "LULC input masked to exclude pixels outside the watershed",
                    "bands": {1: {"type": "integer"}}
                },
                "masked_runoff_proxy.tif": {
                    "about": "Runoff proxy input masked to exclude pixels outside the watershed",
                    "bands": {1: {"type": "number", "units": u.none}}
                },
                "filled_dem.tif": spec_utils.FILLED_DEM,
                "slope.tif": spec_utils.SLOPE,
                "subsurface_export_n.pickle": {
                    "about": "Pickled zonal statistics of nitrogen subsurface export"
                },
                "subsurface_load_n.pickle": {
                    "about": "Pickled zonal statistics of nitrogen subsurface load"
                },
                "surface_export_n.pickle": {
                    "about": "Pickled zonal statistics of nitrogen surface export"
                },
                "surface_export_p.pickle": {
                    "about": "Pickled zonal statistics of phosphorus surface export"
                },
                "surface_load_n.pickle": {
                    "about": "Pickled zonal statistics of nitrogen surface load"
                },
                "surface_load_p.pickle": {
                    "about": "Pickled zonal statistics of phosphorus surface load"
                },
                "total_export_n.pickle": {
                    "about": "Pickled zonal statistics of total nitrogen export"
                }
            }
        },
        "taskgraph_cache": spec_utils.TASKGRAPH_DIR
    }
}

_OUTPUT_BASE_FILES = {
    'n_surface_export_path': 'n_surface_export.tif',
    'n_subsurface_export_path': 'n_subsurface_export.tif',
    'n_total_export_path': 'n_total_export.tif',
    'p_surface_export_path': 'p_surface_export.tif',
    'watershed_results_ndr_path': 'watershed_results_ndr.gpkg',
}

INTERMEDIATE_DIR_NAME = 'intermediate_outputs'

_INTERMEDIATE_BASE_FILES = {
    'mask_path': 'watersheds_mask.tif',
    'ic_factor_path': 'ic_factor.tif',
    'load_n_path': 'load_n.tif',
    'load_p_path': 'load_p.tif',
    'modified_load_n_path': 'modified_load_n.tif',
    'modified_load_p_path': 'modified_load_p.tif',
    'ndr_n_path': 'ndr_n.tif',
    'ndr_p_path': 'ndr_p.tif',
    'runoff_proxy_index_path': 'runoff_proxy_index.tif',
    's_accumulation_path': 's_accumulation.tif',
    's_bar_path': 's_bar.tif',
    's_factor_inverse_path': 's_factor_inverse.tif',
    'stream_path': 'stream.tif',
    'sub_load_n_path': 'sub_load_n.tif',
    'surface_load_n_path': 'surface_load_n.tif',
    'surface_load_p_path': 'surface_load_p.tif',
    'sub_ndr_n_path': 'sub_ndr_n.tif',
    'crit_len_n_path': 'crit_len_n.tif',
    'crit_len_p_path': 'crit_len_p.tif',
    'd_dn_path': 'd_dn.tif',
    'd_up_path': 'd_up.tif',
    'eff_n_path': 'eff_n.tif',
    'eff_p_path': 'eff_p.tif',
    'effective_retention_n_path': 'effective_retention_n.tif',
    'effective_retention_p_path': 'effective_retention_p.tif',
    'flow_accumulation_path': 'flow_accumulation.tif',
    'flow_direction_path': 'flow_direction.tif',
    'thresholded_slope_path': 'thresholded_slope.tif',
    'dist_to_channel_path': 'dist_to_channel.tif',
    'drainage_mask': 'what_drains_to_stream.tif',
    'filled_dem_path': 'filled_dem.tif',
    'aligned_dem_path': 'aligned_dem.tif',
    'masked_dem_path': 'masked_dem.tif',
    'slope_path': 'slope.tif',
    'aligned_lulc_path': 'aligned_lulc.tif',
    'masked_lulc_path': 'masked_lulc.tif',
    'aligned_runoff_proxy_path': 'aligned_runoff_proxy.tif',
    'masked_runoff_proxy_path': 'masked_runoff_proxy.tif',
    'surface_load_n_pickle_path': 'surface_load_n.pickle',
    'surface_load_p_pickle_path': 'surface_load_p.pickle',
    'subsurface_load_n_pickle_path': 'subsurface_load_n.pickle',
    'surface_export_n_pickle_path': 'surface_export_n.pickle',
    'surface_export_p_pickle_path': 'surface_export_p.pickle',
    'subsurface_export_n_pickle_path': 'subsurface_export_n.pickle',
    'total_export_n_pickle_path': 'total_export_n.pickle'
}

_TARGET_NODATA = -1


def execute(args):
    """Nutrient Delivery Ratio.

    Args:
        args['workspace_dir'] (string):  path to current workspace
        args['dem_path'] (string): path to digital elevation map raster
        args['lulc_path'] (string): a path to landcover map raster
        args['runoff_proxy_path'] (string): a path to a runoff proxy raster
        args['watersheds_path'] (string): path to the watershed shapefile
        args['biophysical_table_path'] (string): path to csv table on disk
            containing nutrient retention values.

            For each nutrient type [t] in args['calc_[t]'] that is true, must
            contain the following headers:

            'load_[t]', 'eff_[t]', 'crit_len_[t]'

            If args['calc_n'] is True, must also contain the header
            'proportion_subsurface_n' field.

        args['calc_p'] (boolean): if True, phosphorus is modeled,
            additionally if True then biophysical table must have p fields in
            them
        args['calc_n'] (boolean): if True nitrogen will be modeled,
            additionally biophysical table must have n fields in them.
        args['results_suffix'] (string): (optional) a text field to append to
            all output files
        args['threshold_flow_accumulation']: a number representing the flow
            accumulation in terms of upslope pixels.
        args['k_param'] (number): The Borselli k parameter. This is a
            calibration parameter that determines the shape of the
            relationship between hydrologic connectivity.
        args['runoff_proxy_av'] (number): (optional) The average runoff proxy.
            Used to calculate the runoff proxy index. If not specified,
            it will be automatically calculated.
        args['subsurface_critical_length_n'] (number): The distance (traveled
            subsurface and downslope) after which it is assumed that soil
            retains nutrient at its maximum capacity, given in meters. If
            dissolved nutrients travel a distance smaller than Subsurface
            Critical Length, the retention efficiency will be lower than the
            Subsurface Maximum Retention Efficiency value defined. Setting this
            value to a distance smaller than the pixel size will result in the
            maximum retention efficiency being reached within one pixel only.
            Required if ``calc_n``.
        args['subsurface_eff_n'] (number): The maximum nutrient retention
            efficiency that can be reached through subsurface flow, a floating
            point value between 0 and 1. This field characterizes the retention
            due to biochemical degradation in soils.  Required if ``calc_n``.
        args['n_workers'] (int): if present, indicates how many worker
            processes should be used in parallel processing. -1 indicates
            single process mode, 0 is single process but non-blocking mode,
            and >= 1 is number of processes.

    Returns:
        None

    """
    # Load all the tables for preprocessing
    output_dir = os.path.join(args['workspace_dir'])
    intermediate_output_dir = os.path.join(
        args['workspace_dir'], INTERMEDIATE_DIR_NAME)
    utils.make_directories([output_dir, intermediate_output_dir])

    try:
        n_workers = int(args['n_workers'])
    except (KeyError, ValueError, TypeError):
        # KeyError when n_workers is not present in args
        # ValueError when n_workers is an empty string.
        # TypeError when n_workers is None.
        n_workers = -1  # Synchronous mode.
    task_graph = taskgraph.TaskGraph(
        os.path.join(args['workspace_dir'], 'taskgraph_cache'),
        n_workers, reporting_interval=5.0)

    file_suffix = utils.make_suffix_string(args, 'results_suffix')
    f_reg = utils.build_file_registry(
        [(_OUTPUT_BASE_FILES, output_dir),
         (_INTERMEDIATE_BASE_FILES, intermediate_output_dir)], file_suffix)

    # Build up a list of nutrients to process based on what's checked on
    nutrients_to_process = []
    for nutrient_id in ['n', 'p']:
        if args['calc_' + nutrient_id]:
            nutrients_to_process.append(nutrient_id)

    biophysical_df = validation.get_validated_dataframe(
        args['biophysical_table_path'],
        **MODEL_SPEC['args']['biophysical_table_path'])

    # Ensure that if user doesn't explicitly assign a value,
    # runoff_proxy_av = None
    runoff_proxy_av = args.get("runoff_proxy_av")
    runoff_proxy_av = float(runoff_proxy_av) if runoff_proxy_av else None

    # these are used for aggregation in the last step
    field_pickle_map = {}

    create_vector_task = task_graph.add_task(
        func=create_vector_copy,
        args=(args['watersheds_path'], f_reg['watershed_results_ndr_path']),
        target_path_list=[f_reg['watershed_results_ndr_path']],
        task_name='create target vector')

    dem_info = pygeoprocessing.get_raster_info(args['dem_path'])

    base_raster_list = [
        args['dem_path'], args['lulc_path'], args['runoff_proxy_path']]
    aligned_raster_list = [
        f_reg['aligned_dem_path'], f_reg['aligned_lulc_path'],
        f_reg['aligned_runoff_proxy_path']]
    align_raster_task = task_graph.add_task(
        func=pygeoprocessing.align_and_resize_raster_stack,
        args=(
            base_raster_list, aligned_raster_list,
            ['near']*len(base_raster_list), dem_info['pixel_size'],
            'intersection'),
        kwargs={
            'base_vector_path_list': [args['watersheds_path']],
            'raster_align_index': 0  # align to the grid of the DEM
        },
        target_path_list=aligned_raster_list,
        task_name='align rasters')

    # Since we mask multiple rasters using the same vector, we can just do the
    # rasterization once.  Calling pygeoprocessing.mask_raster() multiple times
    # unfortunately causes the rasterization to happen once per call.
    mask_task = task_graph.add_task(
        func=_create_mask_raster,
        kwargs={
            'source_raster_path': f_reg['aligned_dem_path'],
            'source_vector_path': args['watersheds_path'],
            'target_raster_path': f_reg['mask_path']
        },
        target_path_list=[f_reg['mask_path']],
        dependent_task_list=[align_raster_task],
        task_name='create watersheds mask'
    )
    mask_runoff_proxy_task = task_graph.add_task(
        func=_mask_raster,
        kwargs={
            'source_raster_path': f_reg['aligned_runoff_proxy_path'],
            'mask_raster_path': f_reg['mask_path'],
            'target_masked_raster_path': f_reg['masked_runoff_proxy_path'],
            'target_dtype': gdal.GDT_Float32,
            'default_nodata': _TARGET_NODATA,
        },
        dependent_task_list=[mask_task, align_raster_task],
        target_path_list=[f_reg['masked_runoff_proxy_path']],
        task_name='mask runoff proxy raster',
    )
    mask_dem_task = task_graph.add_task(
        func=_mask_raster,
        kwargs={
            'source_raster_path': f_reg['aligned_dem_path'],
            'mask_raster_path': f_reg['mask_path'],
            'target_masked_raster_path': f_reg['masked_dem_path'],
            'target_dtype': gdal.GDT_Float32,
            'default_nodata': float(numpy.finfo(numpy.float32).min),
        },
        dependent_task_list=[mask_task, align_raster_task],
        target_path_list=[f_reg['masked_dem_path']],
        task_name='mask dem raster',
    )
    mask_lulc_task = task_graph.add_task(
        func=_mask_raster,
        kwargs={
            'source_raster_path': f_reg['aligned_lulc_path'],
            'mask_raster_path': f_reg['mask_path'],
            'target_masked_raster_path': f_reg['masked_lulc_path'],
            'target_dtype': gdal.GDT_Int32,
            'default_nodata': numpy.iinfo(numpy.int32).min,
        },
        dependent_task_list=[mask_task, align_raster_task],
        target_path_list=[f_reg['masked_lulc_path']],
        task_name='mask lulc raster',
    )

    fill_pits_task = task_graph.add_task(
        func=pygeoprocessing.routing.fill_pits,
        args=(
            (f_reg['masked_dem_path'], 1), f_reg['filled_dem_path']),
        kwargs={'working_dir': intermediate_output_dir},
        dependent_task_list=[align_raster_task, mask_dem_task],
        target_path_list=[f_reg['filled_dem_path']],
        task_name='fill pits')

    calculate_slope_task = task_graph.add_task(
        func=pygeoprocessing.calculate_slope,
        args=((f_reg['filled_dem_path'], 1), f_reg['slope_path']),
        target_path_list=[f_reg['slope_path']],
        dependent_task_list=[fill_pits_task],
        task_name='calculate slope')

    threshold_slope_task = task_graph.add_task(
        func=pygeoprocessing.raster_map,
        kwargs=dict(
            op=_slope_proportion_and_threshold_op,
            rasters=[f_reg['slope_path']],
            target_path=f_reg['thresholded_slope_path']),
        target_path_list=[f_reg['thresholded_slope_path']],
        dependent_task_list=[calculate_slope_task],
        task_name='threshold slope')

    if args['flow_dir_algorithm'] == 'MFD':
        flow_dir_task = task_graph.add_task(
            func=pygeoprocessing.routing.flow_dir_mfd,
            args=(
                (f_reg['filled_dem_path'], 1), f_reg['flow_direction_path']),
            kwargs={'working_dir': intermediate_output_dir},
            dependent_task_list=[fill_pits_task],
            target_path_list=[f_reg['flow_direction_path']],
            task_name='flow dir')

        flow_accum_task = task_graph.add_task(
            func=pygeoprocessing.routing.flow_accumulation_mfd,
            args=(
                (f_reg['flow_direction_path'], 1),
                f_reg['flow_accumulation_path']),
            target_path_list=[f_reg['flow_accumulation_path']],
            dependent_task_list=[flow_dir_task],
            task_name='flow accum')

        stream_extraction_task = task_graph.add_task(
            func=pygeoprocessing.routing.extract_streams_mfd,
            args=(
                (f_reg['flow_accumulation_path'], 1),
                (f_reg['flow_direction_path'], 1),
                float(args['threshold_flow_accumulation']),
                f_reg['stream_path']),
            target_path_list=[f_reg['stream_path']],
            dependent_task_list=[flow_accum_task],
            task_name='stream extraction')
        s_task = task_graph.add_task(
            func=pygeoprocessing.routing.flow_accumulation_mfd,
            args=((f_reg['flow_direction_path'], 1), f_reg['s_accumulation_path']),
            kwargs={
                'weight_raster_path_band': (f_reg['thresholded_slope_path'], 1)},
            target_path_list=[f_reg['s_accumulation_path']],
            dependent_task_list=[flow_dir_task, threshold_slope_task],
            task_name='route s')
    else:  # D8
        flow_dir_task = task_graph.add_task(
            func=pygeoprocessing.routing.flow_dir_d8,
            args=(
                (f_reg['filled_dem_path'], 1), f_reg['flow_direction_path']),
            kwargs={'working_dir': intermediate_output_dir},
            dependent_task_list=[fill_pits_task],
            target_path_list=[f_reg['flow_direction_path']],
            task_name='flow dir')

        flow_accum_task = task_graph.add_task(
            func=pygeoprocessing.routing.flow_accumulation_d8,
            args=(
                (f_reg['flow_direction_path'], 1),
                f_reg['flow_accumulation_path']),
            target_path_list=[f_reg['flow_accumulation_path']],
            dependent_task_list=[flow_dir_task],
            task_name='flow accum')

        stream_extraction_task = task_graph.add_task(
            func=pygeoprocessing.routing.extract_streams_d8,
            kwargs=dict(
                flow_accum_raster_path_band=(f_reg['flow_accumulation_path'], 1),
                flow_threshold=float(args['threshold_flow_accumulation']),
                target_stream_raster_path=f_reg['stream_path']),
            target_path_list=[f_reg['stream_path']],
            dependent_task_list=[flow_accum_task],
            task_name='stream extraction')

        s_task = task_graph.add_task(
            func=pygeoprocessing.routing.flow_accumulation_d8,
            args=((f_reg['flow_direction_path'], 1), f_reg['s_accumulation_path']),
            kwargs={
                'weight_raster_path_band': (f_reg['thresholded_slope_path'], 1)},
            target_path_list=[f_reg['s_accumulation_path']],
            dependent_task_list=[flow_dir_task, threshold_slope_task],
            task_name='route s')

    runoff_proxy_index_task = task_graph.add_task(
        func=_normalize_raster,
        args=((f_reg['masked_runoff_proxy_path'], 1),
              f_reg['runoff_proxy_index_path']),
        kwargs={'user_provided_mean': runoff_proxy_av},
        target_path_list=[f_reg['runoff_proxy_index_path']],
        dependent_task_list=[align_raster_task, mask_runoff_proxy_task],
        task_name='runoff proxy mean')

    s_bar_task = task_graph.add_task(
        func=pygeoprocessing.raster_map,
        kwargs=dict(
            op=numpy.divide,  # s_bar = s_accum / flow_accum
            rasters=[f_reg['s_accumulation_path'], f_reg['flow_accumulation_path']],
            target_path=f_reg['s_bar_path'],
            target_dtype=numpy.float32,
            target_nodata=_TARGET_NODATA),
        target_path_list=[f_reg['s_bar_path']],
        dependent_task_list=[s_task, flow_accum_task],
        task_name='calculate s bar')

    d_up_task = task_graph.add_task(
        func=d_up_calculation,
        args=(f_reg['s_bar_path'], f_reg['flow_accumulation_path'],
              f_reg['d_up_path']),
        target_path_list=[f_reg['d_up_path']],
        dependent_task_list=[s_bar_task, flow_accum_task],
        task_name='d up')

    s_inv_task = task_graph.add_task(
        func=pygeoprocessing.raster_map,
        kwargs=dict(
            op=_inverse_op,
            rasters=[f_reg['thresholded_slope_path']],
            target_path=f_reg['s_factor_inverse_path'],
            target_nodata=_TARGET_NODATA),
        target_path_list=[f_reg['s_factor_inverse_path']],
        dependent_task_list=[threshold_slope_task],
        task_name='s inv')

    if args['flow_dir_algorithm'] == 'MFD':
        d_dn_task = task_graph.add_task(
            func=pygeoprocessing.routing.distance_to_channel_mfd,
            args=(
                (f_reg['flow_direction_path'], 1),
                (f_reg['stream_path'], 1),
                f_reg['d_dn_path']),
            kwargs={'weight_raster_path_band': (
                f_reg['s_factor_inverse_path'], 1)},
            dependent_task_list=[stream_extraction_task, s_inv_task],
            target_path_list=[f_reg['d_dn_path']],
            task_name='d dn')

        dist_to_channel_task = task_graph.add_task(
            func=pygeoprocessing.routing.distance_to_channel_mfd,
            args=(
                (f_reg['flow_direction_path'], 1),
                (f_reg['stream_path'], 1),
                f_reg['dist_to_channel_path']),
            dependent_task_list=[stream_extraction_task],
            target_path_list=[f_reg['dist_to_channel_path']],
            task_name='dist to channel')
    else: # D8
        d_dn_task = task_graph.add_task(
            func=pygeoprocessing.routing.distance_to_channel_d8,
            args=(
                (f_reg['flow_direction_path'], 1),
                (f_reg['stream_path'], 1),
                f_reg['d_dn_path']),
            kwargs={'weight_raster_path_band': (
                f_reg['s_factor_inverse_path'], 1)},
            dependent_task_list=[stream_extraction_task, s_inv_task],
            target_path_list=[f_reg['d_dn_path']],
            task_name='d dn')

        dist_to_channel_task = task_graph.add_task(
            func=pygeoprocessing.routing.distance_to_channel_d8,
            args=(
                (f_reg['flow_direction_path'], 1),
                (f_reg['stream_path'], 1),
                f_reg['dist_to_channel_path']),
            dependent_task_list=[stream_extraction_task],
            target_path_list=[f_reg['dist_to_channel_path']],
            task_name='dist to channel')

    _ = task_graph.add_task(
        func=sdr._calculate_what_drains_to_stream,
        args=(f_reg['flow_direction_path'],
              f_reg['dist_to_channel_path'],
              f_reg['drainage_mask']),
        target_path_list=[f_reg['drainage_mask']],
        dependent_task_list=[flow_dir_task, dist_to_channel_task],
        task_name='write mask of what drains to stream')

    ic_task = task_graph.add_task(
        func=calculate_ic,
        args=(
            f_reg['d_up_path'], f_reg['d_dn_path'], f_reg['ic_factor_path']),
        target_path_list=[f_reg['ic_factor_path']],
        dependent_task_list=[d_dn_task, d_up_task],
        task_name='calc ic')

    for nutrient in nutrients_to_process:
        load_path = f_reg[f'load_{nutrient}_path']
        modified_load_path = f_reg[f'modified_load_{nutrient}_path']
        # Perrine says that 'n' is the only case where we could consider a
        # prop subsurface component.  So there's a special case for that.
        if nutrient == 'n':
            subsurface_proportion_map = (
                biophysical_df['proportion_subsurface_n'].to_dict())
        else:
            subsurface_proportion_map = None
        load_task = task_graph.add_task(
            func=_calculate_load,
            args=(
                f_reg['masked_lulc_path'],
                biophysical_df[f'load_{nutrient}'],
                load_path),
            dependent_task_list=[align_raster_task, mask_lulc_task],
            target_path_list=[load_path],
            task_name=f'{nutrient} load')

        modified_load_task = task_graph.add_task(
            func=pygeoprocessing.raster_map,
            kwargs=dict(
                op=_mult_op,
                rasters=[load_path, f_reg['runoff_proxy_index_path']],
                target_path=modified_load_path,
                target_nodata=_TARGET_NODATA),
            target_path_list=[modified_load_path],
            dependent_task_list=[load_task, runoff_proxy_index_task],
            task_name=f'modified load {nutrient}')

        surface_load_path = f_reg[f'surface_load_{nutrient}_path']
        surface_load_task = task_graph.add_task(
            func=_map_surface_load,
            args=(modified_load_path, f_reg['masked_lulc_path'],
                  subsurface_proportion_map, surface_load_path),
            target_path_list=[surface_load_path],
            dependent_task_list=[modified_load_task, align_raster_task],
            task_name=f'map surface load {nutrient}')

        eff_path = f_reg[f'eff_{nutrient}_path']
        eff_task = task_graph.add_task(
            func=_map_lulc_to_val_mask_stream,
            args=(
                f_reg['masked_lulc_path'], f_reg['stream_path'],
                biophysical_df[f'eff_{nutrient}'].to_dict(), eff_path),
            target_path_list=[eff_path],
            dependent_task_list=[align_raster_task, stream_extraction_task],
            task_name=f'ret eff {nutrient}')

        crit_len_path = f_reg[f'crit_len_{nutrient}_path']
        crit_len_task = task_graph.add_task(
            func=_map_lulc_to_val_mask_stream,
            args=(
                f_reg['masked_lulc_path'], f_reg['stream_path'],
                biophysical_df[f'crit_len_{nutrient}'].to_dict(),
                crit_len_path),
            target_path_list=[crit_len_path],
            dependent_task_list=[align_raster_task, stream_extraction_task],
            task_name=f'ret eff {nutrient}')

        effective_retention_path = (
            f_reg[f'effective_retention_{nutrient}_path'])
        ndr_eff_task = task_graph.add_task(
            func=ndr_core.ndr_eff_calculation,
            args=(
                f_reg['flow_direction_path'],
                f_reg['stream_path'], eff_path,
                crit_len_path, effective_retention_path,
                args['flow_dir_algorithm']),
            target_path_list=[effective_retention_path],
            dependent_task_list=[
                stream_extraction_task, eff_task, crit_len_task],
            task_name=f'eff ret {nutrient}')

        ndr_path = f_reg[f'ndr_{nutrient}_path']
        ndr_task = task_graph.add_task(
            func=_calculate_ndr,
            args=(
                effective_retention_path, f_reg['ic_factor_path'],
                float(args['k_param']), ndr_path),
            target_path_list=[ndr_path],
            dependent_task_list=[ndr_eff_task, ic_task],
            task_name=f'calc ndr {nutrient}')

        surface_export_path = f_reg[f'{nutrient}_surface_export_path']
        surface_export_task = task_graph.add_task(
            func=pygeoprocessing.raster_map,
            kwargs=dict(
                op=numpy.multiply,  # export = load * ndr
                rasters=[surface_load_path, ndr_path],
                target_path=surface_export_path,
                target_nodata=_TARGET_NODATA),
            target_path_list=[surface_export_path],
            dependent_task_list=[
                load_task, ndr_task, surface_load_task],
            task_name=f'surface export {nutrient}')

        field_pickle_map[f'{nutrient}_surface_load'] = (
            f_reg[f'surface_load_{nutrient}_pickle_path'])
        field_pickle_map[f'{nutrient}_surface_export'] = (
            f_reg[f'surface_export_{nutrient}_pickle_path'])

        # only calculate subsurface things for nitrogen
        if nutrient == 'n':
            proportion_subsurface_map = (
                biophysical_df['proportion_subsurface_n'].to_dict())
            subsurface_load_task = task_graph.add_task(
                func=_map_subsurface_load,
                args=(modified_load_path, f_reg['masked_lulc_path'],
                      proportion_subsurface_map, f_reg['sub_load_n_path']),
                target_path_list=[f_reg['sub_load_n_path']],
                dependent_task_list=[modified_load_task, align_raster_task],
                task_name='map subsurface load n')

            subsurface_ndr_task = task_graph.add_task(
                func=_calculate_sub_ndr,
                args=(
                    float(args['subsurface_eff_n']),
                    float(args['subsurface_critical_length_n']),
                    f_reg['dist_to_channel_path'], f_reg['sub_ndr_n_path']),
                target_path_list=[f_reg['sub_ndr_n_path']],
                dependent_task_list=[dist_to_channel_task],
                task_name='sub ndr n')

            subsurface_export_task = task_graph.add_task(
                func=pygeoprocessing.raster_map,
                kwargs=dict(
                    op=numpy.multiply,  # export = load * ndr
                    rasters=[f_reg['sub_load_n_path'], f_reg['sub_ndr_n_path']],
                    target_path=f_reg['n_subsurface_export_path'],
                    target_nodata=_TARGET_NODATA),
                target_path_list=[f_reg['n_subsurface_export_path']],
                dependent_task_list=[
                    subsurface_load_task, subsurface_ndr_task],
                task_name='subsurface export n')

            # only need to calculate total for nitrogen because
            # phosphorus only has surface export
            total_export_task = task_graph.add_task(
                func=pygeoprocessing.raster_map,
                kwargs=dict(
                    op=_sum_op,
                    rasters=[surface_export_path, f_reg['n_subsurface_export_path']],
                    target_path=f_reg['n_total_export_path'],
                    target_nodata=_TARGET_NODATA),
                target_path_list=[f_reg['n_total_export_path']],
                dependent_task_list=[
                    surface_export_task, subsurface_export_task],
                task_name='total export n')

            _ = task_graph.add_task(
                func=_aggregate_and_pickle_total,
                args=(
                    (f_reg['n_subsurface_export_path'], 1),
                    f_reg['watershed_results_ndr_path'],
                    f_reg['subsurface_export_n_pickle_path']),
                target_path_list=[f_reg['subsurface_export_n_pickle_path']],
                dependent_task_list=[
                    subsurface_export_task, create_vector_task],
                task_name='aggregate n subsurface export')

            _ = task_graph.add_task(
                func=_aggregate_and_pickle_total,
                args=(
                    (f_reg['n_total_export_path'], 1),
                    f_reg['watershed_results_ndr_path'],
                    f_reg['total_export_n_pickle_path']),
                target_path_list=[
                    f_reg[f'total_export_{nutrient}_pickle_path']],
                dependent_task_list=[total_export_task, create_vector_task],
                task_name='aggregate n total export')

            _ = task_graph.add_task(
                func=_aggregate_and_pickle_total,
                args=(
                    (f_reg['sub_load_n_path'], 1),
                    f_reg['watershed_results_ndr_path'],
                    f_reg[f'subsurface_load_{nutrient}_pickle_path']),
                target_path_list=[
                    f_reg[f'subsurface_load_{nutrient}_pickle_path']],
                dependent_task_list=[subsurface_load_task, create_vector_task],
                task_name=f'aggregate {nutrient} subsurface load')

            field_pickle_map['n_subsurface_export'] = f_reg[
                'subsurface_export_n_pickle_path']
            field_pickle_map['n_total_export'] = f_reg[
                'total_export_n_pickle_path']
            field_pickle_map['n_subsurface_load'] = f_reg[
                'subsurface_load_n_pickle_path']

        _ = task_graph.add_task(
            func=_aggregate_and_pickle_total,
            args=(
                (surface_export_path, 1), f_reg['watershed_results_ndr_path'],
                f_reg[f'surface_export_{nutrient}_pickle_path']),
            target_path_list=[f_reg[f'surface_export_{nutrient}_pickle_path']],
            dependent_task_list=[surface_export_task, create_vector_task],
            task_name=f'aggregate {nutrient} export')

        _ = task_graph.add_task(
            func=_aggregate_and_pickle_total,
            args=(
                (surface_load_path, 1), f_reg['watershed_results_ndr_path'],
                f_reg[f'surface_load_{nutrient}_pickle_path']),
            target_path_list=[f_reg[f'surface_load_{nutrient}_pickle_path']],
            dependent_task_list=[surface_load_task, create_vector_task],
            task_name=f'aggregate {nutrient} surface load')

    task_graph.close()
    task_graph.join()

    LOGGER.info('Writing summaries to output shapefile')
    _add_fields_to_shapefile(
        field_pickle_map, f_reg['watershed_results_ndr_path'])

    LOGGER.info(r'NDR complete!')
    LOGGER.info(r'  _   _    ____    ____     ')
    LOGGER.info(r' | \ |"|  |  _"\U |  _"\ u  ')
    LOGGER.info(r'<|  \| |>/| | | |\| |_) |/  ')
    LOGGER.info(r'U| |\  |uU| |_| |\|  _ <    ')
    LOGGER.info(r' |_| \_|  |____/ u|_| \_\   ')
    LOGGER.info(r' ||   \\,-.|||_   //   \\_  ')
    LOGGER.info(r' (_")  (_/(__)_) (__)  (__) ')


# raster_map equation: Multiply a series of arrays element-wise
def _mult_op(*array_list): return numpy.prod(numpy.stack(array_list), axis=0)


# raster_map equation: Sum a list of arrays element-wise
def _sum_op(*array_list): return numpy.sum(array_list, axis=0)


# raster_map equation: calculate inverse of S factor
def _inverse_op(base_val): return numpy.where(base_val == 0, 0, 1 / base_val)


# raster_map equation: rescale and threshold slope between 0.005 and 1
def _slope_proportion_and_threshold_op(slope):
    slope_fraction = slope / 100
    slope_fraction[slope_fraction < 0.005] = 0.005
    slope_fraction[slope_fraction > 1] = 1
    return slope_fraction


def _create_mask_raster(source_raster_path, source_vector_path,
                        target_raster_path):
    """Create a mask raster from a vector.

    Masking like this is more tolerant of geometry errors than using gdalwarp's
    cutline functionality, which fails on even simple geometry errors.

    Args:
        source_raster_path (str): The path to a source raster from which the
            raster size, geotransform and spatial reference will be copied.
        source_vector_path (str): The path to a vector on disk to be
            rasterized onto a new raster matching the attributes of the raster
            at ``source_raster_path``.
        target_raster_path (str): The path to where the output raster should be
            written.

    Returns:
        ``None``
    """
    pygeoprocessing.new_raster_from_base(
        source_raster_path, target_raster_path, gdal.GDT_Byte, [255], [0])
    pygeoprocessing.rasterize(source_vector_path, target_raster_path, [1],
                              option_list=['ALL_TOUCHED=FALSE'])


def _mask_raster(source_raster_path, mask_raster_path,
                 target_masked_raster_path, default_nodata, target_dtype):
    """Using a raster of 1s and 0s, determine which pixels remain in output.

    Args:
        source_raster_path (str): The path to a source raster that contains
            pixel values, some of which will propagate through to the target
            raster.
        mask_raster_path (str): The path to a raster of 1s and 0s indicating
            whether a pixel should (1) or should not (0) be copied to the
            target raster.
        target_masked_raster_path (str): The path to where the target raster
            should be written.
        default_nodata (int, float, None): The nodata value that should be used
            if ``source_raster_path`` does not have a defined nodata value.
        target_dtype (int): The ``gdal.GDT_*`` datatype of the target raster.

    Returns:
        ``None``
    """
    source_raster_info = pygeoprocessing.get_raster_info(source_raster_path)
    source_nodata = source_raster_info['nodata'][0]
    nodata = source_nodata
    if nodata is None:
        nodata = default_nodata

    def _mask_op(mask, raster):
        result = numpy.full(mask.shape, nodata,
                            dtype=source_raster_info['numpy_type'])
        valid_pixels = (
            ~pygeoprocessing.array_equals_nodata(raster, nodata) &
            (mask == 1))
        result[valid_pixels] = raster[valid_pixels]
        return result

    pygeoprocessing.raster_calculator(
        [(mask_raster_path, 1), (source_raster_path, 1)], _mask_op,
        target_masked_raster_path, target_dtype, nodata)


def _add_fields_to_shapefile(field_pickle_map, target_vector_path):
    """Add fields and values to an OGR layer open for writing.

    Args:
        field_pickle_map (dict): maps field name to a pickle file that is a
            result of pygeoprocessing.zonal_stats with FIDs that match
            `target_vector_path`. Fields will be written in the order they
            appear in this dictionary.
        target_vector_path (string): path to target vector file.
    Returns:
        None.
    """
    target_vector = gdal.OpenEx(
        target_vector_path, gdal.OF_VECTOR | gdal.GA_Update)
    target_layer = target_vector.GetLayer()
    field_summaries = {}
    for field_name, pickle_file_name in field_pickle_map.items():
        field_def = ogr.FieldDefn(field_name, ogr.OFTReal)
        field_def.SetWidth(24)
        field_def.SetPrecision(11)
        target_layer.CreateField(field_def)
        with open(pickle_file_name, 'rb') as pickle_file:
            field_summaries[field_name] = pickle.load(pickle_file)

    for feature in target_layer:
        fid = feature.GetFID()
        for field_name in field_pickle_map:
            # Since pixel values are kg/(ha•yr), raster sum is (kg•px)/(ha•yr).
            # To convert to kg/yr, multiply by ha/px.
            pixel_area = field_summaries[field_name]['pixel_area']
            ha_per_px = pixel_area / 10000
            feature.SetField(
                field_name, float(
                    field_summaries[field_name][fid]['sum']) * ha_per_px)
        # Save back to datasource
        target_layer.SetFeature(feature)
    target_layer = None
    target_vector = None


@validation.invest_validator
def validate(args, limit_to=None):
    """Validate args to ensure they conform to `execute`'s contract.

    Args:
        args (dict): dictionary of key(str)/value pairs where keys and
            values are specified in `execute` docstring.
        limit_to (str): (optional) if not None indicates that validation
            should only occur on the args[limit_to] value. The intent that
            individual key validation could be significantly less expensive
            than validating the entire `args` dictionary.

    Returns:
        list of ([invalid key_a, invalid_keyb, ...], 'warning/error message')
            tuples. Where an entry indicates that the invalid keys caused
            the error message in the second part of the tuple. This should
            be an empty list if validation succeeds.

    """
    spec_copy = copy.deepcopy(MODEL_SPEC['args'])
    # Check required fields given the state of ``calc_n`` and ``calc_p``
    nutrients_selected = []
    for nutrient_letter in ('n', 'p'):
        if f'calc_{nutrient_letter}' in args and args[f'calc_{nutrient_letter}']:
            nutrients_selected.append(nutrient_letter)

    for param in ['load', 'eff', 'crit_len']:
        for nutrient in nutrients_selected:
            spec_copy['biophysical_table_path']['columns'][f'{param}_{nutrient}'] = (
                spec_copy['biophysical_table_path']['columns'][f'{param}_[NUTRIENT]'])
            spec_copy['biophysical_table_path']['columns'][f'{param}_{nutrient}']['required'] = True
        spec_copy['biophysical_table_path']['columns'].pop(f'{param}_[NUTRIENT]')

    if 'n' in nutrients_selected:
        spec_copy['biophysical_table_path']['columns']['proportion_subsurface_n'][
            'required'] = True

    validation_warnings = validation.validate(
        args, spec_copy, MODEL_SPEC['args_with_spatial_overlap'])

    if not nutrients_selected:
        validation_warnings.append(
            (['calc_n', 'calc_p'], MISSING_NUTRIENT_MSG))

    return validation_warnings


def _normalize_raster(base_raster_path_band, target_normalized_raster_path,
                      user_provided_mean=None):
    """Calculate normalize raster by dividing by the mean value.

    Args:
        base_raster_path_band (tuple): raster path/band tuple to calculate
            mean.
        target_normalized_raster_path (string): path to target normalized
            raster from base_raster_path_band.
        user_provided_mean (float, optional): user-provided average.
            If provided, this value will be used instead of computing
            the mean from the raster.

    Returns:
        None.

    """
    if user_provided_mean is None:
        value_sum, value_count = pygeoprocessing.raster_reduce(
            function=lambda sum_count, block: (  # calculate both in one pass
                sum_count[0] + numpy.sum(block), sum_count[1] + block.size),
            raster_path_band=base_raster_path_band,
            initializer=(0, 0))
        value_mean = value_sum
        if value_count > 0:
            value_mean /= value_count
        LOGGER.info(f"Normalizing raster ({base_raster_path_band[0]}) using "
                    f"auto-calculated mean: {value_mean}")
    else:
        value_mean = user_provided_mean

    pygeoprocessing.raster_map(
        op=lambda array: array if value_mean == 0 else array / value_mean,
        rasters=[base_raster_path_band[0]],
        target_path=target_normalized_raster_path,
        target_dtype=numpy.float32)


def _calculate_load(lulc_raster_path, lucode_to_load, target_load_raster):
    """Calculate load raster by mapping landcover.

    Args:
        lulc_raster_path (string): path to integer landcover raster.
        lucode_to_load (dict): a mapping of landcover IDs to per-area
            nutrient load.
        target_load_raster (string): path to target raster that will have
            load values (kg/ha) mapped to pixels based on LULC.

    Returns:
        None.

    """
    def _map_load_op(lucode_array):
        """Convert unit load to total load & handle nodata."""
        result = numpy.empty(lucode_array.shape)
        for lucode in numpy.unique(lucode_array):
            try:
                result[lucode_array == lucode] = (lucode_to_load[lucode])
            except KeyError:
                raise KeyError(
                    'lucode: %d is present in the landuse raster but '
                    'missing from the biophysical table' % lucode)
        return result

    pygeoprocessing.raster_map(
        op=_map_load_op,
        rasters=[lulc_raster_path],
        target_path=target_load_raster,
        target_dtype=numpy.float32,
        target_nodata=_TARGET_NODATA)


def _map_surface_load(
        modified_load_path, lulc_raster_path, lucode_to_subsurface_proportion,
        target_surface_load_path):
    """Calculate surface load from landcover raster.

    Args:
        modified_load_path (string): path to modified load raster with units
            of kg/pixel.
        lulc_raster_path (string): path to landcover raster.
        lucode_to_subsurface_proportion (dict): maps landcover codes to
            subsurface proportion values. Or if None, no subsurface transfer
            is mapped.
        target_surface_load_path (string): path to target raster.

    Returns:
        None.

    """
    if lucode_to_subsurface_proportion is not None:
        keys = sorted(lucode_to_subsurface_proportion.keys())
        subsurface_values = numpy.array(
            [lucode_to_subsurface_proportion[x] for x in keys])

    def _map_surface_load_op(lucode_array, modified_load_array):
        """Convert unit load to total load & handle nodata."""
        # If we don't have subsurface, just return 0.0.
        if lucode_to_subsurface_proportion is None:
            return modified_load_array
        index = numpy.digitize(lucode_array.ravel(), keys, right=True)
        return modified_load_array * (1 - subsurface_values[index])

    pygeoprocessing.raster_map(
        op=_map_surface_load_op,
        rasters=[lulc_raster_path, modified_load_path],
        target_path=target_surface_load_path,
        target_dtype=numpy.float32,
        target_nodata=_TARGET_NODATA)


def _map_subsurface_load(
        modified_load_path, lulc_raster_path, proportion_subsurface_map,
        target_sub_load_path):
    """Calculate subsurface load from landcover raster.

    Args:
        modified_load_path (string): path to modified load raster.
        lulc_raster_path (string): path to landcover raster.
        proportion_subsurface_map (dict): maps each landcover code to its
            subsurface permeance value.
        target_sub_load_path (string): path to target raster.

    Returns:
        None.

    """
    keys = sorted(numpy.array(list(proportion_subsurface_map)))
    subsurface_permeance_values = numpy.array(
        [proportion_subsurface_map[x] for x in keys])
    pygeoprocessing.raster_map(
        op=lambda lulc, modified_load: (
            modified_load * subsurface_permeance_values[
                numpy.digitize(lulc.ravel(), keys, right=True)]),
        rasters=[lulc_raster_path, modified_load_path],
        target_path=target_sub_load_path,
        target_dtype=numpy.float32,
        target_nodata=_TARGET_NODATA)


def _map_lulc_to_val_mask_stream(
        lulc_raster_path, stream_path, lucodes_to_vals, target_eff_path):
    """Make retention efficiency raster from landcover.

    Args:
        lulc_raster_path (string): path to landcover raster.
        stream_path (string) path to stream layer 0, no stream 1 stream.
        lucodes_to_val (dict) mapping of landcover codes to values
        target_eff_path (string): target raster that contains the mapping of
            landcover codes to retention efficiency values except where there
            is a stream in which case the retention efficiency is 0.

    Returns:
        None.

    """
    lucodes = sorted(lucodes_to_vals.keys())
    values = numpy.array([lucodes_to_vals[x] for x in lucodes])
    pygeoprocessing.raster_map(
        op=lambda lulc, stream: (
            values[numpy.digitize(lulc.ravel(), lucodes, right=True)] *
            (1 - stream)),
        rasters=[lulc_raster_path, stream_path],
        target_path=target_eff_path,
        target_dtype=numpy.float32,
        target_nodata=_TARGET_NODATA)


def d_up_calculation(s_bar_path, flow_accum_path, target_d_up_path):
    """Calculate d_up = s_bar * sqrt(upslope area)."""
    cell_area_m2 = abs(numpy.prod(pygeoprocessing.get_raster_info(
        s_bar_path)['pixel_size']))
    pygeoprocessing.raster_map(
        op=lambda s_bar, flow_accum: (
            s_bar * numpy.sqrt(flow_accum * cell_area_m2)),
        rasters=[s_bar_path, flow_accum_path],
        target_path=target_d_up_path,
        target_dtype=numpy.float32,
        target_nodata=_TARGET_NODATA)


def calculate_ic(d_up_path, d_dn_path, target_ic_path):
    """Calculate IC as log_10(d_up/d_dn)."""
    ic_nodata = float(numpy.finfo(numpy.float32).min)
    d_up_nodata = pygeoprocessing.get_raster_info(d_up_path)['nodata'][0]
    d_dn_nodata = pygeoprocessing.get_raster_info(d_dn_path)['nodata'][0]

    def _ic_op(d_up, d_dn):
        """Calculate IC0."""
        valid_mask = (
            ~pygeoprocessing.array_equals_nodata(d_up, d_up_nodata) &
            ~pygeoprocessing.array_equals_nodata(d_dn, d_dn_nodata) & (d_up != 0) &
            (d_dn != 0))
        result = numpy.empty(valid_mask.shape, dtype=numpy.float32)
        result[:] = ic_nodata
        result[valid_mask] = numpy.log10(d_up[valid_mask] / d_dn[valid_mask])
        return result

    pygeoprocessing.raster_calculator(
        [(d_up_path, 1), (d_dn_path, 1)], _ic_op,
        target_ic_path, gdal.GDT_Float32, ic_nodata)


def _calculate_ndr(
        effective_retention_path, ic_factor_path, k_param, target_ndr_path):
    """Calculate NDR as a function of Equation 4 in the user's guide."""
    ic_factor_raster = gdal.OpenEx(ic_factor_path, gdal.OF_RASTER)
    ic_factor_band = ic_factor_raster.GetRasterBand(1)
    ic_min, ic_max, _, _ = ic_factor_band.GetStatistics(0, 1)
    ic_factor_band = None
    ic_factor_raster = None
    ic_0_param = (ic_min + ic_max) / 2

    pygeoprocessing.raster_map(
        op=lambda eff, ic: ((1 - eff) /
                            (1 + numpy.exp((ic_0_param - ic) / k_param))),
        rasters=[effective_retention_path, ic_factor_path],
        target_path=target_ndr_path,
        target_nodata=_TARGET_NODATA)


def _calculate_sub_ndr(
        eff_sub, crit_len_sub, dist_to_channel_path, target_sub_ndr_path):
    """Calculate subsurface: subndr = eff_sub(1-e^(-5*l/crit_len)."""
    pygeoprocessing.raster_map(
        op=lambda dist_to_channel: (
            1 - eff_sub *
            (1 - numpy.exp(-5 * dist_to_channel / crit_len_sub))),
        rasters=[dist_to_channel_path],
        target_path=target_sub_ndr_path,
        target_nodata=_TARGET_NODATA)


def _aggregate_and_pickle_total(
        base_raster_path_band, aggregate_vector_path, target_pickle_path):
    """Aggregate base raster path to vector path FIDs and pickle result.

    Args:
        base_raster_path_band (tuple): raster/path band to aggregate over.
        aggregate_vector_path (string): path to vector to use geometry to
            aggregate over.
        target_pickle_path (string): path to a file that will contain the
            result of a pygeoprocessing.zonal_statistics call over
            base_raster_path_band from aggregate_vector_path.

    Returns:
        None.

    """
    result = pygeoprocessing.zonal_statistics(
        base_raster_path_band, aggregate_vector_path,
        working_dir=os.path.dirname(target_pickle_path))

    # Write pixel area to pickle file so that _add_fields_to_shapefile
    # can adjust totals as needed.
    raster_info = pygeoprocessing.get_raster_info(base_raster_path_band[0])
    pixel_area = abs(numpy.prod(raster_info['pixel_size']))
    result['pixel_area'] = pixel_area

    with open(target_pickle_path, 'wb') as target_pickle_file:
        pickle.dump(result, target_pickle_file)


def create_vector_copy(base_vector_path, target_vector_path):
    """Create a copy of base vector."""
    if os.path.exists(target_vector_path):
        os.remove(target_vector_path)

    base_wkt = pygeoprocessing.get_vector_info(
        base_vector_path)['projection_wkt']
    # use reproject_vector to create a copy in geopackage format
    # keeping the original projection
    pygeoprocessing.reproject_vector(
        base_vector_path, base_wkt, target_vector_path, driver_name='GPKG')<|MERGE_RESOLUTION|>--- conflicted
+++ resolved
@@ -25,7 +25,6 @@
 
 MODEL_SPEC = {
     "model_id": "ndr",
-<<<<<<< HEAD
     "model_title": gettext("Nutrient Delivery Ratio"),
     "pyname": "natcap.invest.ndr.ndr",
     "userguide": "ndr.html",
@@ -36,15 +35,10 @@
             ['dem_path', 'lulc_path', 'runoff_proxy_path', 'watersheds_path', 'biophysical_table_path'],
             ['calc_p'],
             ['calc_n', 'subsurface_critical_length_n', 'subsurface_eff_n'],
-            ['threshold_flow_accumulation', 'k_param'],
+            ['flow_dir_algorithm', 'threshold_flow_accumulation', 'k_param', 'runoff_proxy_av'],
         ],
         "hidden": ["n_workers"]
     },
-=======
-    "model_name": MODEL_METADATA["ndr"].model_title,
-    "pyname": MODEL_METADATA["ndr"].pyname,
-    "userguide": MODEL_METADATA["ndr"].userguide,
->>>>>>> 84f6108b
     "args_with_spatial_overlap": {
         "spatial_keys": ["dem_path", "lulc_path", "runoff_proxy_path",
                          "watersheds_path"],
