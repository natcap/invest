"""InVEST specific code utils."""
import math
import os

import numpy
from osgeo import gdal
from osgeo import osr
import pygeoprocessing


def make_suffix_string(args, suffix_key):
    """Make an InVEST appropriate suffix string.

<<<<<<< HEAD
    Given the args dictionary and suffix key creates an InVEST appropriate
    suffix string that prepends an '_' when necessary and generates an
=======
    Creates an InVEST appropriate suffix string  given the args dictionary and
    suffix key.  In general, prepends an '_' when necessary and generates an
>>>>>>> 3aaf9d30
    empty string when necessary.

    Parameters:
        args (dict): the classic InVEST model parameter dictionary that is
            passed to `execute`.
        suffix_key (string): the key used to index the base suffix.

    Returns:
        If `suffix_key` is not in `args`, or `args['suffix_key']` is ""
            return "",
        If `args['suffix_key']` starts with '_' return `args['suffix_key']`
            else return '_'+`args['suffix_key']`
    """
    try:
        file_suffix = args[suffix_key]
        if file_suffix != "" and not file_suffix.startswith('_'):
            file_suffix = '_' + file_suffix
    except KeyError:
        file_suffix = ''

    return file_suffix


def exponential_decay_kernel_raster(expected_distance, kernel_filepath):
    """Create a raster-based exponential decay kernel.

    The raster created will be a tiled GeoTiff, with 256x256 memory blocks.

    Parameters:
        expected_distance (int or float): The distance (in pixels) of the
            kernel's radius, the distance at which the value of the decay
            function is equal to `1/e`.
        kernel_filepath (string): The path to the file on disk where this
            kernel should be stored.  If this file exists, it will be
            overwritten.

    Returns:
        None
    """
    max_distance = expected_distance * 5
    kernel_size = int(numpy.round(max_distance * 2 + 1))

    driver = gdal.GetDriverByName('GTiff')
    kernel_dataset = driver.Create(
        kernel_filepath.encode('utf-8'), kernel_size, kernel_size, 1,
        gdal.GDT_Float32, options=[
            'BIGTIFF=IF_SAFER', 'TILED=YES', 'BLOCKXSIZE=256',
            'BLOCKYSIZE=256'])

    # Make some kind of geotransform, it doesn't matter what but
    # will make GIS libraries behave better if it's all defined
    kernel_dataset.SetGeoTransform([444720, 30, 0, 3751320, 0, -30])
    srs = osr.SpatialReference()
    srs.SetUTM(11, 1)
    srs.SetWellKnownGeogCS('NAD27')
    kernel_dataset.SetProjection(srs.ExportToWkt())

    kernel_band = kernel_dataset.GetRasterBand(1)
    kernel_band.SetNoDataValue(-9999)

    cols_per_block, rows_per_block = kernel_band.GetBlockSize()

    n_cols = kernel_dataset.RasterXSize
    n_rows = kernel_dataset.RasterYSize

    n_col_blocks = int(math.ceil(n_cols / float(cols_per_block)))
    n_row_blocks = int(math.ceil(n_rows / float(rows_per_block)))

    integration = 0.0
    for row_block_index in xrange(n_row_blocks):
        row_offset = row_block_index * rows_per_block
        row_block_width = n_rows - row_offset
        if row_block_width > rows_per_block:
            row_block_width = rows_per_block

        for col_block_index in xrange(n_col_blocks):
            col_offset = col_block_index * cols_per_block
            col_block_width = n_cols - col_offset
            if col_block_width > cols_per_block:
                col_block_width = cols_per_block

            # Numpy creates index rasters as ints by default, which sometimes
            # creates problems on 32-bit builds when we try to add Int32
            # matrices to float64 matrices.
            row_indices, col_indices = numpy.indices((row_block_width,
                                                      col_block_width),
                                                     dtype=numpy.float)

            row_indices += numpy.float(row_offset - max_distance)
            col_indices += numpy.float(col_offset - max_distance)

            kernel_index_distances = numpy.hypot(
                row_indices, col_indices)
            kernel = numpy.where(
                kernel_index_distances > max_distance, 0.0,
                numpy.exp(-kernel_index_distances / expected_distance))
            integration += numpy.sum(kernel)

            kernel_band.WriteArray(kernel, xoff=col_offset,
                                   yoff=row_offset)

    # Need to flush the kernel's cache to disk before opening up a new Dataset
    # object in interblocks()
    kernel_dataset.FlushCache()

    for block_data, kernel_block in pygeoprocessing.iterblocks(
            kernel_filepath):
        kernel_block /= integration
        kernel_band.WriteArray(kernel_block, xoff=block_data['xoff'],
                               yoff=block_data['yoff'])


def build_file_registry(base_file_path_list, file_suffix):
    """Combine file suffixes with key names, base filenames, and directories.

    Parameters:
        base_file_tuple_list (list): a list of (dict, path) tuples where
            the dictionaries have a 'file_key': 'basefilename' pair, or
            'file_key': list of 'basefilename's.  'path'
            indicates the file directory path to prepend to the basefile name.
        file_suffix (string): a string to append to every filename, can be
            empty string

    Returns:
        dictionary of 'file_keys' from the dictionaries in
        `base_file_tuple_list` mapping to full file paths with suffixes or
        lists of file paths with suffixes depending on the original type of
        the 'basefilename' pair.

    Raises:
        ValueError if there are duplicate file keys or duplicate file paths.
    """
    all_paths = set()
    duplicate_keys = set()
    duplicate_paths = set()
    f_reg = {}

    def _build_path(base_filename, path):
        """Internal helper to avoid code duplication."""
        pre, post = os.path.splitext(base_filename)
        full_path = os.path.join(path, pre+file_suffix+post)

        # Check for duplicate keys or paths
        if full_path in all_paths:
            duplicate_paths.add(full_path)
        else:
            all_paths.add(full_path)
        return full_path

    for base_file_dict, path in base_file_path_list:
        for file_key, file_payload in base_file_dict.iteritems():
            # check for duplicate keys
            if file_key in f_reg:
                duplicate_keys.add(file_key)
            else:
                # handle the case whether it's a filename or a list of strings
                if isinstance(file_payload, basestring):
                    full_path = _build_path(file_payload, path)
                    f_reg[file_key] = full_path
                elif isinstance(file_payload, list):
                    f_reg[file_key] = []
                    for filename in file_payload:
                        full_path = _build_path(filename, path)
                        f_reg[file_key].append(full_path)

    if len(duplicate_paths) > 0 or len(duplicate_keys):
        raise ValueError(
            "Cannot consolidate because of duplicate paths or keys: "
            "duplicate_keys: %s duplicate_paths: %s" % (
                duplicate_keys, duplicate_paths))

    return f_reg<|MERGE_RESOLUTION|>--- conflicted
+++ resolved
@@ -11,13 +11,8 @@
 def make_suffix_string(args, suffix_key):
     """Make an InVEST appropriate suffix string.
 
-<<<<<<< HEAD
-    Given the args dictionary and suffix key creates an InVEST appropriate
-    suffix string that prepends an '_' when necessary and generates an
-=======
     Creates an InVEST appropriate suffix string  given the args dictionary and
     suffix key.  In general, prepends an '_' when necessary and generates an
->>>>>>> 3aaf9d30
     empty string when necessary.
 
     Parameters:
