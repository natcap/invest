"""InVEST specific code utils."""
import codecs
import math
import os
import contextlib
import logging
import tempfile
import shutil
from datetime import datetime
import time

import pandas
import numpy
from shapely.wkt import loads
from osgeo import gdal
from osgeo import osr
import pygeoprocessing


LOGGER = logging.getLogger(__name__)
LOG_FMT = (
    "%(asctime)s "
    "%(module)s.%(funcName)s(%(lineno)d) "
    "%(levelname)s %(message)s")

# GDAL has 5 error levels, python's logging has 6.  We skip logging.INFO.
# A dict clarifies the mapping between levels.
GDAL_ERROR_LEVELS = {
    gdal.CE_None: logging.NOTSET,
    gdal.CE_Debug: logging.DEBUG,
    gdal.CE_Warning: logging.WARNING,
    gdal.CE_Failure: logging.ERROR,
    gdal.CE_Fatal: logging.CRITICAL,
}

# In GDAL 3.0 spatial references no longer ignore Geographic CRS Axis Order
# and conform to Lat first, Lon Second. Transforms expect (lat, lon) order
# as opposed to the GIS friendly (lon, lat). See
# https://trac.osgeo.org/gdal/wiki/rfc73_proj6_wkt2_srsbarn Axis order
# issues. SetAxisMappingStrategy(osr.OAMS_TRADITIONAL_GIS_ORDER) swaps the
# axis order, which will use Lon,Lat order for Geographic CRS, but otherwise
# leaves Projected CRS alone
DEFAULT_OSR_AXIS_MAPPING_STRATEGY = osr.OAMS_TRADITIONAL_GIS_ORDER


@contextlib.contextmanager
def capture_gdal_logging():
    """Context manager for logging GDAL errors with python logging.

    GDAL error messages are logged via python's logging system, at a severity
    that corresponds to a log level in ``logging``.  Error messages are logged
    with the ``osgeo.gdal`` logger.

    Args:
        ``None``

    Returns:
        ``None``
    """
    osgeo_logger = logging.getLogger('osgeo')

    def _log_gdal_errors(err_level, err_no, err_msg):
        """Log error messages to osgeo.

        All error messages are logged with reasonable ``logging`` levels based
        on the GDAL error level.

        Args:
            err_level (int): The GDAL error level (e.g. ``gdal.CE_Failure``)
            err_no (int): The GDAL error number.  For a full listing of error
                codes, see: http://www.gdal.org/cpl__error_8h.html
            err_msg (string): The error string.

        Returns:
            ``None``
        """
        osgeo_logger.log(
            level=GDAL_ERROR_LEVELS[err_level],
            msg='[errno {err}] {msg}'.format(
                err=err_no, msg=err_msg.replace('\n', ' ')))

    gdal.PushErrorHandler(_log_gdal_errors)
    try:
        yield
    finally:
        gdal.PopErrorHandler()


def _format_time(seconds):
    """Render the integer number of seconds as a string. Returns a string."""
    hours, remainder = divmod(seconds, 3600)
    minutes, seconds = divmod(remainder, 60)

    hours = int(hours)
    minutes = int(minutes)

    if hours > 0:
        return "%sh %sm %ss" % (hours, minutes, seconds)

    if minutes > 0:
        return "%sm %ss" % (minutes, seconds)
    return "%ss" % seconds


@contextlib.contextmanager
def prepare_workspace(
        workspace, name, logging_level=logging.NOTSET, exclude_threads=None):
    """Prepare the workspace."""
    if not os.path.exists(workspace):
        os.makedirs(workspace)

    logfile = os.path.join(
        workspace,
        'InVEST-{modelname}-log-{timestamp}.txt'.format(
            modelname='-'.join(name.replace(':', '').split(' ')),
            timestamp=datetime.now().strftime("%Y-%m-%d--%H_%M_%S")))

    with capture_gdal_logging(), log_to_file(logfile,
                                             exclude_threads=exclude_threads,
                                             logging_level=logging_level):
        with sandbox_tempdir(dir=workspace):
            logging.captureWarnings(True)
            LOGGER.info('Writing log messages to %s', logfile)
            start_time = time.time()
            try:
                yield
            finally:
                LOGGER.info('Elapsed time: %s',
                            _format_time(round(time.time() - start_time, 2)))
                logging.captureWarnings(False)


class ThreadFilter(logging.Filter):
    """Filters out log messages issued by the given thread.

    Any log messages generated by a thread with the name matching the
    threadname provided to the constructor will be excluded.
    """
    def __init__(self, thread_name):
        """Construct a ThreadFilter.

        Args:
            thread_name (string): The thread name to filter on.

        """
        logging.Filter.__init__(self)
        self.thread_name = thread_name

    def filter(self, record):
        """Filter the given log record.

        Args:
            record (log record): The log record to filter.

        Returns:
            True if the record should be included, false if not.
        """
        if record.threadName == self.thread_name:
            return False
        return True


@contextlib.contextmanager
def log_to_file(logfile, exclude_threads=None, logging_level=logging.NOTSET,
                log_fmt=LOG_FMT, date_fmt=None):
    """Log all messages within this context to a file.

    Args:
        logfile (string): The path to where the logfile will be written.
            If there is already a file at this location, it will be
            overwritten.
        exclude_threads=None (list): If None, logging from all threads will be
            included in the log. If a list, it must be a list of string thread
            names that should be excluded from logging in this file.
        logging_level=logging.NOTSET (int): The logging threshold.  Log
            messages with a level less than this will be automatically
            excluded from the logfile.  The default value (``logging.NOTSET``)
            will cause all logging to be captured.
        log_fmt=LOG_FMT (string): The logging format string to use.  If not
            provided, ``utils.LOG_FMT`` will be used.
        date_fmt (string): The logging date format string to use.
            If not provided, ISO8601 format will be used.


    Yields:
        ``handler``: An instance of ``logging.FileHandler`` that
            represents the file that is being written to.

    Returns:
        ``None``
    """
    try:
        if os.path.exists(logfile):
            LOGGER.warn('Logfile %s exists and will be overwritten', logfile)
    except SystemError:
        # This started happening in Windows tests:
        #  SystemError: <built-in function stat> returned NULL without
        #  setting an error
        # Looking at https://bugs.python.org/issue28040#msg276223, this might
        # be a low-level python error.
        pass

    handler = logging.FileHandler(logfile, 'w', encoding='UTF-8')
    formatter = logging.Formatter(log_fmt, date_fmt)
    root_logger = logging.getLogger()
    root_logger.setLevel(logging.NOTSET)
    root_logger.addHandler(handler)
    handler.setFormatter(formatter)
    handler.setLevel(logging_level)

    if exclude_threads is not None:
        for threadname in exclude_threads:
            thread_filter = ThreadFilter(threadname)
            handler.addFilter(thread_filter)

    try:
        yield handler
    finally:
        handler.close()
        root_logger.removeHandler(handler)


@contextlib.contextmanager
def sandbox_tempdir(suffix='', prefix='tmp', dir=None):
    """Create a temporary directory for this context and clean it up on exit.

    Parameters are identical to those for :py:func:`tempfile.mkdtemp`.

    When the context manager exits, the created temporary directory is
    recursively removed.

    Args:
        suffix='' (string): a suffix for the name of the directory.
        prefix='tmp' (string): the prefix to use for the directory name.
        dir=None (string or None): If a string, a directory that should be
            the parent directory of the new temporary directory.  If None,
            tempfile will determine the appropriate tempdir to use as the
            parent folder.

    Yields:
        ``sandbox`` (string): The path to the new folder on disk.

    Returns:
        ``None``
    """
    sandbox = tempfile.mkdtemp(suffix=suffix, prefix=prefix, dir=dir)

    try:
        yield sandbox
    finally:
        try:
            shutil.rmtree(sandbox)
        except OSError:
            LOGGER.exception('Could not remove sandbox %s', sandbox)


def make_suffix_string(args, suffix_key):
    """Make an InVEST appropriate suffix string.

    Creates an InVEST appropriate suffix string  given the args dictionary and
    suffix key.  In general, prepends an '_' when necessary and generates an
    empty string when necessary.

    Args:
        args (dict): the classic InVEST model parameter dictionary that is
            passed to `execute`.
        suffix_key (string): the key used to index the base suffix.

    Returns:
        If `suffix_key` is not in `args`, or `args['suffix_key']` is ""
            return "",
        If `args['suffix_key']` starts with '_' return `args['suffix_key']`
            else return '_'+`args['suffix_key']`
    """
    try:
        file_suffix = args[suffix_key]
        if file_suffix != "" and not file_suffix.startswith('_'):
            file_suffix = '_' + file_suffix
    except KeyError:
        file_suffix = ''

    return file_suffix


def exponential_decay_kernel_raster(expected_distance, kernel_filepath):
    """Create a raster-based exponential decay kernel.

    The raster created will be a tiled GeoTiff, with 256x256 memory blocks.

    Args:
        expected_distance (int or float): The distance (in pixels) of the
            kernel's radius, the distance at which the value of the decay
            function is equal to `1/e`.
        kernel_filepath (string): The path to the file on disk where this
            kernel should be stored.  If this file exists, it will be
            overwritten.

    Returns:
        None
    """
    max_distance = expected_distance * 5
    kernel_size = int(numpy.round(max_distance * 2 + 1))

    driver = gdal.GetDriverByName('GTiff')
    kernel_dataset = driver.Create(
        kernel_filepath.encode('utf-8'), kernel_size, kernel_size, 1,
        gdal.GDT_Float32, options=[
            'BIGTIFF=IF_SAFER', 'TILED=YES', 'BLOCKXSIZE=256',
            'BLOCKYSIZE=256'])

    # Make some kind of geotransform, it doesn't matter what but
    # will make GIS libraries behave better if it's all defined
    kernel_dataset.SetGeoTransform([0, 1, 0, 0, 0, -1])
    srs = osr.SpatialReference()
    srs.SetWellKnownGeogCS('WGS84')
    kernel_dataset.SetProjection(srs.ExportToWkt())

    kernel_band = kernel_dataset.GetRasterBand(1)
    kernel_band.SetNoDataValue(-9999)

    cols_per_block, rows_per_block = kernel_band.GetBlockSize()

    n_cols = kernel_dataset.RasterXSize
    n_rows = kernel_dataset.RasterYSize

    n_col_blocks = int(math.ceil(n_cols / float(cols_per_block)))
    n_row_blocks = int(math.ceil(n_rows / float(rows_per_block)))

    integration = 0.0
    for row_block_index in range(n_row_blocks):
        row_offset = row_block_index * rows_per_block
        row_block_width = n_rows - row_offset
        if row_block_width > rows_per_block:
            row_block_width = rows_per_block

        for col_block_index in range(n_col_blocks):
            col_offset = col_block_index * cols_per_block
            col_block_width = n_cols - col_offset
            if col_block_width > cols_per_block:
                col_block_width = cols_per_block

            # Numpy creates index rasters as ints by default, which sometimes
            # creates problems on 32-bit builds when we try to add Int32
            # matrices to float64 matrices.
            row_indices, col_indices = numpy.indices((row_block_width,
                                                      col_block_width),
                                                     dtype=numpy.float)

            row_indices += numpy.float(row_offset - max_distance)
            col_indices += numpy.float(col_offset - max_distance)

            kernel_index_distances = numpy.hypot(
                row_indices, col_indices)
            kernel = numpy.where(
                kernel_index_distances > max_distance, 0.0,
                numpy.exp(-kernel_index_distances / expected_distance))
            integration += numpy.sum(kernel)

            kernel_band.WriteArray(kernel, xoff=col_offset,
                                   yoff=row_offset)

    # Need to flush the kernel's cache to disk before opening up a new Dataset
    # object in interblocks()
    kernel_band.FlushCache()
    kernel_dataset.FlushCache()

    for block_data in pygeoprocessing.iterblocks(
            (kernel_filepath, 1), offset_only=True):
        kernel_block = kernel_band.ReadAsArray(**block_data)
        kernel_block /= integration
        kernel_band.WriteArray(kernel_block, xoff=block_data['xoff'],
                               yoff=block_data['yoff'])

    kernel_band.FlushCache()
    kernel_dataset.FlushCache()
    kernel_band = None
    kernel_dataset = None


def build_file_registry(base_file_path_list, file_suffix):
    """Combine file suffixes with key names, base filenames, and directories.

    Args:
        base_file_tuple_list (list): a list of (dict, path) tuples where
            the dictionaries have a 'file_key': 'basefilename' pair, or
            'file_key': list of 'basefilename's.  'path'
            indicates the file directory path to prepend to the basefile name.
        file_suffix (string): a string to append to every filename, can be
            empty string

    Returns:
        dictionary of 'file_keys' from the dictionaries in
        `base_file_tuple_list` mapping to full file paths with suffixes or
        lists of file paths with suffixes depending on the original type of
        the 'basefilename' pair.

    Raises:
        ValueError if there are duplicate file keys or duplicate file paths.
        ValueError if a path is not a string or a list of strings.
    """
    all_paths = set()
    duplicate_keys = set()
    duplicate_paths = set()
    f_reg = {}

    def _build_path(base_filename, path):
        """Internal helper to avoid code duplication."""
        pre, post = os.path.splitext(base_filename)
        full_path = os.path.join(path, pre+file_suffix+post)

        # Check for duplicate keys or paths
        if full_path in all_paths:
            duplicate_paths.add(full_path)
        else:
            all_paths.add(full_path)
        return full_path

    for base_file_dict, path in base_file_path_list:
        for file_key, file_payload in base_file_dict.items():
            # check for duplicate keys
            if file_key in f_reg:
                duplicate_keys.add(file_key)
            else:
                # handle the case whether it's a filename or a list of strings
                if isinstance(file_payload, str):
                    full_path = _build_path(file_payload, path)
                    f_reg[file_key] = full_path
                elif isinstance(file_payload, list):
                    f_reg[file_key] = []
                    for filename in file_payload:
                        full_path = _build_path(filename, path)
                        f_reg[file_key].append(full_path)
                else:
                    raise ValueError(
                        "Unknown type in base_file_dict[%s]=%s" % (
                            file_key, path))

    if len(duplicate_paths) > 0 or len(duplicate_keys):
        raise ValueError(
            "Cannot consolidate because of duplicate paths or keys: "
            "duplicate_keys: %s duplicate_paths: %s" % (
                duplicate_keys, duplicate_paths))

    return f_reg


def build_lookup_from_csv(
        table_path, key_field, column_list=None, to_lower=True):
    """Read a CSV table into a dictionary indexed by ``key_field``.

    Creates a dictionary from a CSV whose keys are unique entries in the CSV
    table under the column named by ``key_field`` and values are dictionaries
    indexed by the other columns in ``table_path`` including ``key_field``
    whose values are the values on that row of the CSV table.

    If an entire row is NA/NaN (including ``key_field``) then it is dropped
    from the table and a warning is given of the dropped rows.

    Args:
        table_path (string): path to a CSV file containing at
            least the header key_field
        key_field: (string): a column in the CSV file at `table_path` that
            can uniquely identify each row in the table and sets the row index.
        column_list (list): a list of column names to subset from the CSV
            file, default=None
        to_lower (bool): if True, converts all unicode in the CSV,
            including headers and values to lowercase, otherwise uses raw
            string values. default=True.

    Returns:
        lookup_dict (dict): a dictionary of the form {
                key_field_0: {csv_header_0: value0, csv_header_1: value1...},
                key_field_1: {csv_header_0: valuea, csv_header_1: valueb...}
            }

        if ``to_lower`` all strings including key_fields and values are
        converted to lowercase unicode.

    Raise:
        ValueError
            If ValueError occurs during conversion to dictionary.
        KeyError
            If ``key_field`` is not present during ``set_index`` call.
    """
    # Check if the file encoding is UTF-8 BOM first
    encoding = None
<<<<<<< HEAD
    if has_utf8_bom(table_path):
        encoding = 'utf-8-sig'
=======
    with open(table_path, 'rb') as file_obj:
        first_line = file_obj.readline()
        if first_line.startswith(codecs.BOM_UTF8):
            encoding = 'utf-8-sig'
>>>>>>> 563765e5

    # Reassign to avoid mutation
    col_list = column_list
    # if a list of columns are provided to use and return, make sure
    # 'key_field' is one of them.
    if col_list and key_field not in col_list:
        col_list.append(key_field)

    table = pandas.read_csv(
        table_path, sep=None, index_col=False, engine='python',
        encoding=encoding)
    # strip column names to prevent indexing errors
    # when users accidentally include leading/trailing whitespace
    table.columns = table.columns.str.strip()

    # if 'to_lower`, case handling is done before trying to access the data.
    if to_lower:
        key_field = key_field.lower()
        # lowercase column names
        if col_list:
            col_list = [col.lower() for col in col_list]
        table.columns = table.columns.str.lower()
        # lowercase values
        table = table.applymap(
            lambda x: x.lower() if isinstance(x, str) else x)

    # Set 'key_field' as the index of the dataframe
    try:
        table.set_index(key_field, drop=False, inplace=True)
    except KeyError:
        # If 'key_field' is not a column then KeyError is raised for using
        # it as the index column
        LOGGER.error(f"'key_field' : '{key_field}' could not be found as a"
                     f" column in the table. Table path: {table_path}.")
        raise

    # Subset dataframe by columns if desired
    if col_list:
        table = table.loc[:, col_list]

    # look for NaN values and warn if any are found.
    table_na = table.isna()
    if table_na.values.any():
        LOGGER.warning(
            f"Empty or NaN values were found in the table: {table_path}.")
    # look to see if an entire row is NA values
    table_na_rows = table_na.all(axis=1)
    na_rows = table_na_rows.index[table_na_rows].tolist()
    # if a completely empty row, drop it
    if na_rows:
        LOGGER.warning(
            "Encountered an entirely blank row on line(s)"
            f" {[x+2 for x in na_rows]}. Dropping rows from table.")
        table.dropna(how="all", inplace=True)
    # fill the rest of empty or NaN values with empty string
    table.fillna(value="", inplace=True)
    try:
        lookup_dict = table.to_dict(orient='index')
    except ValueError:
        # If 'key_field' is not unique then a value error is raised.
        LOGGER.error(f"The 'key_field' : '{key_field}' column values are not"
                     f" unique: {table.index.tolist()}")
        raise

    return lookup_dict


def read_csv_to_dataframe(
        path, to_lower=False, sep=None, encoding=None, engine='python',
        **kwargs):
    """Return a dataframe representation of the CSV.

    Wrapper around ``pandas.read_csv`` that standardizes the column names by
    stripping leading/trailing whitespace and optionally making all lowercase.
    This helps avoid common errors caused by user-supplied CSV files with
    column names that don't exactly match the specification.

    Args:
        path (string): path to a CSV file
        to_lower (bool): if True, convert all column names to lowercase
        sep: separator to pass to pandas.read_csv. Defaults to None, which
            lets the Python engine infer the separator (if engine='python').
        encoding (string): name of encoding codec to pass to `pandas.read_csv`.
            Defaults to None. Setting engine='python' when encoding=None allows
            a lot of non-UTF8 encodings to be read without raising an error.
            Any special characters in other encodings may get replaced with the
            replacement character.
            If encoding=None, and the file begins with a BOM, the encoding gets
            set to 'utf-8-sig'; otherwise the BOM causes an error.
        engine (string): kwarg for pandas.read_csv: 'c', 'python', or None.
            Defaults to 'python' (see note about encoding).
        **kwargs: any kwargs that are valid for ``pandas.read_csv``

    Returns:
        pandas.DataFrame with the contents of the given CSV

    """
    # Check if the file encoding is UTF-8 BOM first
    # allow encoding kwarg to override this if it's provided
    if not encoding and has_utf8_bom(path):
        encoding = 'utf-8-sig'
    dataframe = pandas.read_csv(path, engine=engine, encoding=encoding,
                                sep=sep, **kwargs)
    # this won't work on integer types, which happens if you set header=None
    # however, there's little reason to use this function if there's no header
    dataframe.columns = dataframe.columns.str.strip()
    if to_lower:
        dataframe.columns = dataframe.columns.str.lower()

    return dataframe


def make_directories(directory_list):
    """Create directories in `directory_list` if they do not already exist."""
    if not isinstance(directory_list, list):
        raise ValueError(
            "Expected `directory_list` to be an instance of `list` instead "
            "got type %s instead", type(directory_list))

    for path in directory_list:
        # From http://stackoverflow.com/a/14364249/42897
        try:
            os.makedirs(path)
        except OSError:
            if not os.path.isdir(path):
                raise


def mean_pixel_size_and_area(pixel_size_tuple):
    """Convert to mean and raise Exception if they are not close.

    Parameter:
        pixel_size_tuple (tuple): a 2 tuple indicating the x/y size of a
            pixel.

    Returns:
        tuple of (mean absolute average of pixel_size, area of pixel size)

    Raises:
        ValueError if the dimensions of pixel_size_tuple are not almost
            square.

    """
    x_size, y_size = abs(pixel_size_tuple[0]), abs(pixel_size_tuple[1])
    if not numpy.isclose(x_size, y_size):
        raise ValueError(
            "pixel size is not square. dimensions: %s" % repr(
                pixel_size_tuple))

    return (x_size, x_size*y_size)


def create_coordinate_transformer(
        base_ref, target_ref,
        osr_axis_mapping_strategy=DEFAULT_OSR_AXIS_MAPPING_STRATEGY):
    """Create a spatial reference coordinate transformation function.

    Args:
        base_ref (osr spatial reference): A defined spatial reference to
            transform FROM
        target_ref (osr spatial reference): A defined spatial reference
            to transform TO
        osr_axis_mapping_strategy (int): OSR axis mapping strategy for
            ``SpatialReference`` objects. Defaults to
            ``utils.DEFAULT_OSR_AXIS_MAPPING_STRATEGY``. This parameter should
            not be changed unless you know what you are doing.

    Returns:
        An OSR Coordinate Transformation object

    """
    # Make a copy of the base and target spatial references to avoid side
    # effects from mutation of setting the axis mapping strategy
    base_ref_wkt = base_ref.ExportToWkt()
    target_ref_wkt = target_ref.ExportToWkt()

    base_ref_copy = osr.SpatialReference()
    target_ref_copy = osr.SpatialReference()

    base_ref_copy.ImportFromWkt(base_ref_wkt)
    target_ref_copy.ImportFromWkt(target_ref_wkt)

    base_ref_copy.SetAxisMappingStrategy(osr_axis_mapping_strategy)
    target_ref_copy.SetAxisMappingStrategy(osr_axis_mapping_strategy)

    transformer = osr.CreateCoordinateTransformation(
        base_ref_copy, target_ref_copy)
    return transformer


def _assert_vectors_equal(
        expected_vector_path, actual_vector_path, field_value_atol=1e-3):
    """Assert two vectors are equal.

    Assert spatial reference, feature count, geometries, field names, and
    values are equal with no respect to order of field names or geometries.

    Args:
        actual_vector_path (string): path on disk to a gdal Vector dataset.
        expected_vector_path (string): path on disk to a gdal Vector dataset
            to use as the ground truth.
        field_value_atol (float): the absolute tolerance for comparing field
            attribute values, default=1e-3.

    Returns:
        None on success

    Raise:
        AssertionError
           If vector projections, feature counts, field names, or geometries
           do not match.
    """
    try:
        # Open vectors
        actual_vector = gdal.OpenEx(actual_vector_path, gdal.OF_VECTOR)
        actual_layer = actual_vector.GetLayer()
        expected_vector = gdal.OpenEx(expected_vector_path, gdal.OF_VECTOR)
        expected_layer = expected_vector.GetLayer()

        # Check projections
        expected_projection = expected_layer.GetSpatialRef()
        expected_projection_wkt = expected_projection.ExportToWkt()
        actual_projection = actual_layer.GetSpatialRef()
        actual_projection_wkt = actual_projection.ExportToWkt()
        if expected_projection_wkt != actual_projection_wkt:
<<<<<<< HEAD
            raise AssertionError (
=======
            raise AssertionError(
>>>>>>> 563765e5
                "Vector projections are not the same. \n"
                f"Expected projection wkt: {expected_projection_wkt}. \n"
                f"Actual projection wkt: {actual_projection_wkt}. ")

        # Check feature count
        actual_feat_count = actual_layer.GetFeatureCount()
        expected_feat_count = expected_layer.GetFeatureCount()
        if expected_feat_count != actual_feat_count:
<<<<<<< HEAD
            raise AssertionError (
=======
            raise AssertionError(
>>>>>>> 563765e5
                "Vector feature counts are not the same. \n"
                f"Expected feature count: {expected_feat_count}. \n"
                f"Actual feature count: {actual_feat_count}. ")

        # Check field names
        expected_field_names = [field.name for field in expected_layer.schema]
        actual_field_names = [field.name for field in actual_layer.schema]
        if sorted(expected_field_names) != sorted(actual_field_names):
<<<<<<< HEAD
            raise AssertionError (
=======
            raise AssertionError(
>>>>>>> 563765e5
                "Vector field names are not the same. \n"
                f"Expected field names: {sorted(expected_field_names)}. \n"
                f"Actual field names: {sorted(actual_field_names)}. ")

        # Check field values and geometries
        for expected_feature in expected_layer:
            fid = expected_feature.GetFID()
            expected_values = [
                expected_feature.GetField(field)
                for field in expected_field_names]

            actual_feature = actual_layer.GetFeature(fid)
            actual_values = [
                actual_feature.GetField(field)
                for field in expected_field_names]

            for av, ev in zip(actual_values, expected_values):
                if av is not None:
                    # Number comparison
                    if isinstance(av, int) or isinstance(av, float):
                        if not numpy.allclose(numpy.array([av]),
                                              numpy.array([ev]),
                                              atol=field_value_atol):
<<<<<<< HEAD
                            raise AssertionError (
=======
                            raise AssertionError(
>>>>>>> 563765e5
                                "Vector field values are not equal: \n"
                                f"Expected value: {ev}. \n"
                                f"Actual value: {av}. ")
                    # String and other comparison
                    else:
                        if av != ev:
<<<<<<< HEAD
                            raise AssertionError (
=======
                            raise AssertionError(
>>>>>>> 563765e5
                                "Vector field values are not equal. \n"
                                f"Expected value : {ev}. \n"
                                f"Actual value : {av}. ")
                else:
                    if ev is not None:
<<<<<<< HEAD
                        raise AssertionError (
=======
                        raise AssertionError(
>>>>>>> 563765e5
                            "Vector field values are not equal: \n"
                            f"Expected value: {ev}. \n"
                            f"Actual value: {av}. ")

            expected_geom = expected_feature.GetGeometryRef()
            expected_geom_wkt = expected_geom.ExportToWkt()
            actual_geom = actual_feature.GetGeometryRef()
            actual_geom_wkt = actual_geom.ExportToWkt()
            expected_geom_shapely = loads(expected_geom_wkt)
            actual_geom_shapely = loads(actual_geom_wkt)
            if not expected_geom_shapely.almost_equals(actual_geom_shapely):
<<<<<<< HEAD
                raise AssertionError (
=======
                raise AssertionError(
>>>>>>> 563765e5
                    "Vector geometry assertion fail. \n"
                    f"Expected geometry: {expected_geom_wkt}. \n"
                    f"Actual geometry: {actual_geom_wkt}. ")

            expected_feature = None
            actual_feature = None
    finally:
        actual_layer = None
        actual_vector = None
        expected_layer = None
        expected_vector = None

    return None


<<<<<<< HEAD
def has_utf8_bom(textfile_path):
    """Determine if the text file has a UTF-8 byte-order marker.

    Args:
        textfile_path (str): The path to a file on disk.

    Returns:
        A bool indicating whether the textfile has a BOM.  If ``True``, a BOM
        is present.

    """
    with open(textfile_path, 'rb') as file_obj:
        first_line = file_obj.readline()
        return first_line.startswith(codecs.BOM_UTF8)
=======
def reclassify_raster(
        raster_path_band, value_map, target_raster_path, target_datatype,
        target_nodata, error_details):
    """A wrapper function for calling ``pygeoprocessing.reclassify_raster``.

    This wrapper function is helpful when added as a ``TaskGraph.task`` so
    a better error message can be provided to the users if a
    ``pygeoprocessing.ReclassificationMissingValuesError`` is raised.

    Args:
        raster_path_band (tuple): a tuple including file path to a raster
            and the band index to operate over. ex: (path, band_index)
        value_map (dictionary): a dictionary of values of
            {source_value: dest_value, ...} where source_value's type is the
            same as the values in ``base_raster_path`` at band ``band_index``.
            Must contain at least one value.
        target_raster_path (string): target raster output path; overwritten if
            it exists
        target_datatype (gdal type): the numerical type for the target raster
        target_nodata (numerical type): the nodata value for the target raster
            Must be the same type as target_datatype
        error_details (dict): a dictionary with key value pairs that provide
            more context for a raised
            ``pygeoprocessing.ReclassificationMissingValuesError``.
            keys must be {'raster_name', 'column_name', 'table_name'}. Values
            each key represent:
                'raster_name' - string for the raster name being reclassified
                'column_name' - name of the table column that ``value_map``
                    dictionary keys came from.
                'table_name' - table name that ``value_map`` came from.

    Returns:
        None

    Raises:
        ValueError if ``values_required`` is ``True`` and a pixel value from
        ``raster_path_band`` is not a key in ``value_map``.
    """
    # Error early if 'error_details' keys are invalid
    raster_name = error_details['raster_name']
    column_name = error_details['column_name']
    table_name = error_details['table_name']

    try:
        pygeoprocessing.reclassify_raster(
            raster_path_band, value_map, target_raster_path, target_datatype,
            target_nodata, values_required=True)
    except pygeoprocessing.ReclassificationMissingValuesError as err:
        error_message = (
                f"Values in the {raster_name} raster were found that are not"
                f" represented under the '{column_name}' column of the"
                f" {table_name} table. The missing values found in the"
                f" {raster_name} raster but not the table are:"
                f" {err.missing_values}.")
        raise ValueError(error_message)
>>>>>>> 563765e5
<|MERGE_RESOLUTION|>--- conflicted
+++ resolved
@@ -484,15 +484,8 @@
     """
     # Check if the file encoding is UTF-8 BOM first
     encoding = None
-<<<<<<< HEAD
     if has_utf8_bom(table_path):
         encoding = 'utf-8-sig'
-=======
-    with open(table_path, 'rb') as file_obj:
-        first_line = file_obj.readline()
-        if first_line.startswith(codecs.BOM_UTF8):
-            encoding = 'utf-8-sig'
->>>>>>> 563765e5
 
     # Reassign to avoid mutation
     col_list = column_list
@@ -718,11 +711,7 @@
         actual_projection = actual_layer.GetSpatialRef()
         actual_projection_wkt = actual_projection.ExportToWkt()
         if expected_projection_wkt != actual_projection_wkt:
-<<<<<<< HEAD
-            raise AssertionError (
-=======
             raise AssertionError(
->>>>>>> 563765e5
                 "Vector projections are not the same. \n"
                 f"Expected projection wkt: {expected_projection_wkt}. \n"
                 f"Actual projection wkt: {actual_projection_wkt}. ")
@@ -731,11 +720,7 @@
         actual_feat_count = actual_layer.GetFeatureCount()
         expected_feat_count = expected_layer.GetFeatureCount()
         if expected_feat_count != actual_feat_count:
-<<<<<<< HEAD
-            raise AssertionError (
-=======
             raise AssertionError(
->>>>>>> 563765e5
                 "Vector feature counts are not the same. \n"
                 f"Expected feature count: {expected_feat_count}. \n"
                 f"Actual feature count: {actual_feat_count}. ")
@@ -744,11 +729,7 @@
         expected_field_names = [field.name for field in expected_layer.schema]
         actual_field_names = [field.name for field in actual_layer.schema]
         if sorted(expected_field_names) != sorted(actual_field_names):
-<<<<<<< HEAD
-            raise AssertionError (
-=======
             raise AssertionError(
->>>>>>> 563765e5
                 "Vector field names are not the same. \n"
                 f"Expected field names: {sorted(expected_field_names)}. \n"
                 f"Actual field names: {sorted(actual_field_names)}. ")
@@ -772,32 +753,20 @@
                         if not numpy.allclose(numpy.array([av]),
                                               numpy.array([ev]),
                                               atol=field_value_atol):
-<<<<<<< HEAD
-                            raise AssertionError (
-=======
                             raise AssertionError(
->>>>>>> 563765e5
                                 "Vector field values are not equal: \n"
                                 f"Expected value: {ev}. \n"
                                 f"Actual value: {av}. ")
                     # String and other comparison
                     else:
                         if av != ev:
-<<<<<<< HEAD
-                            raise AssertionError (
-=======
                             raise AssertionError(
->>>>>>> 563765e5
                                 "Vector field values are not equal. \n"
                                 f"Expected value : {ev}. \n"
                                 f"Actual value : {av}. ")
                 else:
                     if ev is not None:
-<<<<<<< HEAD
-                        raise AssertionError (
-=======
                         raise AssertionError(
->>>>>>> 563765e5
                             "Vector field values are not equal: \n"
                             f"Expected value: {ev}. \n"
                             f"Actual value: {av}. ")
@@ -809,11 +778,7 @@
             expected_geom_shapely = loads(expected_geom_wkt)
             actual_geom_shapely = loads(actual_geom_wkt)
             if not expected_geom_shapely.almost_equals(actual_geom_shapely):
-<<<<<<< HEAD
-                raise AssertionError (
-=======
                 raise AssertionError(
->>>>>>> 563765e5
                     "Vector geometry assertion fail. \n"
                     f"Expected geometry: {expected_geom_wkt}. \n"
                     f"Actual geometry: {actual_geom_wkt}. ")
@@ -829,7 +794,6 @@
     return None
 
 
-<<<<<<< HEAD
 def has_utf8_bom(textfile_path):
     """Determine if the text file has a UTF-8 byte-order marker.
 
@@ -844,7 +808,8 @@
     with open(textfile_path, 'rb') as file_obj:
         first_line = file_obj.readline()
         return first_line.startswith(codecs.BOM_UTF8)
-=======
+
+
 def reclassify_raster(
         raster_path_band, value_map, target_raster_path, target_datatype,
         target_nodata, error_details):
@@ -899,5 +864,4 @@
                 f" {table_name} table. The missing values found in the"
                 f" {raster_name} raster but not the table are:"
                 f" {err.missing_values}.")
-        raise ValueError(error_message)
->>>>>>> 563765e5
+        raise ValueError(error_message)