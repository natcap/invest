--- conflicted
+++ resolved
@@ -12,11 +12,8 @@
 import time
 from datetime import datetime
 
-<<<<<<< HEAD
 import geometamaker
-=======
 import natcap.invest
->>>>>>> 9973dad7
 import numpy
 import pandas
 import pygeoprocessing
