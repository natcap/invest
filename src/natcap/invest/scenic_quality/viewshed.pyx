"""
Implements the Wang et al (2000) viewshed based on reference planes.

This algorithm was originally described in "Generating viewsheds without using
sightlines", authored by Jianjun Wang, Gary J. Robertson, and Kevin White,
published in Photogrammetric Engineering & Remote Sensing, Vol. 66, No. 1,
January 2000, pp. 87-90.

Calculations for adjusting the required height for curvature of the earth have
been adapted from the ESRI ArcGIS documentation:
http://desktop.arcgis.com/en/arcmap/10.3/tools/spatial-analyst-toolbox/using-viewshed-and-observer-points-for-visibility.htm

Consistent with the routing functionality of pygeoprocessing, neighbor
directions follow the right-hand rule where neighbor indexes are interpreted
as:

    # 321
    # 4X0
    # 567
"""
import time
import os
import logging
import shutil
import tempfile

import numpy
import pygeoprocessing
from osgeo import gdal
from osgeo import osr
import shapely.geometry
from .. import utils
from libc.time cimport time_t
from libc.time cimport time as ctime
from libcpp.set cimport set as cset
from libcpp.deque cimport deque
from libcpp.pair cimport pair
from libcpp.queue cimport queue
from libc cimport math
cimport numpy
cimport cython
from ..managed_raster.managed_raster cimport _ManagedRaster

LOGGER = logging.getLogger(__name__)
LOGGER.addHandler(logging.NullHandler())
BYTE_GTIFF_CREATION_OPTIONS = (
    'GTIFF', ('TILED=YES', 'BIGTIFF=YES', 'COMPRESS=DEFLATE',
              'BLOCKXSIZE=256', 'BLOCKYSIZE=256', 'SPARSE_OK=TRUE'))
FLOAT_GTIFF_CREATION_OPTIONS = (
    'GTIFF', ('PREDICTOR=3',) + BYTE_GTIFF_CREATION_OPTIONS[1])

# Indexes for neighbors relative to the target pixel.
# Indexes in this array are stored in numpy order (row, col).
cdef int* NEIGHBORS_INDEXES = [
    0, 1,  # 0
    -1, 1,  # 1
    -1, 0,  # 2
    -1, -1,  # 3
    0, -1,  # 4
    1, -1,  # 5
    1, 0,  # 6
    1, 1  # 7
]

# The Wang et al algorithm defines two neighbors for the target viewpoint from
# which we construct the reference plane.  In this implementation, Neighbor 1
# is always the neighbor that is closest (in terms of euclidean distance) to
# the target.  Neighbor 2 is at a diagonal to the target.  The indexes of
# Neighbor 1 and Neighbor 2 relative to the target pixel vary by sector.
# This array maps the sector to the index of Neighbor 1, relative to the
# target.
cdef int* SECTOR_TO_NEIGHBOR_1_INDEX = [
    0, -1,
    1, 0,
    1, 0,
    0, 1,
    0, 1,
    -1, 0,
    -1, 0,
    0, -1
]

cdef int* SECTOR_TO_NEIGHBOR_2_INDEX = [
    1, -1,
    1, -1,
    1, 1,
    1, 1,
    -1, 1,
    -1, 1,
    -1, -1,
    -1, -1
]

# List out which targets (in terms of their neighbor index) to process per
# sector.  We can preemptively define which neighbors are to be visited after a
# given target by indexing into the arrays we've already created.  Each line in
# this array has four indexes.  The first two are for Neighbor1, the second two
# are for Neighbor2.
#
# Order of these is:
#    iy_next_neighbor1, ix_next_neighbor1, iy_next_neighbor1, ix_next_neighbor2
#
# When looking at the indexes, the number multiplied by 2 is the neighbor
# index.  So, sector 0 uses neighbors 0 and 1.  Sector 7 uses neighbors 7 and
# 0.
cdef int* SECTOR_NEXT_TARGET_INDEXES = [
    NEIGHBORS_INDEXES[2*0], NEIGHBORS_INDEXES[2*0+1], NEIGHBORS_INDEXES[2*1], NEIGHBORS_INDEXES[2*1+1],
    NEIGHBORS_INDEXES[2*1], NEIGHBORS_INDEXES[2*1+1], NEIGHBORS_INDEXES[2*2], NEIGHBORS_INDEXES[2*2+1],
    NEIGHBORS_INDEXES[2*2], NEIGHBORS_INDEXES[2*2+1], NEIGHBORS_INDEXES[2*3], NEIGHBORS_INDEXES[2*3+1],
    NEIGHBORS_INDEXES[2*3], NEIGHBORS_INDEXES[2*3+1], NEIGHBORS_INDEXES[2*4], NEIGHBORS_INDEXES[2*4+1],
    NEIGHBORS_INDEXES[2*4], NEIGHBORS_INDEXES[2*4+1], NEIGHBORS_INDEXES[2*5], NEIGHBORS_INDEXES[2*5+1],
    NEIGHBORS_INDEXES[2*5], NEIGHBORS_INDEXES[2*5+1], NEIGHBORS_INDEXES[2*6], NEIGHBORS_INDEXES[2*6+1],
    NEIGHBORS_INDEXES[2*6], NEIGHBORS_INDEXES[2*6+1], NEIGHBORS_INDEXES[2*7], NEIGHBORS_INDEXES[2*7+1],
    NEIGHBORS_INDEXES[2*7], NEIGHBORS_INDEXES[2*7+1], NEIGHBORS_INDEXES[2*0], NEIGHBORS_INDEXES[2*0+1]
]


# The processing queue must be seeded with a pixel to process.  From there, the
# processing loop will discover more neighbors to inspect until it runs out of
# neighbors in the sector.  These seed indexes are relative to the viewpoint
# index.
cdef int* SECTOR_SEEDS = [
    -1, 2,  # seed index for sector 0
    -2, 1,  # seed index for sector 1
    -2, -1,  # seed index for sector 2
    -1, -2,  # seed index for sector 3
    1, -2,  # seed index for sector 4
    2, -1,  # seed index for sector 5
    2, 1,  # seed index for sector 6
    1, 2,  # seed index for sector 7
]
cdef int AUX_NOT_VISITED = -9999
cdef int DIAM_EARTH = 12740000  # meters, from ArcGIS docs
cdef double DIAM_EARTH_INV = 1.0/DIAM_EARTH
cdef double IMPROBABLE_NODATA = -123457.12345

# This type represents an x,y coordinate pair.
ctypedef pair[long, long] CoordinatePair

# Defining a couple of operators for longs so I can minimize code to be
# executed based on `cython -a`.
cdef inline long labs(long a):
    if a > 0:
        return a
    return a*-1

cdef inline long lmax(long a, long b):
    if a > b:
        return a
    return b

cdef inline long lmin(long a, long b):
    if a < b:
        return a
    return b


# exposing stl::priority_queue so we can have all 3 template arguments so
# we can pass a different Compare functor
cdef extern from "<queue>" namespace "std":
    cdef cppclass priority_queue[T, Container, Compare]:
        priority_queue() except +
        priority_queue(priority_queue&) except +
        priority_queue(Container&)
        bint empty()
        void pop()
        void push(T&)
        size_t size()
        T& top()


# functor for priority queue of pixels
cdef cppclass BlockwiseCloserTarget:
    bint get "operator()"(TargetPixel& lhs, TargetPixel& rhs):
        # Go with the lower ring ID if possible.
        if lhs.ring_id < rhs.ring_id:
            return 0

        # If we're in the same ring, go with the lowest sector
        # If we're in the same sector, go with the shortest distance.
        if lhs.ring_id == rhs.ring_id:
            if lhs.sector < rhs.sector:
                return 0
            if lhs.sector == rhs.sector:
                if lhs.distance_to_viewpoint < rhs.distance_to_viewpoint:
                    return 0
        return 1


# A priority queue of TargetPixels should should first minimize the block distance.
# If the block_distance is the same, the queue should minimize the target distance.
cdef struct TargetPixel:
    long ix
    long iy
    int ring_id
    int sector
    double distance_to_viewpoint # distance between viewpoint and target.


ctypedef priority_queue[
    TargetPixel, deque[TargetPixel], BlockwiseCloserTarget] TargetPixelPriorityQueue

# A function for wrapping up a call to get the length of the hypotenuse between two pixels.
cdef inline double pixel_dist(long ix_source, long ix_target, long iy_source, long iy_target):
        return math.hypot(
            lmax(ix_source, ix_target)-lmin(ix_source, ix_target),
            lmax(iy_source, iy_target)-lmin(iy_source, iy_target))

# The nodata value for visibility rasters
cdef int VISIBILITY_NODATA = 255

<<<<<<< HEAD
=======
# this ctype is used to store the block ID and the block buffer as one object
# inside Managed Raster
ctypedef pair[int, double*] BlockBufferPair

# a class to allow fast random per-pixel access to a raster for both setting
# and reading pixels.  Copied from src/pygeoprocessing/routing/routing.pyx,
# revision 891288683889237cfd3a3d0a1f09483c23489fca.
cdef class _ManagedRaster:
    cdef LRUCache[int, double*]* lru_cache
    cdef cset[int] dirty_blocks
    cdef int block_xsize
    cdef int block_ysize
    cdef int block_xmod
    cdef int block_ymod
    cdef int block_xbits
    cdef int block_ybits
    cdef long raster_x_size
    cdef long raster_y_size
    cdef int block_nx
    cdef int block_ny
    cdef int write_mode
    cdef bytes raster_path
    cdef int band_id
    cdef int closed

    def __cinit__(self, raster_path, band_id, write_mode):
        """Create new instance of Managed Raster.

        Args:
            raster_path (char*): path to raster that has block sizes that are
                powers of 2. If not, an exception is raised.
            band_id (int): which band in `raster_path` to index. Uses GDAL
                notation that starts at 1.
            write_mode (boolean): if true, this raster is writable and dirty
                memory blocks will be written back to the raster as blocks
                are swapped out of the cache or when the object deconstructs.

        Returns:
            None.
        """
        raster_info = pygeoprocessing.get_raster_info(raster_path)
        self.raster_x_size, self.raster_y_size = raster_info['raster_size']
        self.block_xsize, self.block_ysize = raster_info['block_size']
        self.block_xmod = self.block_xsize-1
        self.block_ymod = self.block_ysize-1

        if not (1 <= band_id <= raster_info['n_bands']):
            err_msg = (
                "Error: band ID (%s) is not a valid band number. "
                "This exception is happening in Cython, so it will cause a "
                "hard seg-fault, but it's otherwise meant to be a "
                "ValueError." % (band_id))
            print(err_msg)
            raise ValueError(err_msg)
        self.band_id = band_id

        if (self.block_xsize & (self.block_xsize - 1) != 0) or (
                self.block_ysize & (self.block_ysize - 1) != 0):
            # If inputs are not a power of two, this will at least print
            # an error message. Unfortunately with Cython, the exception will
            # present itself as a hard seg-fault, but I'm leaving the
            # ValueError in here at least for readability.
            err_msg = (
                "Error: Block size is not a power of two: "
                "block_xsize: %d, %d, %s. This exception is happening"
                "in Cython, so it will cause a hard seg-fault, but it's"
                "otherwise meant to be a ValueError." % (
                    self.block_xsize, self.block_ysize, raster_path))
            print(err_msg)
            raise ValueError(err_msg)

        self.block_xbits = numpy.log2(self.block_xsize)
        self.block_ybits = numpy.log2(self.block_ysize)
        self.block_nx = (
            self.raster_x_size + (self.block_xsize) - 1) // self.block_xsize
        self.block_ny = (
            self.raster_y_size + (self.block_ysize) - 1) // self.block_ysize

        self.lru_cache = new LRUCache[int, double*](MANAGED_RASTER_N_BLOCKS)
        self.raster_path = <bytes> raster_path
        self.write_mode = write_mode
        self.closed = 0

    def __dealloc__(self):
        """Deallocate _ManagedRaster.

        This operation manually frees memory from the LRUCache and writes any
        dirty memory blocks back to the raster if `self.write_mode` is True.
        """
        self.close()

    def close(self):
        """Close the _ManagedRaster and free up resources.

            This call writes any dirty blocks to disk, frees up the memory
            allocated as part of the cache, and frees all GDAL references.

            Any subsequent calls to any other functions in _ManagedRaster will
            have undefined behavior.
        """
        if self.closed:
            return
        self.closed = 1
        cdef int xi_copy, yi_copy
        cdef numpy.ndarray[double, ndim=2] block_array = numpy.empty(
            (self.block_ysize, self.block_xsize))
        cdef double *double_buffer
        cdef int block_xi
        cdef int block_yi
        # initially the win size is the same as the block size unless
        # we're at the edge of a raster
        cdef int win_xsize
        cdef int win_ysize

        # we need the offsets to subtract from global indexes for cached array
        cdef int xoff
        cdef int yoff

        cdef clist[BlockBufferPair].iterator it = self.lru_cache.begin()
        cdef clist[BlockBufferPair].iterator end = self.lru_cache.end()
        if not self.write_mode:
            while it != end:
                # write the changed value back if desired
                PyMem_Free(deref(it).second)
                inc(it)
            return

        raster = gdal.OpenEx(
            self.raster_path, gdal.GA_Update | gdal.OF_RASTER)
        raster_band = raster.GetRasterBand(self.band_id)

        # if we get here, we're in write_mode
        cdef cset[int].iterator dirty_itr
        while it != end:
            double_buffer = deref(it).second
            block_index = deref(it).first

            # write to disk if block is dirty
            dirty_itr = self.dirty_blocks.find(block_index)
            if dirty_itr != self.dirty_blocks.end():
                self.dirty_blocks.erase(dirty_itr)
                block_xi = block_index % self.block_nx
                block_yi = block_index // self.block_nx

                # we need the offsets to subtract from global indexes for
                # cached array
                xoff = block_xi << self.block_xbits
                yoff = block_yi << self.block_ybits

                win_xsize = self.block_xsize
                win_ysize = self.block_ysize

                # clip window sizes if necessary
                if xoff+win_xsize > self.raster_x_size:
                    win_xsize = win_xsize - (
                        xoff+win_xsize - self.raster_x_size)
                if yoff+win_ysize > self.raster_y_size:
                    win_ysize = win_ysize - (
                        yoff+win_ysize - self.raster_y_size)

                for xi_copy in xrange(win_xsize):
                    for yi_copy in xrange(win_ysize):
                        block_array[yi_copy, xi_copy] = (
                            double_buffer[
                                (yi_copy << self.block_xbits) + xi_copy])
                raster_band.WriteArray(
                    block_array[0:win_ysize, 0:win_xsize],
                    xoff=xoff, yoff=yoff)
            PyMem_Free(double_buffer)
            inc(it)
        raster_band.FlushCache()
        raster_band = None
        raster = None

    cdef inline void set(self, long xi, long yi, double value):
        """Set the pixel at `xi,yi` to `value`."""
        cdef int block_xi = xi >> self.block_xbits
        cdef int block_yi = yi >> self.block_ybits
        # this is the flat index for the block
        cdef int block_index = block_yi * self.block_nx + block_xi
        if not self.lru_cache.exist(block_index):
            self._load_block(block_index)
        self.lru_cache.get(
            block_index)[
                ((yi & (self.block_ymod))<<self.block_xbits) +
                (xi & (self.block_xmod))] = value
        if self.write_mode:
            dirty_itr = self.dirty_blocks.find(block_index)
            if dirty_itr == self.dirty_blocks.end():
                self.dirty_blocks.insert(block_index)

    cdef inline double get(self, long xi, long yi):
        """Return the value of the pixel at `xi,yi`."""
        cdef int block_xi = xi >> self.block_xbits
        cdef int block_yi = yi >> self.block_ybits
        # this is the flat index for the block
        cdef int block_index = block_yi * self.block_nx + block_xi
        if not self.lru_cache.exist(block_index):
            self._load_block(block_index)
        return self.lru_cache.get(
            block_index)[
                ((yi & (self.block_ymod))<<self.block_xbits) +
                (xi & (self.block_xmod))]

    cdef void _load_block(self, int block_index) except *:
        cdef int block_xi = block_index % self.block_nx
        cdef int block_yi = block_index // self.block_nx

        # we need the offsets to subtract from global indexes for cached array
        cdef int xoff = block_xi << self.block_xbits
        cdef int yoff = block_yi << self.block_ybits

        cdef int xi_copy, yi_copy
        cdef numpy.ndarray[double, ndim=2] block_array
        cdef double *double_buffer
        cdef clist[BlockBufferPair] removed_value_list

        # determine the block aligned xoffset for read as array

        # initially the win size is the same as the block size unless
        # we're at the edge of a raster
        cdef int win_xsize = self.block_xsize
        cdef int win_ysize = self.block_ysize

        # load a new block
        if xoff+win_xsize > self.raster_x_size:
            win_xsize = win_xsize - (xoff+win_xsize - self.raster_x_size)
        if yoff+win_ysize > self.raster_y_size:
            win_ysize = win_ysize - (yoff+win_ysize - self.raster_y_size)

        raster = gdal.OpenEx(self.raster_path, gdal.OF_RASTER)
        raster_band = raster.GetRasterBand(self.band_id)
        block_array = raster_band.ReadAsArray(
            xoff=xoff, yoff=yoff, win_xsize=win_xsize,
            win_ysize=win_ysize).astype(
            numpy.float64)
        raster_band = None
        raster = None
        double_buffer = <double*>PyMem_Malloc(
            (sizeof(double) << self.block_xbits) * win_ysize)
        for xi_copy in xrange(win_xsize):
            for yi_copy in xrange(win_ysize):
                double_buffer[(yi_copy<<self.block_xbits)+xi_copy] = (
                    block_array[yi_copy, xi_copy])
        self.lru_cache.put(
            <int>block_index, <double*>double_buffer, removed_value_list)

        if self.write_mode:
            raster = gdal.OpenEx(
                self.raster_path, gdal.GA_Update | gdal.OF_RASTER)
            raster_band = raster.GetRasterBand(self.band_id)

        block_array = numpy.empty(
            (self.block_ysize, self.block_xsize), dtype=numpy.double)
        while not removed_value_list.empty():
            # write the changed value back if desired
            double_buffer = removed_value_list.front().second

            if self.write_mode:
                block_index = removed_value_list.front().first

                # write back the block if it's dirty
                dirty_itr = self.dirty_blocks.find(block_index)
                if dirty_itr != self.dirty_blocks.end():
                    self.dirty_blocks.erase(dirty_itr)

                    block_xi = block_index % self.block_nx
                    block_yi = block_index // self.block_nx

                    xoff = block_xi << self.block_xbits
                    yoff = block_yi << self.block_ybits

                    win_xsize = self.block_xsize
                    win_ysize = self.block_ysize

                    if xoff+win_xsize > self.raster_x_size:
                        win_xsize = win_xsize - (
                            xoff+win_xsize - self.raster_x_size)
                    if yoff+win_ysize > self.raster_y_size:
                        win_ysize = win_ysize - (
                            yoff+win_ysize - self.raster_y_size)

                    for xi_copy in xrange(win_xsize):
                        for yi_copy in xrange(win_ysize):
                            block_array[yi_copy, xi_copy] = double_buffer[
                                (yi_copy << self.block_xbits) + xi_copy]
                    raster_band.WriteArray(
                        block_array[0:win_ysize, 0:win_xsize],
                        xoff=xoff, yoff=yoff)
            PyMem_Free(double_buffer)
            removed_value_list.pop_front()

        if self.write_mode:
            raster_band = None
            raster = None


>>>>>>> 1c98e3a3
@cython.binding(True)
@cython.boundscheck(False)
@cython.cdivision(True)
@cython.wraparound(False)
def viewshed(dem_raster_path_band,
             viewpoint,
             visibility_filepath,
             viewpoint_height=0.0,
             curved_earth=True,
             refraction_coeff=0.13,
             max_distance=None,
             aux_filepath=None):
    """Compute the Wang et al. reference-plane based viewshed.

    Args:
        dem_raster_path_band (tuple): A tuple of (path, band_index) where
            ``path`` is a path to a GDAL-compatible raster on disk and
            ``band_index`` is the 1-based band index.  This DEM must be tiled
            with block sizes as a power of 2.  If the viewshed is being
            adjusted for curvature of the earth and/or refraction, the
            elevation units of the DEM must be in meters.  The DEM need not be
            projected in meters.
        viewpoint (tuple):  A tuple of 2 numbers in the order
            ``(east offset, north offset)``.  These units must be of the same
            units as the coordinate system of the DEM.  This index represents
            the viewpoint location.  The closest pixel to this viewpoint index
            will be used as the viewpoint.
        visibility_filepath (string): A filepath on disk to where the
            visibility raster will be written. If a raster exists in this
            location, it will be overwritten.
        viewpoint_height=0.0 (float):  The height (in the units of the DEM
            height) of the observer at the viewpoint.
        curved_earth=True (bool): Whether to adjust viewshed calculations for
            the curvature of the earth.  If False, the earth will be treated as
            though it is flat.
        refraction_coeff=0.13 (float):  The coefficient of atmospheric
            refraction that may be adjusted to accommodate varying atmospheric
            conditions.  Default is ``0.13``.  Set to ``0`` to ignore
            refraction calculations.
        max_distance=None (float):  If provided, visibility will not be
            calculated for DEM pixels that are more than this distance (in meters)
            from the viewpoint.
        aux_filepath=None (string): A path to a location on disk
            where the raster containing the auxiliary matrix will be written.
            The auxiliary matrix defines the height that a DEM must exceed in
            order to be visible from the viewpoint.  This matrix is very useful
            for debugging.  If a raster already exists at this location, it
            will be overwritten.  If this path is not provided by the user, the
            viewshed will create this file as a temporary file wherever the
            system keeps its temp files and remove it when the viewshed
            finishes.  See python's ``tempfile`` documentation for where this
            might be on your system.

    Raises:
        ValueError: When either the viewpoint does not overlap with the DEM or
            the DEM is not tiled appropriately.

        LookupError: When the ``viewpoint`` coordinate pair is over nodata.

        AssertionError: When pixel dimensions are not square.

    Returns:
        ``None``
    """
    start_time = time.time()

    # Check the bounding box to make sure that the viewpoint overlaps the DEM.
    dem_raster_info = pygeoprocessing.get_raster_info(dem_raster_path_band[0])
    dem_gt = dem_raster_info['geotransform']
    bbox_minx, bbox_miny, bbox_maxx, bbox_maxy = dem_raster_info['bounding_box']
    if (not bbox_minx <= viewpoint[0] <= bbox_maxx or
            not bbox_miny <= viewpoint[1] <= bbox_maxy):
        raise ValueError(('Viewpoint (%s, %s) does not overlap with DEM with '
                          'bounding box %s') % (viewpoint[0], viewpoint[1],
                                                dem_raster_info['bounding_box']))
    cdef long iy_viewpoint = int((viewpoint[1] - dem_gt[3]) / dem_gt[5])
    cdef long ix_viewpoint = int((viewpoint[0] - dem_gt[0]) / dem_gt[1])

    # Get the elevation of the pixel under the viewpoint and check to see if
    # it's nodata.
    raster = gdal.OpenEx(dem_raster_path_band[0])
    band = raster.GetRasterBand(dem_raster_path_band[1])
    viewpoint_elevation = band.ReadAsArray(ix_viewpoint, iy_viewpoint, 1, 1)
    band = None
    raster = None

    band_to_array_index = dem_raster_path_band[1] - 1
    nodata_value = dem_raster_info['nodata'][band_to_array_index]
    if viewpoint_elevation == nodata_value:
        raise LookupError('Viewpoint is over nodata')

    # Need to handle the case where the nodata value is not defined.
    if nodata_value is None:
        nodata_value = IMPROBABLE_NODATA
    cdef double nodata = nodata_value

    # Verify that pixels are very close to square.  The Wang et al algorithm
    # doesn't require that this be the case, but the math is simplified if it
    # is.
    pixel_xsize, pixel_ysize = dem_raster_info['pixel_size']
    if not (abs(abs(pixel_xsize) - abs(pixel_ysize)) < 0.5e-7):
        raise AssertionError(
            'Pixel dimensions must match:\n X size:%s\n Y size:%s' %
                             (pixel_xsize, pixel_ysize))

    # Verify that the block sizes are powers of 2 and are square.
    # This is needed for the _ManagedRaster classes.  If this is not asserted
    # here, the _ManagedRaster classes will crash with a segfault.
    block_xsize, block_ysize = dem_raster_info['block_size']
    if (block_xsize & (block_xsize - 1) != 0 or (
            block_ysize & (block_ysize - 1) != 0)) or (
                block_xsize != block_ysize):
        raise ValueError(
            'DEM must be tiled and tiles must be of equal sizes that are a '
            'power of 2.  Current block size is (%s, %s)' %
            (block_xsize, block_ysize))

    # Create the auxiliary raster for storing the calculated minimum height
    # for visibility at a given point.
    temp_dir = None
    if aux_filepath is None:
        temp_dir = tempfile.mkdtemp(
            prefix='viewshed_%s' % time.strftime(
                '%Y-%m-%d_%H_%M_%S', time.gmtime()))
        aux_filepath = os.path.join(temp_dir, 'auxiliary.tif')

    LOGGER.info("Creating auxiliary raster %s", aux_filepath)
    pygeoprocessing.new_raster_from_base(
        dem_raster_path_band[0], aux_filepath, gdal.GDT_Float64, [AUX_NOT_VISITED],
        fill_value_list=[AUX_NOT_VISITED],
        raster_driver_creation_tuple=FLOAT_GTIFF_CREATION_OPTIONS)

    # Create the visibility raster for indicating whether a pixel is visible
    # based on the calculated minimum height.
    LOGGER.info('Creating visibility raster %s', visibility_filepath)
    pygeoprocessing.new_raster_from_base(
        dem_raster_path_band[0], visibility_filepath, gdal.GDT_Byte,
        [VISIBILITY_NODATA], fill_value_list=[VISIBILITY_NODATA],
        raster_driver_creation_tuple=BYTE_GTIFF_CREATION_OPTIONS)

    # LRU-cached rasters for easier access to individual pixels.
    cdef _ManagedRaster dem_managed_raster = (
            _ManagedRaster(dem_raster_path_band[0], dem_raster_path_band[1], 0))
    cdef _ManagedRaster aux_managed_raster = (
            _ManagedRaster(aux_filepath, 1, 1))
    cdef _ManagedRaster visibility_managed_raster = (
            _ManagedRaster(visibility_filepath, 1, 1))

    # get the pixel size in terms of meters.
    dem_srs = osr.SpatialReference()
    dem_srs.ImportFromWkt(dem_raster_info['projection_wkt'])
    linear_units = dem_srs.GetLinearUnits()
    cdef double pixel_size = utils.mean_pixel_size_and_area(
        dem_raster_info['pixel_size'])[0]*linear_units
    cdef long raster_x_size = dem_raster_info['raster_size'][0]
    cdef long raster_y_size = dem_raster_info['raster_size'][1]
    cdef double max_visible_radius
    cdef long pixels_in_raster
    if max_distance is not None:
        # This is an estimate of the number of pixels in the raster when
        # viewshed is given a max_distance radius.  The estimate is based on
        # the area of the DEM bounding box that intersects with the circle
        # indicating the max_distance radius around the viewpoint.
        max_visible_radius = max_distance

        # prefer to overestimate.
        point = shapely.geometry.Point(viewpoint).buffer(max_distance+pixel_size)
        bbox_rectangle = shapely.geometry.box(*dem_raster_info['bounding_box'])
        pixels_in_raster = <long> int(
            point.intersection(bbox_rectangle).area/(pixel_size**2))
        LOGGER.debug('Approx. %s pixels in raster within max distance %s',
                     pixels_in_raster, max_distance)
    else:
        # max visible distance is the whole raster, which should be the hypotenuse
        # between two adjoining edges of the bounding box.
        max_visible_radius = math.hypot(raster_x_size, raster_y_size)*pixel_size
        pixels_in_raster = raster_x_size * raster_y_size

    cdef long m, n, xi, yi
    cdef int correct_for_curvature = curved_earth
    cdef int correct_for_refraction = math.fabs(math.ceil(refraction_coeff) - 1.0) < 0.5e-7
    cdef double target_height_adjustment = 0  # initializing for compiler
    cdef double adjustment = 0.0
    cdef float refract_coeff = refraction_coeff  # from the user
    cdef int block_x_size = dem_raster_info['block_size'][0]
    cdef int block_y_size = dem_raster_info['block_size'][1]
    cdef int block_bits = numpy.log2(block_x_size)  # for bit-shifting
    cdef long ix_viewpoint_block = ix_viewpoint >> block_x_size
    cdef long iy_viewpoint_block = iy_viewpoint >> block_y_size
    cdef long pixels_touched = 0

    # Following the Wang et al. terminology, it's helpful to think of blocks in
    # terms of rings around the block containing the viewpoint.  Ring 0 is the
    # 'ring' containing the viewpoint.  A block in ring 1 is one of the 8
    # blocks immediately adjacent to the viewpoint's block.
    cdef int ring_id

    LOGGER.info("Starting viewshed for viewpoint %s on DEM %s",
                viewpoint, dem_raster_path_band[0])

    # As defined by Wang et al, the viewpoint and the immediate neighbors are
    # all assumed to be visible.
    for yi in xrange(iy_viewpoint-1, iy_viewpoint+2):
        # Bounds check on the row we're initializing
        if not 0 <= yi < raster_y_size:
            continue

        for xi in xrange(ix_viewpoint-1, ix_viewpoint+2):
            # Bounds check on the column we're initializing.
            if not 0 <= xi < raster_x_size:
                continue

            aux_managed_raster.set(
                xi, yi, dem_managed_raster.get(xi, yi))
            visibility_managed_raster.set(xi, yi, 1)
            pixels_touched += 1

    # Save the viewpoint index for later.  These are the variable names used in
    # the reference-plane equation in Wang et al.
    # i is the row, j is the column.
    cdef long i = iy_viewpoint
    cdef long j = ix_viewpoint

    # If the user defined a viewpoint, we add it to the actual viewpoint height
    # in the DEM matrix.
    cdef double r_v = dem_managed_raster.get(ix_viewpoint, iy_viewpoint) + viewpoint_height

    # Defining cardinal and intercardinal directions is significantly simpler
    # than defining other pixels because the reference plane is constructed
    # from only 1 previous pixel (as opposed to 2 for the other pixels).
    # Rather than try to shoehorn these calculations into a single processing
    # loop, we can take care of this special case ahead of time.
    cdef long ix_target, iy_target
    cdef long ix_prev_target, iy_prev_target
    cdef long ix_cardinal_target, iy_cardinal_target
    cdef double target_dem_height, adjusted_dem_height
    cdef double target_distance
    cdef double slope_distance
    cdef double z = 0  # initializing for compiler
    cdef int multiplier
    cdef double sqrt2 = math.sqrt(2)
    cdef int i_n
    cdef time_t last_log_time = ctime(NULL)
    for i_n in xrange(8):
        ix_cardinal_target = NEIGHBORS_INDEXES[2*i_n]
        iy_cardinal_target = NEIGHBORS_INDEXES[2*i_n+1]
        multiplier = 2
        while True:
            iy_target = iy_viewpoint+iy_cardinal_target*multiplier
            if not 0 <= iy_target < raster_y_size:
                break

            ix_target = ix_viewpoint+ix_cardinal_target*multiplier
            if not 0 <= ix_target < raster_x_size:
                break

            ix_prev_target = ix_viewpoint+ix_cardinal_target*(multiplier-1)
            iy_prev_target = iy_viewpoint+iy_cardinal_target*(multiplier-1)
            previous_height = aux_managed_raster.get(ix_prev_target,
                                                     iy_prev_target)

            if lmax(ix_cardinal_target, iy_cardinal_target) == 0:
                slope_distance = labs(
                    lmin(ix_cardinal_target, iy_cardinal_target)*(multiplier-1))
                target_distance = labs(
                    lmin(ix_cardinal_target, iy_cardinal_target)*(multiplier))
            else:
                slope_distance = labs(
                    lmax(ix_cardinal_target, iy_cardinal_target)*(multiplier-1))
                target_distance = labs(
                    lmax(ix_cardinal_target, iy_cardinal_target)*(multiplier))

            # If we're on a diagonal, multiply by sqrt(2) to adjust the pixel
            # distance for the diagonal.
            if ix_cardinal_target != 0 and iy_cardinal_target != 0:
                slope_distance *= sqrt2
                target_distance *= sqrt2

            # adjust for pixel_size
            target_distance *= pixel_size
            slope_distance *= pixel_size

            if target_distance > max_visible_radius:
                break

            z = (((previous_height-r_v)/slope_distance) * target_distance) + r_v

            # add on refractivity/curvature-of-earth calculations.
            adjustment = 0.0  # increase in required height due to curvature
            if correct_for_curvature or correct_for_refraction:
                # target_height_adjustment is the apparent height reduction of
                # the target due to the curvature of the earth.
                target_height_adjustment = (target_distance**2)*DIAM_EARTH_INV
                if correct_for_curvature:
                    adjustment += target_height_adjustment
                if correct_for_refraction:
                    adjustment -= refract_coeff*target_height_adjustment

            target_dem_height = dem_managed_raster.get(ix_target, iy_target)
            adjusted_dem_height = target_dem_height - adjustment
            if (adjusted_dem_height >= z and
                    target_distance < max_visible_radius and
                    target_dem_height != nodata):
                visibility_managed_raster.set(ix_target, iy_target, 1)
                aux_managed_raster.set(ix_target, iy_target, adjusted_dem_height)
            else:
                visibility_managed_raster.set(ix_target, iy_target, 0)
                aux_managed_raster.set(ix_target, iy_target, z)

            multiplier += 1
            pixels_touched += 1

    # Process subsequent land points.
    # The queue keeps track of the order, the set tracks what's in the queue.
    # The set allows us to do constant-time checking of what's in the queue so
    # we don't add more work than we have to.
    cdef TargetPixelPriorityQueue process_queue
    cdef cset[CoordinatePair] process_queue_set

    cdef int next_target_idx
    cdef long ix_seed, iy_seed
    cdef int sector
    cdef long ix_next_target, iy_next_target
    cdef CoordinatePair next_target_index
    cdef TargetPixel target_pixel
    cdef int pixels_touched_at_last_log = 0
    cdef int pixels_processed_since_last_log

    # Seed the sector with a pixel in the same direction as the sector.
    # We can only seed the pixel if it's within the raster.
    for sector in xrange(0, 8):
        iy_seed = iy_viewpoint + SECTOR_SEEDS[2*sector]
        if not 0 <= iy_seed < raster_y_size:
            continue

        ix_seed = ix_viewpoint + SECTOR_SEEDS[2*sector+1]
        if not 0 <= ix_seed < raster_x_size:
            continue

        target_distance = pixel_dist(ix_viewpoint, ix_seed,
                                     iy_viewpoint, iy_seed)*pixel_size
        ring_id = lmax(labs(ix_viewpoint_block - ix_seed>>block_bits),
                       labs(iy_viewpoint_block - iy_seed>>block_bits))

        process_queue.push(TargetPixel(
            ix_seed, iy_seed, ring_id, sector, target_distance))
        process_queue_set.insert(CoordinatePair(ix_seed, iy_seed))

    while not process_queue.empty():
        if ctime(NULL) - last_log_time > 5.0:
            pixels_processed_since_last_log = pixels_touched - pixels_touched_at_last_log
            time_since_last_log = ctime(NULL) - last_log_time
            last_log_time = ctime(NULL)
            LOGGER.info(
                ('Viewshed approx. %.2f%% complete. Remaining pixels: %i '
                 '(%6.2f pixels/sec)'),
                100.0*pixels_touched/<double>pixels_in_raster,
                pixels_in_raster-pixels_touched,
                pixels_processed_since_last_log/<double>time_since_last_log
            )
            pixels_touched_at_last_log = pixels_touched

        target_pixel = process_queue.top()
        process_queue_set.erase(
            CoordinatePair(target_pixel.ix, target_pixel.iy))
        process_queue.pop()

        # We have a target, determine visibility
        m = target_pixel.iy  # y index (row)
        n = target_pixel.ix   # x index (col)
        r_n1 = aux_managed_raster.get(
            n + SECTOR_TO_NEIGHBOR_1_INDEX[2*target_pixel.sector+1],
            m + SECTOR_TO_NEIGHBOR_1_INDEX[2*target_pixel.sector])
        r_n2 = aux_managed_raster.get(
            n + SECTOR_TO_NEIGHBOR_2_INDEX[2*target_pixel.sector+1],
            m + SECTOR_TO_NEIGHBOR_2_INDEX[2*target_pixel.sector])

        # These equations are taken directly from the Wang et al. paper.
        # Sector 3 is the sector that is explicitly referenced in the paper.
        # The others are adjusted based on the neighbors selected.
        # I could abstract this in such a way that the math is only written out
        # on one line, but that ends up being much longer than just writing out
        # the math here for each sector.
        #
        # Variable names in the math has been maintained where possible.
        # r_n1 is the equivalent of r_m,n+1 in the paper.
        # r_n2 is the equivalent of r+m+1,n+1 in the paper.
        #
        # The only modification I have made to the math is working in the
        # viewpoint height, r_v, which allows us to have a slope that is
        # positive or negative, and is relative to the viewpoint height.  This
        # modification is not in the paper, and is not in any citable resource
        # I have found.
        if target_pixel.sector == 0:
            z = -(m-i)*(r_n1-r_n2)+(j-n)*((m-i)*(r_n1-r_n2)-r_v+r_n1)/(j+1-n)+r_v
        elif target_pixel.sector == 1:
            z = -(j-n)*(r_n1-r_n2)+(m-i)*((j-n)*(r_n1-r_n2)-r_v+r_n1)/(m+1-i)+r_v
        elif target_pixel.sector == 2:
            z = -(n-j)*(r_n1-r_n2)+(m-i)*((n-j)*(r_n1-r_n2)-r_v+r_n1)/(m+1-i)+r_v
        elif target_pixel.sector == 3:
            z = -(m-i)*(r_n1-r_n2)+(n-j)*((m-i)*(r_n1-r_n2)-r_v+r_n1)/(n+1-j)+r_v
        elif target_pixel.sector == 4:
            z = -(i-m)*(r_n1-r_n2)+(n-j)*((i-m)*(r_n1-r_n2)-r_v+r_n1)/(n+1-j)+r_v
        elif target_pixel.sector == 5:
            z = -(n-j)*(r_n1-r_n2)+(i-m)*((n-j)*(r_n1-r_n2)-r_v+r_n1)/(i+1-m)+r_v
        elif target_pixel.sector == 6:
            z = -(j-n)*(r_n1-r_n2)+(i-m)*((j-n)*(r_n1-r_n2)-r_v+r_n1)/(i+1-m)+r_v
        elif target_pixel.sector == 7:
            z = -(i-m)*(r_n1-r_n2)+(j-n)*((i-m)*(r_n1-r_n2)-r_v+r_n1)/(j+1-n)+r_v

        # Refraction and curvature calculations are not in the Wang et al
        # paper.  I adapted these from the ESRI documentation of their
        # viewshed, which can be found at
        # http://desktop.arcgis.com/en/arcmap/10.3/tools/spatial-analyst-toolbox/using-viewshed-and-observer-points-for-visibility.htm
        adjustment = 0.0  # increase in required height due to curvature
        if correct_for_curvature or correct_for_refraction:
            # target_height_adjustment is the apparent height reduction of
            # the target due to the curvature of the earth.
            target_height_adjustment = (target_pixel.distance_to_viewpoint**2)*DIAM_EARTH_INV
            if correct_for_curvature:
                adjustment += target_height_adjustment
            if correct_for_refraction:
                adjustment -= refract_coeff*target_height_adjustment

        # Given the reference plane and any adjustments to the minimum required
        # height for visibility, the DEM pixel is only visible if it is greater
        # than or equal to the minimum-visible height AND is closer than the
        # maximum visible radius.
        target_dem_height = dem_managed_raster.get(n, m)
        adjusted_dem_height = dem_managed_raster.get(n, m) - adjustment
        if (adjusted_dem_height >= z and
                target_pixel.distance_to_viewpoint < max_visible_radius and
                target_dem_height != nodata):
            visibility_managed_raster.set(n, m, 1)
            aux_managed_raster.set(n, m, adjusted_dem_height)
        else:
            # If it's close enough to nodata to be interpreted as nodata,
            # consider it to be nodata.  Nodata implies that visibility is
            # undefined ... which it is, since there's no defined DEM value for
            # this pixel.
            if math.fabs(target_dem_height - nodata) <= 1.0e-7:
                visibility_managed_raster.set(n, m, VISIBILITY_NODATA)
            else:
                # If we're not over nodata, then the pixel isn't visible.
                visibility_managed_raster.set(n, m, 0)
            aux_managed_raster.set(n, m, z)
        pixels_touched += 1

        # Having determined the visibility for the target_pixel, we now need to
        # enqueue those pixels that depend on this pixel.  This is determined
        # by the sector that target_pixel is in.  Every target has two possible
        # neighbors that may be enqueued, but there are a variety of reasons
        # why a neighbor might not be a valid target.
        for next_target_idx in xrange(target_pixel.sector*4,
                                      target_pixel.sector*4+4, 2):
            iy_next_target = m + SECTOR_NEXT_TARGET_INDEXES[next_target_idx]
            ix_next_target = n + SECTOR_NEXT_TARGET_INDEXES[next_target_idx+1]

            # Skip the target if it's off the bounds of the raster.
            if not 0 <= iy_next_target < raster_y_size:
                continue
            if not 0 <= ix_next_target < raster_x_size:
                continue

            # Skip the target if it's already in the queue.
            next_target_index = CoordinatePair(ix_next_target, iy_next_target)
            if (process_queue_set.find(next_target_index)
                    != process_queue_set.end()):
                continue

            # Skip the target if it's too far away from the viewpoint.
            target_distance = pixel_dist(ix_next_target, ix_viewpoint,
                                         iy_next_target, iy_viewpoint)*pixel_size
            if target_distance > max_visible_radius:
                continue

            # Checks pass, add the next target to the queue.
            ring_id = lmax(labs(ix_viewpoint_block - ix_next_target>>block_bits),
                           labs(iy_viewpoint_block - iy_next_target>>block_bits))
            process_queue.push(
                TargetPixel(ix_next_target, iy_next_target,
                            ring_id, target_pixel.sector, target_distance))
            process_queue_set.insert(next_target_index)
    LOGGER.info('%6.2f%% complete after %.2fs', 100.0, time.time()-start_time)

    dem_managed_raster.close()
    aux_managed_raster.close()
    visibility_managed_raster.close()

    if temp_dir is not None:
        try:
            shutil.rmtree(temp_dir)
        except OSError:
            LOGGER.exception('Could not remove temporary folder %s', temp_dir)
<|MERGE_RESOLUTION|>--- conflicted
+++ resolved
@@ -1,1005 +1,705 @@
-"""
-Implements the Wang et al (2000) viewshed based on reference planes.
-
-This algorithm was originally described in "Generating viewsheds without using
-sightlines", authored by Jianjun Wang, Gary J. Robertson, and Kevin White,
-published in Photogrammetric Engineering & Remote Sensing, Vol. 66, No. 1,
-January 2000, pp. 87-90.
-
-Calculations for adjusting the required height for curvature of the earth have
-been adapted from the ESRI ArcGIS documentation:
-http://desktop.arcgis.com/en/arcmap/10.3/tools/spatial-analyst-toolbox/using-viewshed-and-observer-points-for-visibility.htm
-
-Consistent with the routing functionality of pygeoprocessing, neighbor
-directions follow the right-hand rule where neighbor indexes are interpreted
-as:
-
-    # 321
-    # 4X0
-    # 567
-"""
-import time
-import os
-import logging
-import shutil
-import tempfile
-
-import numpy
-import pygeoprocessing
-from osgeo import gdal
-from osgeo import osr
-import shapely.geometry
-from .. import utils
-from libc.time cimport time_t
-from libc.time cimport time as ctime
-from libcpp.set cimport set as cset
-from libcpp.deque cimport deque
-from libcpp.pair cimport pair
-from libcpp.queue cimport queue
-from libc cimport math
-cimport numpy
-cimport cython
-from ..managed_raster.managed_raster cimport _ManagedRaster
-
-LOGGER = logging.getLogger(__name__)
-LOGGER.addHandler(logging.NullHandler())
-BYTE_GTIFF_CREATION_OPTIONS = (
-    'GTIFF', ('TILED=YES', 'BIGTIFF=YES', 'COMPRESS=DEFLATE',
-              'BLOCKXSIZE=256', 'BLOCKYSIZE=256', 'SPARSE_OK=TRUE'))
-FLOAT_GTIFF_CREATION_OPTIONS = (
-    'GTIFF', ('PREDICTOR=3',) + BYTE_GTIFF_CREATION_OPTIONS[1])
-
-# Indexes for neighbors relative to the target pixel.
-# Indexes in this array are stored in numpy order (row, col).
-cdef int* NEIGHBORS_INDEXES = [
-    0, 1,  # 0
-    -1, 1,  # 1
-    -1, 0,  # 2
-    -1, -1,  # 3
-    0, -1,  # 4
-    1, -1,  # 5
-    1, 0,  # 6
-    1, 1  # 7
-]
-
-# The Wang et al algorithm defines two neighbors for the target viewpoint from
-# which we construct the reference plane.  In this implementation, Neighbor 1
-# is always the neighbor that is closest (in terms of euclidean distance) to
-# the target.  Neighbor 2 is at a diagonal to the target.  The indexes of
-# Neighbor 1 and Neighbor 2 relative to the target pixel vary by sector.
-# This array maps the sector to the index of Neighbor 1, relative to the
-# target.
-cdef int* SECTOR_TO_NEIGHBOR_1_INDEX = [
-    0, -1,
-    1, 0,
-    1, 0,
-    0, 1,
-    0, 1,
-    -1, 0,
-    -1, 0,
-    0, -1
-]
-
-cdef int* SECTOR_TO_NEIGHBOR_2_INDEX = [
-    1, -1,
-    1, -1,
-    1, 1,
-    1, 1,
-    -1, 1,
-    -1, 1,
-    -1, -1,
-    -1, -1
-]
-
-# List out which targets (in terms of their neighbor index) to process per
-# sector.  We can preemptively define which neighbors are to be visited after a
-# given target by indexing into the arrays we've already created.  Each line in
-# this array has four indexes.  The first two are for Neighbor1, the second two
-# are for Neighbor2.
-#
-# Order of these is:
-#    iy_next_neighbor1, ix_next_neighbor1, iy_next_neighbor1, ix_next_neighbor2
-#
-# When looking at the indexes, the number multiplied by 2 is the neighbor
-# index.  So, sector 0 uses neighbors 0 and 1.  Sector 7 uses neighbors 7 and
-# 0.
-cdef int* SECTOR_NEXT_TARGET_INDEXES = [
-    NEIGHBORS_INDEXES[2*0], NEIGHBORS_INDEXES[2*0+1], NEIGHBORS_INDEXES[2*1], NEIGHBORS_INDEXES[2*1+1],
-    NEIGHBORS_INDEXES[2*1], NEIGHBORS_INDEXES[2*1+1], NEIGHBORS_INDEXES[2*2], NEIGHBORS_INDEXES[2*2+1],
-    NEIGHBORS_INDEXES[2*2], NEIGHBORS_INDEXES[2*2+1], NEIGHBORS_INDEXES[2*3], NEIGHBORS_INDEXES[2*3+1],
-    NEIGHBORS_INDEXES[2*3], NEIGHBORS_INDEXES[2*3+1], NEIGHBORS_INDEXES[2*4], NEIGHBORS_INDEXES[2*4+1],
-    NEIGHBORS_INDEXES[2*4], NEIGHBORS_INDEXES[2*4+1], NEIGHBORS_INDEXES[2*5], NEIGHBORS_INDEXES[2*5+1],
-    NEIGHBORS_INDEXES[2*5], NEIGHBORS_INDEXES[2*5+1], NEIGHBORS_INDEXES[2*6], NEIGHBORS_INDEXES[2*6+1],
-    NEIGHBORS_INDEXES[2*6], NEIGHBORS_INDEXES[2*6+1], NEIGHBORS_INDEXES[2*7], NEIGHBORS_INDEXES[2*7+1],
-    NEIGHBORS_INDEXES[2*7], NEIGHBORS_INDEXES[2*7+1], NEIGHBORS_INDEXES[2*0], NEIGHBORS_INDEXES[2*0+1]
-]
-
-
-# The processing queue must be seeded with a pixel to process.  From there, the
-# processing loop will discover more neighbors to inspect until it runs out of
-# neighbors in the sector.  These seed indexes are relative to the viewpoint
-# index.
-cdef int* SECTOR_SEEDS = [
-    -1, 2,  # seed index for sector 0
-    -2, 1,  # seed index for sector 1
-    -2, -1,  # seed index for sector 2
-    -1, -2,  # seed index for sector 3
-    1, -2,  # seed index for sector 4
-    2, -1,  # seed index for sector 5
-    2, 1,  # seed index for sector 6
-    1, 2,  # seed index for sector 7
-]
-cdef int AUX_NOT_VISITED = -9999
-cdef int DIAM_EARTH = 12740000  # meters, from ArcGIS docs
-cdef double DIAM_EARTH_INV = 1.0/DIAM_EARTH
-cdef double IMPROBABLE_NODATA = -123457.12345
-
-# This type represents an x,y coordinate pair.
-ctypedef pair[long, long] CoordinatePair
-
-# Defining a couple of operators for longs so I can minimize code to be
-# executed based on `cython -a`.
-cdef inline long labs(long a):
-    if a > 0:
-        return a
-    return a*-1
-
-cdef inline long lmax(long a, long b):
-    if a > b:
-        return a
-    return b
-
-cdef inline long lmin(long a, long b):
-    if a < b:
-        return a
-    return b
-
-
-# exposing stl::priority_queue so we can have all 3 template arguments so
-# we can pass a different Compare functor
-cdef extern from "<queue>" namespace "std":
-    cdef cppclass priority_queue[T, Container, Compare]:
-        priority_queue() except +
-        priority_queue(priority_queue&) except +
-        priority_queue(Container&)
-        bint empty()
-        void pop()
-        void push(T&)
-        size_t size()
-        T& top()
-
-
-# functor for priority queue of pixels
-cdef cppclass BlockwiseCloserTarget:
-    bint get "operator()"(TargetPixel& lhs, TargetPixel& rhs):
-        # Go with the lower ring ID if possible.
-        if lhs.ring_id < rhs.ring_id:
-            return 0
-
-        # If we're in the same ring, go with the lowest sector
-        # If we're in the same sector, go with the shortest distance.
-        if lhs.ring_id == rhs.ring_id:
-            if lhs.sector < rhs.sector:
-                return 0
-            if lhs.sector == rhs.sector:
-                if lhs.distance_to_viewpoint < rhs.distance_to_viewpoint:
-                    return 0
-        return 1
-
-
-# A priority queue of TargetPixels should should first minimize the block distance.
-# If the block_distance is the same, the queue should minimize the target distance.
-cdef struct TargetPixel:
-    long ix
-    long iy
-    int ring_id
-    int sector
-    double distance_to_viewpoint # distance between viewpoint and target.
-
-
-ctypedef priority_queue[
-    TargetPixel, deque[TargetPixel], BlockwiseCloserTarget] TargetPixelPriorityQueue
-
-# A function for wrapping up a call to get the length of the hypotenuse between two pixels.
-cdef inline double pixel_dist(long ix_source, long ix_target, long iy_source, long iy_target):
-        return math.hypot(
-            lmax(ix_source, ix_target)-lmin(ix_source, ix_target),
-            lmax(iy_source, iy_target)-lmin(iy_source, iy_target))
-
-# The nodata value for visibility rasters
-cdef int VISIBILITY_NODATA = 255
-
-<<<<<<< HEAD
-=======
-# this ctype is used to store the block ID and the block buffer as one object
-# inside Managed Raster
-ctypedef pair[int, double*] BlockBufferPair
-
-# a class to allow fast random per-pixel access to a raster for both setting
-# and reading pixels.  Copied from src/pygeoprocessing/routing/routing.pyx,
-# revision 891288683889237cfd3a3d0a1f09483c23489fca.
-cdef class _ManagedRaster:
-    cdef LRUCache[int, double*]* lru_cache
-    cdef cset[int] dirty_blocks
-    cdef int block_xsize
-    cdef int block_ysize
-    cdef int block_xmod
-    cdef int block_ymod
-    cdef int block_xbits
-    cdef int block_ybits
-    cdef long raster_x_size
-    cdef long raster_y_size
-    cdef int block_nx
-    cdef int block_ny
-    cdef int write_mode
-    cdef bytes raster_path
-    cdef int band_id
-    cdef int closed
-
-    def __cinit__(self, raster_path, band_id, write_mode):
-        """Create new instance of Managed Raster.
-
-        Args:
-            raster_path (char*): path to raster that has block sizes that are
-                powers of 2. If not, an exception is raised.
-            band_id (int): which band in `raster_path` to index. Uses GDAL
-                notation that starts at 1.
-            write_mode (boolean): if true, this raster is writable and dirty
-                memory blocks will be written back to the raster as blocks
-                are swapped out of the cache or when the object deconstructs.
-
-        Returns:
-            None.
-        """
-        raster_info = pygeoprocessing.get_raster_info(raster_path)
-        self.raster_x_size, self.raster_y_size = raster_info['raster_size']
-        self.block_xsize, self.block_ysize = raster_info['block_size']
-        self.block_xmod = self.block_xsize-1
-        self.block_ymod = self.block_ysize-1
-
-        if not (1 <= band_id <= raster_info['n_bands']):
-            err_msg = (
-                "Error: band ID (%s) is not a valid band number. "
-                "This exception is happening in Cython, so it will cause a "
-                "hard seg-fault, but it's otherwise meant to be a "
-                "ValueError." % (band_id))
-            print(err_msg)
-            raise ValueError(err_msg)
-        self.band_id = band_id
-
-        if (self.block_xsize & (self.block_xsize - 1) != 0) or (
-                self.block_ysize & (self.block_ysize - 1) != 0):
-            # If inputs are not a power of two, this will at least print
-            # an error message. Unfortunately with Cython, the exception will
-            # present itself as a hard seg-fault, but I'm leaving the
-            # ValueError in here at least for readability.
-            err_msg = (
-                "Error: Block size is not a power of two: "
-                "block_xsize: %d, %d, %s. This exception is happening"
-                "in Cython, so it will cause a hard seg-fault, but it's"
-                "otherwise meant to be a ValueError." % (
-                    self.block_xsize, self.block_ysize, raster_path))
-            print(err_msg)
-            raise ValueError(err_msg)
-
-        self.block_xbits = numpy.log2(self.block_xsize)
-        self.block_ybits = numpy.log2(self.block_ysize)
-        self.block_nx = (
-            self.raster_x_size + (self.block_xsize) - 1) // self.block_xsize
-        self.block_ny = (
-            self.raster_y_size + (self.block_ysize) - 1) // self.block_ysize
-
-        self.lru_cache = new LRUCache[int, double*](MANAGED_RASTER_N_BLOCKS)
-        self.raster_path = <bytes> raster_path
-        self.write_mode = write_mode
-        self.closed = 0
-
-    def __dealloc__(self):
-        """Deallocate _ManagedRaster.
-
-        This operation manually frees memory from the LRUCache and writes any
-        dirty memory blocks back to the raster if `self.write_mode` is True.
-        """
-        self.close()
-
-    def close(self):
-        """Close the _ManagedRaster and free up resources.
-
-            This call writes any dirty blocks to disk, frees up the memory
-            allocated as part of the cache, and frees all GDAL references.
-
-            Any subsequent calls to any other functions in _ManagedRaster will
-            have undefined behavior.
-        """
-        if self.closed:
-            return
-        self.closed = 1
-        cdef int xi_copy, yi_copy
-        cdef numpy.ndarray[double, ndim=2] block_array = numpy.empty(
-            (self.block_ysize, self.block_xsize))
-        cdef double *double_buffer
-        cdef int block_xi
-        cdef int block_yi
-        # initially the win size is the same as the block size unless
-        # we're at the edge of a raster
-        cdef int win_xsize
-        cdef int win_ysize
-
-        # we need the offsets to subtract from global indexes for cached array
-        cdef int xoff
-        cdef int yoff
-
-        cdef clist[BlockBufferPair].iterator it = self.lru_cache.begin()
-        cdef clist[BlockBufferPair].iterator end = self.lru_cache.end()
-        if not self.write_mode:
-            while it != end:
-                # write the changed value back if desired
-                PyMem_Free(deref(it).second)
-                inc(it)
-            return
-
-        raster = gdal.OpenEx(
-            self.raster_path, gdal.GA_Update | gdal.OF_RASTER)
-        raster_band = raster.GetRasterBand(self.band_id)
-
-        # if we get here, we're in write_mode
-        cdef cset[int].iterator dirty_itr
-        while it != end:
-            double_buffer = deref(it).second
-            block_index = deref(it).first
-
-            # write to disk if block is dirty
-            dirty_itr = self.dirty_blocks.find(block_index)
-            if dirty_itr != self.dirty_blocks.end():
-                self.dirty_blocks.erase(dirty_itr)
-                block_xi = block_index % self.block_nx
-                block_yi = block_index // self.block_nx
-
-                # we need the offsets to subtract from global indexes for
-                # cached array
-                xoff = block_xi << self.block_xbits
-                yoff = block_yi << self.block_ybits
-
-                win_xsize = self.block_xsize
-                win_ysize = self.block_ysize
-
-                # clip window sizes if necessary
-                if xoff+win_xsize > self.raster_x_size:
-                    win_xsize = win_xsize - (
-                        xoff+win_xsize - self.raster_x_size)
-                if yoff+win_ysize > self.raster_y_size:
-                    win_ysize = win_ysize - (
-                        yoff+win_ysize - self.raster_y_size)
-
-                for xi_copy in xrange(win_xsize):
-                    for yi_copy in xrange(win_ysize):
-                        block_array[yi_copy, xi_copy] = (
-                            double_buffer[
-                                (yi_copy << self.block_xbits) + xi_copy])
-                raster_band.WriteArray(
-                    block_array[0:win_ysize, 0:win_xsize],
-                    xoff=xoff, yoff=yoff)
-            PyMem_Free(double_buffer)
-            inc(it)
-        raster_band.FlushCache()
-        raster_band = None
-        raster = None
-
-    cdef inline void set(self, long xi, long yi, double value):
-        """Set the pixel at `xi,yi` to `value`."""
-        cdef int block_xi = xi >> self.block_xbits
-        cdef int block_yi = yi >> self.block_ybits
-        # this is the flat index for the block
-        cdef int block_index = block_yi * self.block_nx + block_xi
-        if not self.lru_cache.exist(block_index):
-            self._load_block(block_index)
-        self.lru_cache.get(
-            block_index)[
-                ((yi & (self.block_ymod))<<self.block_xbits) +
-                (xi & (self.block_xmod))] = value
-        if self.write_mode:
-            dirty_itr = self.dirty_blocks.find(block_index)
-            if dirty_itr == self.dirty_blocks.end():
-                self.dirty_blocks.insert(block_index)
-
-    cdef inline double get(self, long xi, long yi):
-        """Return the value of the pixel at `xi,yi`."""
-        cdef int block_xi = xi >> self.block_xbits
-        cdef int block_yi = yi >> self.block_ybits
-        # this is the flat index for the block
-        cdef int block_index = block_yi * self.block_nx + block_xi
-        if not self.lru_cache.exist(block_index):
-            self._load_block(block_index)
-        return self.lru_cache.get(
-            block_index)[
-                ((yi & (self.block_ymod))<<self.block_xbits) +
-                (xi & (self.block_xmod))]
-
-    cdef void _load_block(self, int block_index) except *:
-        cdef int block_xi = block_index % self.block_nx
-        cdef int block_yi = block_index // self.block_nx
-
-        # we need the offsets to subtract from global indexes for cached array
-        cdef int xoff = block_xi << self.block_xbits
-        cdef int yoff = block_yi << self.block_ybits
-
-        cdef int xi_copy, yi_copy
-        cdef numpy.ndarray[double, ndim=2] block_array
-        cdef double *double_buffer
-        cdef clist[BlockBufferPair] removed_value_list
-
-        # determine the block aligned xoffset for read as array
-
-        # initially the win size is the same as the block size unless
-        # we're at the edge of a raster
-        cdef int win_xsize = self.block_xsize
-        cdef int win_ysize = self.block_ysize
-
-        # load a new block
-        if xoff+win_xsize > self.raster_x_size:
-            win_xsize = win_xsize - (xoff+win_xsize - self.raster_x_size)
-        if yoff+win_ysize > self.raster_y_size:
-            win_ysize = win_ysize - (yoff+win_ysize - self.raster_y_size)
-
-        raster = gdal.OpenEx(self.raster_path, gdal.OF_RASTER)
-        raster_band = raster.GetRasterBand(self.band_id)
-        block_array = raster_band.ReadAsArray(
-            xoff=xoff, yoff=yoff, win_xsize=win_xsize,
-            win_ysize=win_ysize).astype(
-            numpy.float64)
-        raster_band = None
-        raster = None
-        double_buffer = <double*>PyMem_Malloc(
-            (sizeof(double) << self.block_xbits) * win_ysize)
-        for xi_copy in xrange(win_xsize):
-            for yi_copy in xrange(win_ysize):
-                double_buffer[(yi_copy<<self.block_xbits)+xi_copy] = (
-                    block_array[yi_copy, xi_copy])
-        self.lru_cache.put(
-            <int>block_index, <double*>double_buffer, removed_value_list)
-
-        if self.write_mode:
-            raster = gdal.OpenEx(
-                self.raster_path, gdal.GA_Update | gdal.OF_RASTER)
-            raster_band = raster.GetRasterBand(self.band_id)
-
-        block_array = numpy.empty(
-            (self.block_ysize, self.block_xsize), dtype=numpy.double)
-        while not removed_value_list.empty():
-            # write the changed value back if desired
-            double_buffer = removed_value_list.front().second
-
-            if self.write_mode:
-                block_index = removed_value_list.front().first
-
-                # write back the block if it's dirty
-                dirty_itr = self.dirty_blocks.find(block_index)
-                if dirty_itr != self.dirty_blocks.end():
-                    self.dirty_blocks.erase(dirty_itr)
-
-                    block_xi = block_index % self.block_nx
-                    block_yi = block_index // self.block_nx
-
-                    xoff = block_xi << self.block_xbits
-                    yoff = block_yi << self.block_ybits
-
-                    win_xsize = self.block_xsize
-                    win_ysize = self.block_ysize
-
-                    if xoff+win_xsize > self.raster_x_size:
-                        win_xsize = win_xsize - (
-                            xoff+win_xsize - self.raster_x_size)
-                    if yoff+win_ysize > self.raster_y_size:
-                        win_ysize = win_ysize - (
-                            yoff+win_ysize - self.raster_y_size)
-
-                    for xi_copy in xrange(win_xsize):
-                        for yi_copy in xrange(win_ysize):
-                            block_array[yi_copy, xi_copy] = double_buffer[
-                                (yi_copy << self.block_xbits) + xi_copy]
-                    raster_band.WriteArray(
-                        block_array[0:win_ysize, 0:win_xsize],
-                        xoff=xoff, yoff=yoff)
-            PyMem_Free(double_buffer)
-            removed_value_list.pop_front()
-
-        if self.write_mode:
-            raster_band = None
-            raster = None
-
-
->>>>>>> 1c98e3a3
-@cython.binding(True)
-@cython.boundscheck(False)
-@cython.cdivision(True)
-@cython.wraparound(False)
-def viewshed(dem_raster_path_band,
-             viewpoint,
-             visibility_filepath,
-             viewpoint_height=0.0,
-             curved_earth=True,
-             refraction_coeff=0.13,
-             max_distance=None,
-             aux_filepath=None):
-    """Compute the Wang et al. reference-plane based viewshed.
-
-    Args:
-        dem_raster_path_band (tuple): A tuple of (path, band_index) where
-            ``path`` is a path to a GDAL-compatible raster on disk and
-            ``band_index`` is the 1-based band index.  This DEM must be tiled
-            with block sizes as a power of 2.  If the viewshed is being
-            adjusted for curvature of the earth and/or refraction, the
-            elevation units of the DEM must be in meters.  The DEM need not be
-            projected in meters.
-        viewpoint (tuple):  A tuple of 2 numbers in the order
-            ``(east offset, north offset)``.  These units must be of the same
-            units as the coordinate system of the DEM.  This index represents
-            the viewpoint location.  The closest pixel to this viewpoint index
-            will be used as the viewpoint.
-        visibility_filepath (string): A filepath on disk to where the
-            visibility raster will be written. If a raster exists in this
-            location, it will be overwritten.
-        viewpoint_height=0.0 (float):  The height (in the units of the DEM
-            height) of the observer at the viewpoint.
-        curved_earth=True (bool): Whether to adjust viewshed calculations for
-            the curvature of the earth.  If False, the earth will be treated as
-            though it is flat.
-        refraction_coeff=0.13 (float):  The coefficient of atmospheric
-            refraction that may be adjusted to accommodate varying atmospheric
-            conditions.  Default is ``0.13``.  Set to ``0`` to ignore
-            refraction calculations.
-        max_distance=None (float):  If provided, visibility will not be
-            calculated for DEM pixels that are more than this distance (in meters)
-            from the viewpoint.
-        aux_filepath=None (string): A path to a location on disk
-            where the raster containing the auxiliary matrix will be written.
-            The auxiliary matrix defines the height that a DEM must exceed in
-            order to be visible from the viewpoint.  This matrix is very useful
-            for debugging.  If a raster already exists at this location, it
-            will be overwritten.  If this path is not provided by the user, the
-            viewshed will create this file as a temporary file wherever the
-            system keeps its temp files and remove it when the viewshed
-            finishes.  See python's ``tempfile`` documentation for where this
-            might be on your system.
-
-    Raises:
-        ValueError: When either the viewpoint does not overlap with the DEM or
-            the DEM is not tiled appropriately.
-
-        LookupError: When the ``viewpoint`` coordinate pair is over nodata.
-
-        AssertionError: When pixel dimensions are not square.
-
-    Returns:
-        ``None``
-    """
-    start_time = time.time()
-
-    # Check the bounding box to make sure that the viewpoint overlaps the DEM.
-    dem_raster_info = pygeoprocessing.get_raster_info(dem_raster_path_band[0])
-    dem_gt = dem_raster_info['geotransform']
-    bbox_minx, bbox_miny, bbox_maxx, bbox_maxy = dem_raster_info['bounding_box']
-    if (not bbox_minx <= viewpoint[0] <= bbox_maxx or
-            not bbox_miny <= viewpoint[1] <= bbox_maxy):
-        raise ValueError(('Viewpoint (%s, %s) does not overlap with DEM with '
-                          'bounding box %s') % (viewpoint[0], viewpoint[1],
-                                                dem_raster_info['bounding_box']))
-    cdef long iy_viewpoint = int((viewpoint[1] - dem_gt[3]) / dem_gt[5])
-    cdef long ix_viewpoint = int((viewpoint[0] - dem_gt[0]) / dem_gt[1])
-
-    # Get the elevation of the pixel under the viewpoint and check to see if
-    # it's nodata.
-    raster = gdal.OpenEx(dem_raster_path_band[0])
-    band = raster.GetRasterBand(dem_raster_path_band[1])
-    viewpoint_elevation = band.ReadAsArray(ix_viewpoint, iy_viewpoint, 1, 1)
-    band = None
-    raster = None
-
-    band_to_array_index = dem_raster_path_band[1] - 1
-    nodata_value = dem_raster_info['nodata'][band_to_array_index]
-    if viewpoint_elevation == nodata_value:
-        raise LookupError('Viewpoint is over nodata')
-
-    # Need to handle the case where the nodata value is not defined.
-    if nodata_value is None:
-        nodata_value = IMPROBABLE_NODATA
-    cdef double nodata = nodata_value
-
-    # Verify that pixels are very close to square.  The Wang et al algorithm
-    # doesn't require that this be the case, but the math is simplified if it
-    # is.
-    pixel_xsize, pixel_ysize = dem_raster_info['pixel_size']
-    if not (abs(abs(pixel_xsize) - abs(pixel_ysize)) < 0.5e-7):
-        raise AssertionError(
-            'Pixel dimensions must match:\n X size:%s\n Y size:%s' %
-                             (pixel_xsize, pixel_ysize))
-
-    # Verify that the block sizes are powers of 2 and are square.
-    # This is needed for the _ManagedRaster classes.  If this is not asserted
-    # here, the _ManagedRaster classes will crash with a segfault.
-    block_xsize, block_ysize = dem_raster_info['block_size']
-    if (block_xsize & (block_xsize - 1) != 0 or (
-            block_ysize & (block_ysize - 1) != 0)) or (
-                block_xsize != block_ysize):
-        raise ValueError(
-            'DEM must be tiled and tiles must be of equal sizes that are a '
-            'power of 2.  Current block size is (%s, %s)' %
-            (block_xsize, block_ysize))
-
-    # Create the auxiliary raster for storing the calculated minimum height
-    # for visibility at a given point.
-    temp_dir = None
-    if aux_filepath is None:
-        temp_dir = tempfile.mkdtemp(
-            prefix='viewshed_%s' % time.strftime(
-                '%Y-%m-%d_%H_%M_%S', time.gmtime()))
-        aux_filepath = os.path.join(temp_dir, 'auxiliary.tif')
-
-    LOGGER.info("Creating auxiliary raster %s", aux_filepath)
-    pygeoprocessing.new_raster_from_base(
-        dem_raster_path_band[0], aux_filepath, gdal.GDT_Float64, [AUX_NOT_VISITED],
-        fill_value_list=[AUX_NOT_VISITED],
-        raster_driver_creation_tuple=FLOAT_GTIFF_CREATION_OPTIONS)
-
-    # Create the visibility raster for indicating whether a pixel is visible
-    # based on the calculated minimum height.
-    LOGGER.info('Creating visibility raster %s', visibility_filepath)
-    pygeoprocessing.new_raster_from_base(
-        dem_raster_path_band[0], visibility_filepath, gdal.GDT_Byte,
-        [VISIBILITY_NODATA], fill_value_list=[VISIBILITY_NODATA],
-        raster_driver_creation_tuple=BYTE_GTIFF_CREATION_OPTIONS)
-
-    # LRU-cached rasters for easier access to individual pixels.
-    cdef _ManagedRaster dem_managed_raster = (
-            _ManagedRaster(dem_raster_path_band[0], dem_raster_path_band[1], 0))
-    cdef _ManagedRaster aux_managed_raster = (
-            _ManagedRaster(aux_filepath, 1, 1))
-    cdef _ManagedRaster visibility_managed_raster = (
-            _ManagedRaster(visibility_filepath, 1, 1))
-
-    # get the pixel size in terms of meters.
-    dem_srs = osr.SpatialReference()
-    dem_srs.ImportFromWkt(dem_raster_info['projection_wkt'])
-    linear_units = dem_srs.GetLinearUnits()
-    cdef double pixel_size = utils.mean_pixel_size_and_area(
-        dem_raster_info['pixel_size'])[0]*linear_units
-    cdef long raster_x_size = dem_raster_info['raster_size'][0]
-    cdef long raster_y_size = dem_raster_info['raster_size'][1]
-    cdef double max_visible_radius
-    cdef long pixels_in_raster
-    if max_distance is not None:
-        # This is an estimate of the number of pixels in the raster when
-        # viewshed is given a max_distance radius.  The estimate is based on
-        # the area of the DEM bounding box that intersects with the circle
-        # indicating the max_distance radius around the viewpoint.
-        max_visible_radius = max_distance
-
-        # prefer to overestimate.
-        point = shapely.geometry.Point(viewpoint).buffer(max_distance+pixel_size)
-        bbox_rectangle = shapely.geometry.box(*dem_raster_info['bounding_box'])
-        pixels_in_raster = <long> int(
-            point.intersection(bbox_rectangle).area/(pixel_size**2))
-        LOGGER.debug('Approx. %s pixels in raster within max distance %s',
-                     pixels_in_raster, max_distance)
-    else:
-        # max visible distance is the whole raster, which should be the hypotenuse
-        # between two adjoining edges of the bounding box.
-        max_visible_radius = math.hypot(raster_x_size, raster_y_size)*pixel_size
-        pixels_in_raster = raster_x_size * raster_y_size
-
-    cdef long m, n, xi, yi
-    cdef int correct_for_curvature = curved_earth
-    cdef int correct_for_refraction = math.fabs(math.ceil(refraction_coeff) - 1.0) < 0.5e-7
-    cdef double target_height_adjustment = 0  # initializing for compiler
-    cdef double adjustment = 0.0
-    cdef float refract_coeff = refraction_coeff  # from the user
-    cdef int block_x_size = dem_raster_info['block_size'][0]
-    cdef int block_y_size = dem_raster_info['block_size'][1]
-    cdef int block_bits = numpy.log2(block_x_size)  # for bit-shifting
-    cdef long ix_viewpoint_block = ix_viewpoint >> block_x_size
-    cdef long iy_viewpoint_block = iy_viewpoint >> block_y_size
-    cdef long pixels_touched = 0
-
-    # Following the Wang et al. terminology, it's helpful to think of blocks in
-    # terms of rings around the block containing the viewpoint.  Ring 0 is the
-    # 'ring' containing the viewpoint.  A block in ring 1 is one of the 8
-    # blocks immediately adjacent to the viewpoint's block.
-    cdef int ring_id
-
-    LOGGER.info("Starting viewshed for viewpoint %s on DEM %s",
-                viewpoint, dem_raster_path_band[0])
-
-    # As defined by Wang et al, the viewpoint and the immediate neighbors are
-    # all assumed to be visible.
-    for yi in xrange(iy_viewpoint-1, iy_viewpoint+2):
-        # Bounds check on the row we're initializing
-        if not 0 <= yi < raster_y_size:
-            continue
-
-        for xi in xrange(ix_viewpoint-1, ix_viewpoint+2):
-            # Bounds check on the column we're initializing.
-            if not 0 <= xi < raster_x_size:
-                continue
-
-            aux_managed_raster.set(
-                xi, yi, dem_managed_raster.get(xi, yi))
-            visibility_managed_raster.set(xi, yi, 1)
-            pixels_touched += 1
-
-    # Save the viewpoint index for later.  These are the variable names used in
-    # the reference-plane equation in Wang et al.
-    # i is the row, j is the column.
-    cdef long i = iy_viewpoint
-    cdef long j = ix_viewpoint
-
-    # If the user defined a viewpoint, we add it to the actual viewpoint height
-    # in the DEM matrix.
-    cdef double r_v = dem_managed_raster.get(ix_viewpoint, iy_viewpoint) + viewpoint_height
-
-    # Defining cardinal and intercardinal directions is significantly simpler
-    # than defining other pixels because the reference plane is constructed
-    # from only 1 previous pixel (as opposed to 2 for the other pixels).
-    # Rather than try to shoehorn these calculations into a single processing
-    # loop, we can take care of this special case ahead of time.
-    cdef long ix_target, iy_target
-    cdef long ix_prev_target, iy_prev_target
-    cdef long ix_cardinal_target, iy_cardinal_target
-    cdef double target_dem_height, adjusted_dem_height
-    cdef double target_distance
-    cdef double slope_distance
-    cdef double z = 0  # initializing for compiler
-    cdef int multiplier
-    cdef double sqrt2 = math.sqrt(2)
-    cdef int i_n
-    cdef time_t last_log_time = ctime(NULL)
-    for i_n in xrange(8):
-        ix_cardinal_target = NEIGHBORS_INDEXES[2*i_n]
-        iy_cardinal_target = NEIGHBORS_INDEXES[2*i_n+1]
-        multiplier = 2
-        while True:
-            iy_target = iy_viewpoint+iy_cardinal_target*multiplier
-            if not 0 <= iy_target < raster_y_size:
-                break
-
-            ix_target = ix_viewpoint+ix_cardinal_target*multiplier
-            if not 0 <= ix_target < raster_x_size:
-                break
-
-            ix_prev_target = ix_viewpoint+ix_cardinal_target*(multiplier-1)
-            iy_prev_target = iy_viewpoint+iy_cardinal_target*(multiplier-1)
-            previous_height = aux_managed_raster.get(ix_prev_target,
-                                                     iy_prev_target)
-
-            if lmax(ix_cardinal_target, iy_cardinal_target) == 0:
-                slope_distance = labs(
-                    lmin(ix_cardinal_target, iy_cardinal_target)*(multiplier-1))
-                target_distance = labs(
-                    lmin(ix_cardinal_target, iy_cardinal_target)*(multiplier))
-            else:
-                slope_distance = labs(
-                    lmax(ix_cardinal_target, iy_cardinal_target)*(multiplier-1))
-                target_distance = labs(
-                    lmax(ix_cardinal_target, iy_cardinal_target)*(multiplier))
-
-            # If we're on a diagonal, multiply by sqrt(2) to adjust the pixel
-            # distance for the diagonal.
-            if ix_cardinal_target != 0 and iy_cardinal_target != 0:
-                slope_distance *= sqrt2
-                target_distance *= sqrt2
-
-            # adjust for pixel_size
-            target_distance *= pixel_size
-            slope_distance *= pixel_size
-
-            if target_distance > max_visible_radius:
-                break
-
-            z = (((previous_height-r_v)/slope_distance) * target_distance) + r_v
-
-            # add on refractivity/curvature-of-earth calculations.
-            adjustment = 0.0  # increase in required height due to curvature
-            if correct_for_curvature or correct_for_refraction:
-                # target_height_adjustment is the apparent height reduction of
-                # the target due to the curvature of the earth.
-                target_height_adjustment = (target_distance**2)*DIAM_EARTH_INV
-                if correct_for_curvature:
-                    adjustment += target_height_adjustment
-                if correct_for_refraction:
-                    adjustment -= refract_coeff*target_height_adjustment
-
-            target_dem_height = dem_managed_raster.get(ix_target, iy_target)
-            adjusted_dem_height = target_dem_height - adjustment
-            if (adjusted_dem_height >= z and
-                    target_distance < max_visible_radius and
-                    target_dem_height != nodata):
-                visibility_managed_raster.set(ix_target, iy_target, 1)
-                aux_managed_raster.set(ix_target, iy_target, adjusted_dem_height)
-            else:
-                visibility_managed_raster.set(ix_target, iy_target, 0)
-                aux_managed_raster.set(ix_target, iy_target, z)
-
-            multiplier += 1
-            pixels_touched += 1
-
-    # Process subsequent land points.
-    # The queue keeps track of the order, the set tracks what's in the queue.
-    # The set allows us to do constant-time checking of what's in the queue so
-    # we don't add more work than we have to.
-    cdef TargetPixelPriorityQueue process_queue
-    cdef cset[CoordinatePair] process_queue_set
-
-    cdef int next_target_idx
-    cdef long ix_seed, iy_seed
-    cdef int sector
-    cdef long ix_next_target, iy_next_target
-    cdef CoordinatePair next_target_index
-    cdef TargetPixel target_pixel
-    cdef int pixels_touched_at_last_log = 0
-    cdef int pixels_processed_since_last_log
-
-    # Seed the sector with a pixel in the same direction as the sector.
-    # We can only seed the pixel if it's within the raster.
-    for sector in xrange(0, 8):
-        iy_seed = iy_viewpoint + SECTOR_SEEDS[2*sector]
-        if not 0 <= iy_seed < raster_y_size:
-            continue
-
-        ix_seed = ix_viewpoint + SECTOR_SEEDS[2*sector+1]
-        if not 0 <= ix_seed < raster_x_size:
-            continue
-
-        target_distance = pixel_dist(ix_viewpoint, ix_seed,
-                                     iy_viewpoint, iy_seed)*pixel_size
-        ring_id = lmax(labs(ix_viewpoint_block - ix_seed>>block_bits),
-                       labs(iy_viewpoint_block - iy_seed>>block_bits))
-
-        process_queue.push(TargetPixel(
-            ix_seed, iy_seed, ring_id, sector, target_distance))
-        process_queue_set.insert(CoordinatePair(ix_seed, iy_seed))
-
-    while not process_queue.empty():
-        if ctime(NULL) - last_log_time > 5.0:
-            pixels_processed_since_last_log = pixels_touched - pixels_touched_at_last_log
-            time_since_last_log = ctime(NULL) - last_log_time
-            last_log_time = ctime(NULL)
-            LOGGER.info(
-                ('Viewshed approx. %.2f%% complete. Remaining pixels: %i '
-                 '(%6.2f pixels/sec)'),
-                100.0*pixels_touched/<double>pixels_in_raster,
-                pixels_in_raster-pixels_touched,
-                pixels_processed_since_last_log/<double>time_since_last_log
-            )
-            pixels_touched_at_last_log = pixels_touched
-
-        target_pixel = process_queue.top()
-        process_queue_set.erase(
-            CoordinatePair(target_pixel.ix, target_pixel.iy))
-        process_queue.pop()
-
-        # We have a target, determine visibility
-        m = target_pixel.iy  # y index (row)
-        n = target_pixel.ix   # x index (col)
-        r_n1 = aux_managed_raster.get(
-            n + SECTOR_TO_NEIGHBOR_1_INDEX[2*target_pixel.sector+1],
-            m + SECTOR_TO_NEIGHBOR_1_INDEX[2*target_pixel.sector])
-        r_n2 = aux_managed_raster.get(
-            n + SECTOR_TO_NEIGHBOR_2_INDEX[2*target_pixel.sector+1],
-            m + SECTOR_TO_NEIGHBOR_2_INDEX[2*target_pixel.sector])
-
-        # These equations are taken directly from the Wang et al. paper.
-        # Sector 3 is the sector that is explicitly referenced in the paper.
-        # The others are adjusted based on the neighbors selected.
-        # I could abstract this in such a way that the math is only written out
-        # on one line, but that ends up being much longer than just writing out
-        # the math here for each sector.
-        #
-        # Variable names in the math has been maintained where possible.
-        # r_n1 is the equivalent of r_m,n+1 in the paper.
-        # r_n2 is the equivalent of r+m+1,n+1 in the paper.
-        #
-        # The only modification I have made to the math is working in the
-        # viewpoint height, r_v, which allows us to have a slope that is
-        # positive or negative, and is relative to the viewpoint height.  This
-        # modification is not in the paper, and is not in any citable resource
-        # I have found.
-        if target_pixel.sector == 0:
-            z = -(m-i)*(r_n1-r_n2)+(j-n)*((m-i)*(r_n1-r_n2)-r_v+r_n1)/(j+1-n)+r_v
-        elif target_pixel.sector == 1:
-            z = -(j-n)*(r_n1-r_n2)+(m-i)*((j-n)*(r_n1-r_n2)-r_v+r_n1)/(m+1-i)+r_v
-        elif target_pixel.sector == 2:
-            z = -(n-j)*(r_n1-r_n2)+(m-i)*((n-j)*(r_n1-r_n2)-r_v+r_n1)/(m+1-i)+r_v
-        elif target_pixel.sector == 3:
-            z = -(m-i)*(r_n1-r_n2)+(n-j)*((m-i)*(r_n1-r_n2)-r_v+r_n1)/(n+1-j)+r_v
-        elif target_pixel.sector == 4:
-            z = -(i-m)*(r_n1-r_n2)+(n-j)*((i-m)*(r_n1-r_n2)-r_v+r_n1)/(n+1-j)+r_v
-        elif target_pixel.sector == 5:
-            z = -(n-j)*(r_n1-r_n2)+(i-m)*((n-j)*(r_n1-r_n2)-r_v+r_n1)/(i+1-m)+r_v
-        elif target_pixel.sector == 6:
-            z = -(j-n)*(r_n1-r_n2)+(i-m)*((j-n)*(r_n1-r_n2)-r_v+r_n1)/(i+1-m)+r_v
-        elif target_pixel.sector == 7:
-            z = -(i-m)*(r_n1-r_n2)+(j-n)*((i-m)*(r_n1-r_n2)-r_v+r_n1)/(j+1-n)+r_v
-
-        # Refraction and curvature calculations are not in the Wang et al
-        # paper.  I adapted these from the ESRI documentation of their
-        # viewshed, which can be found at
-        # http://desktop.arcgis.com/en/arcmap/10.3/tools/spatial-analyst-toolbox/using-viewshed-and-observer-points-for-visibility.htm
-        adjustment = 0.0  # increase in required height due to curvature
-        if correct_for_curvature or correct_for_refraction:
-            # target_height_adjustment is the apparent height reduction of
-            # the target due to the curvature of the earth.
-            target_height_adjustment = (target_pixel.distance_to_viewpoint**2)*DIAM_EARTH_INV
-            if correct_for_curvature:
-                adjustment += target_height_adjustment
-            if correct_for_refraction:
-                adjustment -= refract_coeff*target_height_adjustment
-
-        # Given the reference plane and any adjustments to the minimum required
-        # height for visibility, the DEM pixel is only visible if it is greater
-        # than or equal to the minimum-visible height AND is closer than the
-        # maximum visible radius.
-        target_dem_height = dem_managed_raster.get(n, m)
-        adjusted_dem_height = dem_managed_raster.get(n, m) - adjustment
-        if (adjusted_dem_height >= z and
-                target_pixel.distance_to_viewpoint < max_visible_radius and
-                target_dem_height != nodata):
-            visibility_managed_raster.set(n, m, 1)
-            aux_managed_raster.set(n, m, adjusted_dem_height)
-        else:
-            # If it's close enough to nodata to be interpreted as nodata,
-            # consider it to be nodata.  Nodata implies that visibility is
-            # undefined ... which it is, since there's no defined DEM value for
-            # this pixel.
-            if math.fabs(target_dem_height - nodata) <= 1.0e-7:
-                visibility_managed_raster.set(n, m, VISIBILITY_NODATA)
-            else:
-                # If we're not over nodata, then the pixel isn't visible.
-                visibility_managed_raster.set(n, m, 0)
-            aux_managed_raster.set(n, m, z)
-        pixels_touched += 1
-
-        # Having determined the visibility for the target_pixel, we now need to
-        # enqueue those pixels that depend on this pixel.  This is determined
-        # by the sector that target_pixel is in.  Every target has two possible
-        # neighbors that may be enqueued, but there are a variety of reasons
-        # why a neighbor might not be a valid target.
-        for next_target_idx in xrange(target_pixel.sector*4,
-                                      target_pixel.sector*4+4, 2):
-            iy_next_target = m + SECTOR_NEXT_TARGET_INDEXES[next_target_idx]
-            ix_next_target = n + SECTOR_NEXT_TARGET_INDEXES[next_target_idx+1]
-
-            # Skip the target if it's off the bounds of the raster.
-            if not 0 <= iy_next_target < raster_y_size:
-                continue
-            if not 0 <= ix_next_target < raster_x_size:
-                continue
-
-            # Skip the target if it's already in the queue.
-            next_target_index = CoordinatePair(ix_next_target, iy_next_target)
-            if (process_queue_set.find(next_target_index)
-                    != process_queue_set.end()):
-                continue
-
-            # Skip the target if it's too far away from the viewpoint.
-            target_distance = pixel_dist(ix_next_target, ix_viewpoint,
-                                         iy_next_target, iy_viewpoint)*pixel_size
-            if target_distance > max_visible_radius:
-                continue
-
-            # Checks pass, add the next target to the queue.
-            ring_id = lmax(labs(ix_viewpoint_block - ix_next_target>>block_bits),
-                           labs(iy_viewpoint_block - iy_next_target>>block_bits))
-            process_queue.push(
-                TargetPixel(ix_next_target, iy_next_target,
-                            ring_id, target_pixel.sector, target_distance))
-            process_queue_set.insert(next_target_index)
-    LOGGER.info('%6.2f%% complete after %.2fs', 100.0, time.time()-start_time)
-
-    dem_managed_raster.close()
-    aux_managed_raster.close()
-    visibility_managed_raster.close()
-
-    if temp_dir is not None:
-        try:
-            shutil.rmtree(temp_dir)
-        except OSError:
-            LOGGER.exception('Could not remove temporary folder %s', temp_dir)
+"""
+Implements the Wang et al (2000) viewshed based on reference planes.
+
+This algorithm was originally described in "Generating viewsheds without using
+sightlines", authored by Jianjun Wang, Gary J. Robertson, and Kevin White,
+published in Photogrammetric Engineering & Remote Sensing, Vol. 66, No. 1,
+January 2000, pp. 87-90.
+
+Calculations for adjusting the required height for curvature of the earth have
+been adapted from the ESRI ArcGIS documentation:
+http://desktop.arcgis.com/en/arcmap/10.3/tools/spatial-analyst-toolbox/using-viewshed-and-observer-points-for-visibility.htm
+
+Consistent with the routing functionality of pygeoprocessing, neighbor
+directions follow the right-hand rule where neighbor indexes are interpreted
+as:
+
+    # 321
+    # 4X0
+    # 567
+"""
+import time
+import os
+import logging
+import shutil
+import tempfile
+
+import numpy
+import pygeoprocessing
+from osgeo import gdal
+from osgeo import osr
+import shapely.geometry
+from .. import utils
+from libc.time cimport time_t
+from libc.time cimport time as ctime
+from libcpp.set cimport set as cset
+from libcpp.deque cimport deque
+from libcpp.pair cimport pair
+from libcpp.queue cimport queue
+from libc cimport math
+cimport numpy
+cimport cython
+from ..managed_raster.managed_raster cimport _ManagedRaster
+
+LOGGER = logging.getLogger(__name__)
+LOGGER.addHandler(logging.NullHandler())
+BYTE_GTIFF_CREATION_OPTIONS = (
+    'GTIFF', ('TILED=YES', 'BIGTIFF=YES', 'COMPRESS=DEFLATE',
+              'BLOCKXSIZE=256', 'BLOCKYSIZE=256', 'SPARSE_OK=TRUE'))
+FLOAT_GTIFF_CREATION_OPTIONS = (
+    'GTIFF', ('PREDICTOR=3',) + BYTE_GTIFF_CREATION_OPTIONS[1])
+
+# Indexes for neighbors relative to the target pixel.
+# Indexes in this array are stored in numpy order (row, col).
+cdef int* NEIGHBORS_INDEXES = [
+    0, 1,  # 0
+    -1, 1,  # 1
+    -1, 0,  # 2
+    -1, -1,  # 3
+    0, -1,  # 4
+    1, -1,  # 5
+    1, 0,  # 6
+    1, 1  # 7
+]
+
+# The Wang et al algorithm defines two neighbors for the target viewpoint from
+# which we construct the reference plane.  In this implementation, Neighbor 1
+# is always the neighbor that is closest (in terms of euclidean distance) to
+# the target.  Neighbor 2 is at a diagonal to the target.  The indexes of
+# Neighbor 1 and Neighbor 2 relative to the target pixel vary by sector.
+# This array maps the sector to the index of Neighbor 1, relative to the
+# target.
+cdef int* SECTOR_TO_NEIGHBOR_1_INDEX = [
+    0, -1,
+    1, 0,
+    1, 0,
+    0, 1,
+    0, 1,
+    -1, 0,
+    -1, 0,
+    0, -1
+]
+
+cdef int* SECTOR_TO_NEIGHBOR_2_INDEX = [
+    1, -1,
+    1, -1,
+    1, 1,
+    1, 1,
+    -1, 1,
+    -1, 1,
+    -1, -1,
+    -1, -1
+]
+
+# List out which targets (in terms of their neighbor index) to process per
+# sector.  We can preemptively define which neighbors are to be visited after a
+# given target by indexing into the arrays we've already created.  Each line in
+# this array has four indexes.  The first two are for Neighbor1, the second two
+# are for Neighbor2.
+#
+# Order of these is:
+#    iy_next_neighbor1, ix_next_neighbor1, iy_next_neighbor1, ix_next_neighbor2
+#
+# When looking at the indexes, the number multiplied by 2 is the neighbor
+# index.  So, sector 0 uses neighbors 0 and 1.  Sector 7 uses neighbors 7 and
+# 0.
+cdef int* SECTOR_NEXT_TARGET_INDEXES = [
+    NEIGHBORS_INDEXES[2*0], NEIGHBORS_INDEXES[2*0+1], NEIGHBORS_INDEXES[2*1], NEIGHBORS_INDEXES[2*1+1],
+    NEIGHBORS_INDEXES[2*1], NEIGHBORS_INDEXES[2*1+1], NEIGHBORS_INDEXES[2*2], NEIGHBORS_INDEXES[2*2+1],
+    NEIGHBORS_INDEXES[2*2], NEIGHBORS_INDEXES[2*2+1], NEIGHBORS_INDEXES[2*3], NEIGHBORS_INDEXES[2*3+1],
+    NEIGHBORS_INDEXES[2*3], NEIGHBORS_INDEXES[2*3+1], NEIGHBORS_INDEXES[2*4], NEIGHBORS_INDEXES[2*4+1],
+    NEIGHBORS_INDEXES[2*4], NEIGHBORS_INDEXES[2*4+1], NEIGHBORS_INDEXES[2*5], NEIGHBORS_INDEXES[2*5+1],
+    NEIGHBORS_INDEXES[2*5], NEIGHBORS_INDEXES[2*5+1], NEIGHBORS_INDEXES[2*6], NEIGHBORS_INDEXES[2*6+1],
+    NEIGHBORS_INDEXES[2*6], NEIGHBORS_INDEXES[2*6+1], NEIGHBORS_INDEXES[2*7], NEIGHBORS_INDEXES[2*7+1],
+    NEIGHBORS_INDEXES[2*7], NEIGHBORS_INDEXES[2*7+1], NEIGHBORS_INDEXES[2*0], NEIGHBORS_INDEXES[2*0+1]
+]
+
+
+# The processing queue must be seeded with a pixel to process.  From there, the
+# processing loop will discover more neighbors to inspect until it runs out of
+# neighbors in the sector.  These seed indexes are relative to the viewpoint
+# index.
+cdef int* SECTOR_SEEDS = [
+    -1, 2,  # seed index for sector 0
+    -2, 1,  # seed index for sector 1
+    -2, -1,  # seed index for sector 2
+    -1, -2,  # seed index for sector 3
+    1, -2,  # seed index for sector 4
+    2, -1,  # seed index for sector 5
+    2, 1,  # seed index for sector 6
+    1, 2,  # seed index for sector 7
+]
+cdef int AUX_NOT_VISITED = -9999
+cdef int DIAM_EARTH = 12740000  # meters, from ArcGIS docs
+cdef double DIAM_EARTH_INV = 1.0/DIAM_EARTH
+cdef double IMPROBABLE_NODATA = -123457.12345
+
+# This type represents an x,y coordinate pair.
+ctypedef pair[long, long] CoordinatePair
+
+# Defining a couple of operators for longs so I can minimize code to be
+# executed based on `cython -a`.
+cdef inline long labs(long a):
+    if a > 0:
+        return a
+    return a*-1
+
+cdef inline long lmax(long a, long b):
+    if a > b:
+        return a
+    return b
+
+cdef inline long lmin(long a, long b):
+    if a < b:
+        return a
+    return b
+
+
+# exposing stl::priority_queue so we can have all 3 template arguments so
+# we can pass a different Compare functor
+cdef extern from "<queue>" namespace "std":
+    cdef cppclass priority_queue[T, Container, Compare]:
+        priority_queue() except +
+        priority_queue(priority_queue&) except +
+        priority_queue(Container&)
+        bint empty()
+        void pop()
+        void push(T&)
+        size_t size()
+        T& top()
+
+
+# functor for priority queue of pixels
+cdef cppclass BlockwiseCloserTarget:
+    bint get "operator()"(TargetPixel& lhs, TargetPixel& rhs):
+        # Go with the lower ring ID if possible.
+        if lhs.ring_id < rhs.ring_id:
+            return 0
+
+        # If we're in the same ring, go with the lowest sector
+        # If we're in the same sector, go with the shortest distance.
+        if lhs.ring_id == rhs.ring_id:
+            if lhs.sector < rhs.sector:
+                return 0
+            if lhs.sector == rhs.sector:
+                if lhs.distance_to_viewpoint < rhs.distance_to_viewpoint:
+                    return 0
+        return 1
+
+
+# A priority queue of TargetPixels should should first minimize the block distance.
+# If the block_distance is the same, the queue should minimize the target distance.
+cdef struct TargetPixel:
+    long ix
+    long iy
+    int ring_id
+    int sector
+    double distance_to_viewpoint # distance between viewpoint and target.
+
+
+ctypedef priority_queue[
+    TargetPixel, deque[TargetPixel], BlockwiseCloserTarget] TargetPixelPriorityQueue
+
+# A function for wrapping up a call to get the length of the hypotenuse between two pixels.
+cdef inline double pixel_dist(long ix_source, long ix_target, long iy_source, long iy_target):
+        return math.hypot(
+            lmax(ix_source, ix_target)-lmin(ix_source, ix_target),
+            lmax(iy_source, iy_target)-lmin(iy_source, iy_target))
+
+# The nodata value for visibility rasters
+cdef int VISIBILITY_NODATA = 255
+
+@cython.binding(True)
+@cython.boundscheck(False)
+@cython.cdivision(True)
+@cython.wraparound(False)
+def viewshed(dem_raster_path_band,
+             viewpoint,
+             visibility_filepath,
+             viewpoint_height=0.0,
+             curved_earth=True,
+             refraction_coeff=0.13,
+             max_distance=None,
+             aux_filepath=None):
+    """Compute the Wang et al. reference-plane based viewshed.
+
+    Args:
+        dem_raster_path_band (tuple): A tuple of (path, band_index) where
+            ``path`` is a path to a GDAL-compatible raster on disk and
+            ``band_index`` is the 1-based band index.  This DEM must be tiled
+            with block sizes as a power of 2.  If the viewshed is being
+            adjusted for curvature of the earth and/or refraction, the
+            elevation units of the DEM must be in meters.  The DEM need not be
+            projected in meters.
+        viewpoint (tuple):  A tuple of 2 numbers in the order
+            ``(east offset, north offset)``.  These units must be of the same
+            units as the coordinate system of the DEM.  This index represents
+            the viewpoint location.  The closest pixel to this viewpoint index
+            will be used as the viewpoint.
+        visibility_filepath (string): A filepath on disk to where the
+            visibility raster will be written. If a raster exists in this
+            location, it will be overwritten.
+        viewpoint_height=0.0 (float):  The height (in the units of the DEM
+            height) of the observer at the viewpoint.
+        curved_earth=True (bool): Whether to adjust viewshed calculations for
+            the curvature of the earth.  If False, the earth will be treated as
+            though it is flat.
+        refraction_coeff=0.13 (float):  The coefficient of atmospheric
+            refraction that may be adjusted to accommodate varying atmospheric
+            conditions.  Default is ``0.13``.  Set to ``0`` to ignore
+            refraction calculations.
+        max_distance=None (float):  If provided, visibility will not be
+            calculated for DEM pixels that are more than this distance (in meters)
+            from the viewpoint.
+        aux_filepath=None (string): A path to a location on disk
+            where the raster containing the auxiliary matrix will be written.
+            The auxiliary matrix defines the height that a DEM must exceed in
+            order to be visible from the viewpoint.  This matrix is very useful
+            for debugging.  If a raster already exists at this location, it
+            will be overwritten.  If this path is not provided by the user, the
+            viewshed will create this file as a temporary file wherever the
+            system keeps its temp files and remove it when the viewshed
+            finishes.  See python's ``tempfile`` documentation for where this
+            might be on your system.
+
+    Raises:
+        ValueError: When either the viewpoint does not overlap with the DEM or
+            the DEM is not tiled appropriately.
+
+        LookupError: When the ``viewpoint`` coordinate pair is over nodata.
+
+        AssertionError: When pixel dimensions are not square.
+
+    Returns:
+        ``None``
+    """
+    start_time = time.time()
+
+    # Check the bounding box to make sure that the viewpoint overlaps the DEM.
+    dem_raster_info = pygeoprocessing.get_raster_info(dem_raster_path_band[0])
+    dem_gt = dem_raster_info['geotransform']
+    bbox_minx, bbox_miny, bbox_maxx, bbox_maxy = dem_raster_info['bounding_box']
+    if (not bbox_minx <= viewpoint[0] <= bbox_maxx or
+            not bbox_miny <= viewpoint[1] <= bbox_maxy):
+        raise ValueError(('Viewpoint (%s, %s) does not overlap with DEM with '
+                          'bounding box %s') % (viewpoint[0], viewpoint[1],
+                                                dem_raster_info['bounding_box']))
+    cdef long iy_viewpoint = int((viewpoint[1] - dem_gt[3]) / dem_gt[5])
+    cdef long ix_viewpoint = int((viewpoint[0] - dem_gt[0]) / dem_gt[1])
+
+    # Get the elevation of the pixel under the viewpoint and check to see if
+    # it's nodata.
+    raster = gdal.OpenEx(dem_raster_path_band[0])
+    band = raster.GetRasterBand(dem_raster_path_band[1])
+    viewpoint_elevation = band.ReadAsArray(ix_viewpoint, iy_viewpoint, 1, 1)
+    band = None
+    raster = None
+
+    band_to_array_index = dem_raster_path_band[1] - 1
+    nodata_value = dem_raster_info['nodata'][band_to_array_index]
+    if viewpoint_elevation == nodata_value:
+        raise LookupError('Viewpoint is over nodata')
+
+    # Need to handle the case where the nodata value is not defined.
+    if nodata_value is None:
+        nodata_value = IMPROBABLE_NODATA
+    cdef double nodata = nodata_value
+
+    # Verify that pixels are very close to square.  The Wang et al algorithm
+    # doesn't require that this be the case, but the math is simplified if it
+    # is.
+    pixel_xsize, pixel_ysize = dem_raster_info['pixel_size']
+    if not (abs(abs(pixel_xsize) - abs(pixel_ysize)) < 0.5e-7):
+        raise AssertionError(
+            'Pixel dimensions must match:\n X size:%s\n Y size:%s' %
+                             (pixel_xsize, pixel_ysize))
+
+    # Verify that the block sizes are powers of 2 and are square.
+    # This is needed for the _ManagedRaster classes.  If this is not asserted
+    # here, the _ManagedRaster classes will crash with a segfault.
+    block_xsize, block_ysize = dem_raster_info['block_size']
+    if (block_xsize & (block_xsize - 1) != 0 or (
+            block_ysize & (block_ysize - 1) != 0)) or (
+                block_xsize != block_ysize):
+        raise ValueError(
+            'DEM must be tiled and tiles must be of equal sizes that are a '
+            'power of 2.  Current block size is (%s, %s)' %
+            (block_xsize, block_ysize))
+
+    # Create the auxiliary raster for storing the calculated minimum height
+    # for visibility at a given point.
+    temp_dir = None
+    if aux_filepath is None:
+        temp_dir = tempfile.mkdtemp(
+            prefix='viewshed_%s' % time.strftime(
+                '%Y-%m-%d_%H_%M_%S', time.gmtime()))
+        aux_filepath = os.path.join(temp_dir, 'auxiliary.tif')
+
+    LOGGER.info("Creating auxiliary raster %s", aux_filepath)
+    pygeoprocessing.new_raster_from_base(
+        dem_raster_path_band[0], aux_filepath, gdal.GDT_Float64, [AUX_NOT_VISITED],
+        fill_value_list=[AUX_NOT_VISITED],
+        raster_driver_creation_tuple=FLOAT_GTIFF_CREATION_OPTIONS)
+
+    # Create the visibility raster for indicating whether a pixel is visible
+    # based on the calculated minimum height.
+    LOGGER.info('Creating visibility raster %s', visibility_filepath)
+    pygeoprocessing.new_raster_from_base(
+        dem_raster_path_band[0], visibility_filepath, gdal.GDT_Byte,
+        [VISIBILITY_NODATA], fill_value_list=[VISIBILITY_NODATA],
+        raster_driver_creation_tuple=BYTE_GTIFF_CREATION_OPTIONS)
+
+    # LRU-cached rasters for easier access to individual pixels.
+    cdef _ManagedRaster dem_managed_raster = (
+            _ManagedRaster(dem_raster_path_band[0], dem_raster_path_band[1], 0))
+    cdef _ManagedRaster aux_managed_raster = (
+            _ManagedRaster(aux_filepath, 1, 1))
+    cdef _ManagedRaster visibility_managed_raster = (
+            _ManagedRaster(visibility_filepath, 1, 1))
+
+    # get the pixel size in terms of meters.
+    dem_srs = osr.SpatialReference()
+    dem_srs.ImportFromWkt(dem_raster_info['projection_wkt'])
+    linear_units = dem_srs.GetLinearUnits()
+    cdef double pixel_size = utils.mean_pixel_size_and_area(
+        dem_raster_info['pixel_size'])[0]*linear_units
+    cdef long raster_x_size = dem_raster_info['raster_size'][0]
+    cdef long raster_y_size = dem_raster_info['raster_size'][1]
+    cdef double max_visible_radius
+    cdef long pixels_in_raster
+    if max_distance is not None:
+        # This is an estimate of the number of pixels in the raster when
+        # viewshed is given a max_distance radius.  The estimate is based on
+        # the area of the DEM bounding box that intersects with the circle
+        # indicating the max_distance radius around the viewpoint.
+        max_visible_radius = max_distance
+
+        # prefer to overestimate.
+        point = shapely.geometry.Point(viewpoint).buffer(max_distance+pixel_size)
+        bbox_rectangle = shapely.geometry.box(*dem_raster_info['bounding_box'])
+        pixels_in_raster = <long> int(
+            point.intersection(bbox_rectangle).area/(pixel_size**2))
+        LOGGER.debug('Approx. %s pixels in raster within max distance %s',
+                     pixels_in_raster, max_distance)
+    else:
+        # max visible distance is the whole raster, which should be the hypotenuse
+        # between two adjoining edges of the bounding box.
+        max_visible_radius = math.hypot(raster_x_size, raster_y_size)*pixel_size
+        pixels_in_raster = raster_x_size * raster_y_size
+
+    cdef long m, n, xi, yi
+    cdef int correct_for_curvature = curved_earth
+    cdef int correct_for_refraction = math.fabs(math.ceil(refraction_coeff) - 1.0) < 0.5e-7
+    cdef double target_height_adjustment = 0  # initializing for compiler
+    cdef double adjustment = 0.0
+    cdef float refract_coeff = refraction_coeff  # from the user
+    cdef int block_x_size = dem_raster_info['block_size'][0]
+    cdef int block_y_size = dem_raster_info['block_size'][1]
+    cdef int block_bits = numpy.log2(block_x_size)  # for bit-shifting
+    cdef long ix_viewpoint_block = ix_viewpoint >> block_x_size
+    cdef long iy_viewpoint_block = iy_viewpoint >> block_y_size
+    cdef long pixels_touched = 0
+
+    # Following the Wang et al. terminology, it's helpful to think of blocks in
+    # terms of rings around the block containing the viewpoint.  Ring 0 is the
+    # 'ring' containing the viewpoint.  A block in ring 1 is one of the 8
+    # blocks immediately adjacent to the viewpoint's block.
+    cdef int ring_id
+
+    LOGGER.info("Starting viewshed for viewpoint %s on DEM %s",
+                viewpoint, dem_raster_path_band[0])
+
+    # As defined by Wang et al, the viewpoint and the immediate neighbors are
+    # all assumed to be visible.
+    for yi in xrange(iy_viewpoint-1, iy_viewpoint+2):
+        # Bounds check on the row we're initializing
+        if not 0 <= yi < raster_y_size:
+            continue
+
+        for xi in xrange(ix_viewpoint-1, ix_viewpoint+2):
+            # Bounds check on the column we're initializing.
+            if not 0 <= xi < raster_x_size:
+                continue
+
+            aux_managed_raster.set(
+                xi, yi, dem_managed_raster.get(xi, yi))
+            visibility_managed_raster.set(xi, yi, 1)
+            pixels_touched += 1
+
+    # Save the viewpoint index for later.  These are the variable names used in
+    # the reference-plane equation in Wang et al.
+    # i is the row, j is the column.
+    cdef long i = iy_viewpoint
+    cdef long j = ix_viewpoint
+
+    # If the user defined a viewpoint, we add it to the actual viewpoint height
+    # in the DEM matrix.
+    cdef double r_v = dem_managed_raster.get(ix_viewpoint, iy_viewpoint) + viewpoint_height
+
+    # Defining cardinal and intercardinal directions is significantly simpler
+    # than defining other pixels because the reference plane is constructed
+    # from only 1 previous pixel (as opposed to 2 for the other pixels).
+    # Rather than try to shoehorn these calculations into a single processing
+    # loop, we can take care of this special case ahead of time.
+    cdef long ix_target, iy_target
+    cdef long ix_prev_target, iy_prev_target
+    cdef long ix_cardinal_target, iy_cardinal_target
+    cdef double target_dem_height, adjusted_dem_height
+    cdef double target_distance
+    cdef double slope_distance
+    cdef double z = 0  # initializing for compiler
+    cdef int multiplier
+    cdef double sqrt2 = math.sqrt(2)
+    cdef int i_n
+    cdef time_t last_log_time = ctime(NULL)
+    for i_n in xrange(8):
+        ix_cardinal_target = NEIGHBORS_INDEXES[2*i_n]
+        iy_cardinal_target = NEIGHBORS_INDEXES[2*i_n+1]
+        multiplier = 2
+        while True:
+            iy_target = iy_viewpoint+iy_cardinal_target*multiplier
+            if not 0 <= iy_target < raster_y_size:
+                break
+
+            ix_target = ix_viewpoint+ix_cardinal_target*multiplier
+            if not 0 <= ix_target < raster_x_size:
+                break
+
+            ix_prev_target = ix_viewpoint+ix_cardinal_target*(multiplier-1)
+            iy_prev_target = iy_viewpoint+iy_cardinal_target*(multiplier-1)
+            previous_height = aux_managed_raster.get(ix_prev_target,
+                                                     iy_prev_target)
+
+            if lmax(ix_cardinal_target, iy_cardinal_target) == 0:
+                slope_distance = labs(
+                    lmin(ix_cardinal_target, iy_cardinal_target)*(multiplier-1))
+                target_distance = labs(
+                    lmin(ix_cardinal_target, iy_cardinal_target)*(multiplier))
+            else:
+                slope_distance = labs(
+                    lmax(ix_cardinal_target, iy_cardinal_target)*(multiplier-1))
+                target_distance = labs(
+                    lmax(ix_cardinal_target, iy_cardinal_target)*(multiplier))
+
+            # If we're on a diagonal, multiply by sqrt(2) to adjust the pixel
+            # distance for the diagonal.
+            if ix_cardinal_target != 0 and iy_cardinal_target != 0:
+                slope_distance *= sqrt2
+                target_distance *= sqrt2
+
+            # adjust for pixel_size
+            target_distance *= pixel_size
+            slope_distance *= pixel_size
+
+            if target_distance > max_visible_radius:
+                break
+
+            z = (((previous_height-r_v)/slope_distance) * target_distance) + r_v
+
+            # add on refractivity/curvature-of-earth calculations.
+            adjustment = 0.0  # increase in required height due to curvature
+            if correct_for_curvature or correct_for_refraction:
+                # target_height_adjustment is the apparent height reduction of
+                # the target due to the curvature of the earth.
+                target_height_adjustment = (target_distance**2)*DIAM_EARTH_INV
+                if correct_for_curvature:
+                    adjustment += target_height_adjustment
+                if correct_for_refraction:
+                    adjustment -= refract_coeff*target_height_adjustment
+
+            target_dem_height = dem_managed_raster.get(ix_target, iy_target)
+            adjusted_dem_height = target_dem_height - adjustment
+            if (adjusted_dem_height >= z and
+                    target_distance < max_visible_radius and
+                    target_dem_height != nodata):
+                visibility_managed_raster.set(ix_target, iy_target, 1)
+                aux_managed_raster.set(ix_target, iy_target, adjusted_dem_height)
+            else:
+                visibility_managed_raster.set(ix_target, iy_target, 0)
+                aux_managed_raster.set(ix_target, iy_target, z)
+
+            multiplier += 1
+            pixels_touched += 1
+
+    # Process subsequent land points.
+    # The queue keeps track of the order, the set tracks what's in the queue.
+    # The set allows us to do constant-time checking of what's in the queue so
+    # we don't add more work than we have to.
+    cdef TargetPixelPriorityQueue process_queue
+    cdef cset[CoordinatePair] process_queue_set
+
+    cdef int next_target_idx
+    cdef long ix_seed, iy_seed
+    cdef int sector
+    cdef long ix_next_target, iy_next_target
+    cdef CoordinatePair next_target_index
+    cdef TargetPixel target_pixel
+    cdef int pixels_touched_at_last_log = 0
+    cdef int pixels_processed_since_last_log
+
+    # Seed the sector with a pixel in the same direction as the sector.
+    # We can only seed the pixel if it's within the raster.
+    for sector in xrange(0, 8):
+        iy_seed = iy_viewpoint + SECTOR_SEEDS[2*sector]
+        if not 0 <= iy_seed < raster_y_size:
+            continue
+
+        ix_seed = ix_viewpoint + SECTOR_SEEDS[2*sector+1]
+        if not 0 <= ix_seed < raster_x_size:
+            continue
+
+        target_distance = pixel_dist(ix_viewpoint, ix_seed,
+                                     iy_viewpoint, iy_seed)*pixel_size
+        ring_id = lmax(labs(ix_viewpoint_block - ix_seed>>block_bits),
+                       labs(iy_viewpoint_block - iy_seed>>block_bits))
+
+        process_queue.push(TargetPixel(
+            ix_seed, iy_seed, ring_id, sector, target_distance))
+        process_queue_set.insert(CoordinatePair(ix_seed, iy_seed))
+
+    while not process_queue.empty():
+        if ctime(NULL) - last_log_time > 5.0:
+            pixels_processed_since_last_log = pixels_touched - pixels_touched_at_last_log
+            time_since_last_log = ctime(NULL) - last_log_time
+            last_log_time = ctime(NULL)
+            LOGGER.info(
+                ('Viewshed approx. %.2f%% complete. Remaining pixels: %i '
+                 '(%6.2f pixels/sec)'),
+                100.0*pixels_touched/<double>pixels_in_raster,
+                pixels_in_raster-pixels_touched,
+                pixels_processed_since_last_log/<double>time_since_last_log
+            )
+            pixels_touched_at_last_log = pixels_touched
+
+        target_pixel = process_queue.top()
+        process_queue_set.erase(
+            CoordinatePair(target_pixel.ix, target_pixel.iy))
+        process_queue.pop()
+
+        # We have a target, determine visibility
+        m = target_pixel.iy  # y index (row)
+        n = target_pixel.ix   # x index (col)
+        r_n1 = aux_managed_raster.get(
+            n + SECTOR_TO_NEIGHBOR_1_INDEX[2*target_pixel.sector+1],
+            m + SECTOR_TO_NEIGHBOR_1_INDEX[2*target_pixel.sector])
+        r_n2 = aux_managed_raster.get(
+            n + SECTOR_TO_NEIGHBOR_2_INDEX[2*target_pixel.sector+1],
+            m + SECTOR_TO_NEIGHBOR_2_INDEX[2*target_pixel.sector])
+
+        # These equations are taken directly from the Wang et al. paper.
+        # Sector 3 is the sector that is explicitly referenced in the paper.
+        # The others are adjusted based on the neighbors selected.
+        # I could abstract this in such a way that the math is only written out
+        # on one line, but that ends up being much longer than just writing out
+        # the math here for each sector.
+        #
+        # Variable names in the math has been maintained where possible.
+        # r_n1 is the equivalent of r_m,n+1 in the paper.
+        # r_n2 is the equivalent of r+m+1,n+1 in the paper.
+        #
+        # The only modification I have made to the math is working in the
+        # viewpoint height, r_v, which allows us to have a slope that is
+        # positive or negative, and is relative to the viewpoint height.  This
+        # modification is not in the paper, and is not in any citable resource
+        # I have found.
+        if target_pixel.sector == 0:
+            z = -(m-i)*(r_n1-r_n2)+(j-n)*((m-i)*(r_n1-r_n2)-r_v+r_n1)/(j+1-n)+r_v
+        elif target_pixel.sector == 1:
+            z = -(j-n)*(r_n1-r_n2)+(m-i)*((j-n)*(r_n1-r_n2)-r_v+r_n1)/(m+1-i)+r_v
+        elif target_pixel.sector == 2:
+            z = -(n-j)*(r_n1-r_n2)+(m-i)*((n-j)*(r_n1-r_n2)-r_v+r_n1)/(m+1-i)+r_v
+        elif target_pixel.sector == 3:
+            z = -(m-i)*(r_n1-r_n2)+(n-j)*((m-i)*(r_n1-r_n2)-r_v+r_n1)/(n+1-j)+r_v
+        elif target_pixel.sector == 4:
+            z = -(i-m)*(r_n1-r_n2)+(n-j)*((i-m)*(r_n1-r_n2)-r_v+r_n1)/(n+1-j)+r_v
+        elif target_pixel.sector == 5:
+            z = -(n-j)*(r_n1-r_n2)+(i-m)*((n-j)*(r_n1-r_n2)-r_v+r_n1)/(i+1-m)+r_v
+        elif target_pixel.sector == 6:
+            z = -(j-n)*(r_n1-r_n2)+(i-m)*((j-n)*(r_n1-r_n2)-r_v+r_n1)/(i+1-m)+r_v
+        elif target_pixel.sector == 7:
+            z = -(i-m)*(r_n1-r_n2)+(j-n)*((i-m)*(r_n1-r_n2)-r_v+r_n1)/(j+1-n)+r_v
+
+        # Refraction and curvature calculations are not in the Wang et al
+        # paper.  I adapted these from the ESRI documentation of their
+        # viewshed, which can be found at
+        # http://desktop.arcgis.com/en/arcmap/10.3/tools/spatial-analyst-toolbox/using-viewshed-and-observer-points-for-visibility.htm
+        adjustment = 0.0  # increase in required height due to curvature
+        if correct_for_curvature or correct_for_refraction:
+            # target_height_adjustment is the apparent height reduction of
+            # the target due to the curvature of the earth.
+            target_height_adjustment = (target_pixel.distance_to_viewpoint**2)*DIAM_EARTH_INV
+            if correct_for_curvature:
+                adjustment += target_height_adjustment
+            if correct_for_refraction:
+                adjustment -= refract_coeff*target_height_adjustment
+
+        # Given the reference plane and any adjustments to the minimum required
+        # height for visibility, the DEM pixel is only visible if it is greater
+        # than or equal to the minimum-visible height AND is closer than the
+        # maximum visible radius.
+        target_dem_height = dem_managed_raster.get(n, m)
+        adjusted_dem_height = dem_managed_raster.get(n, m) - adjustment
+        if (adjusted_dem_height >= z and
+                target_pixel.distance_to_viewpoint < max_visible_radius and
+                target_dem_height != nodata):
+            visibility_managed_raster.set(n, m, 1)
+            aux_managed_raster.set(n, m, adjusted_dem_height)
+        else:
+            # If it's close enough to nodata to be interpreted as nodata,
+            # consider it to be nodata.  Nodata implies that visibility is
+            # undefined ... which it is, since there's no defined DEM value for
+            # this pixel.
+            if math.fabs(target_dem_height - nodata) <= 1.0e-7:
+                visibility_managed_raster.set(n, m, VISIBILITY_NODATA)
+            else:
+                # If we're not over nodata, then the pixel isn't visible.
+                visibility_managed_raster.set(n, m, 0)
+            aux_managed_raster.set(n, m, z)
+        pixels_touched += 1
+
+        # Having determined the visibility for the target_pixel, we now need to
+        # enqueue those pixels that depend on this pixel.  This is determined
+        # by the sector that target_pixel is in.  Every target has two possible
+        # neighbors that may be enqueued, but there are a variety of reasons
+        # why a neighbor might not be a valid target.
+        for next_target_idx in xrange(target_pixel.sector*4,
+                                      target_pixel.sector*4+4, 2):
+            iy_next_target = m + SECTOR_NEXT_TARGET_INDEXES[next_target_idx]
+            ix_next_target = n + SECTOR_NEXT_TARGET_INDEXES[next_target_idx+1]
+
+            # Skip the target if it's off the bounds of the raster.
+            if not 0 <= iy_next_target < raster_y_size:
+                continue
+            if not 0 <= ix_next_target < raster_x_size:
+                continue
+
+            # Skip the target if it's already in the queue.
+            next_target_index = CoordinatePair(ix_next_target, iy_next_target)
+            if (process_queue_set.find(next_target_index)
+                    != process_queue_set.end()):
+                continue
+
+            # Skip the target if it's too far away from the viewpoint.
+            target_distance = pixel_dist(ix_next_target, ix_viewpoint,
+                                         iy_next_target, iy_viewpoint)*pixel_size
+            if target_distance > max_visible_radius:
+                continue
+
+            # Checks pass, add the next target to the queue.
+            ring_id = lmax(labs(ix_viewpoint_block - ix_next_target>>block_bits),
+                           labs(iy_viewpoint_block - iy_next_target>>block_bits))
+            process_queue.push(
+                TargetPixel(ix_next_target, iy_next_target,
+                            ring_id, target_pixel.sector, target_distance))
+            process_queue_set.insert(next_target_index)
+    LOGGER.info('%6.2f%% complete after %.2fs', 100.0, time.time()-start_time)
+
+    dem_managed_raster.close()
+    aux_managed_raster.close()
+    visibility_managed_raster.close()
+
+    if temp_dir is not None:
+        try:
+            shutil.rmtree(temp_dir)
+        except OSError:
+            LOGGER.exception('Could not remove temporary folder %s', temp_dir)