--- conflicted
+++ resolved
@@ -1954,18 +1954,9 @@
                 except ValueError:
                     # If we can't cast it to a float, assume it's a string path
                     # to a raster or vector.
-<<<<<<< HEAD
-                    attribute_value = attribute_value.replace('\\', '/')
-                    if not os.path.isabs(attribute_value):
-                        attribute_value = os.path.join(
-                            os.path.dirname(criteria_table_path),
-                            attribute_value).replace('\\', '/')
-
-=======
                     attribute_value = utils.expand_path(
                         attribute_value, criteria_table_path)
-                    spatial_file_ok = True
->>>>>>> 24a954bc
+
                     try:
                         _ = pygeoprocessing.get_gis_type(attribute_value)
                     except ValueError:
