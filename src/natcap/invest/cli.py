# coding=UTF-8
"""Single entry point for all InVEST applications."""
import argparse
import codecs
import datetime
import importlib
import json
import logging
import multiprocessing
import pprint
import sys
import textwrap
import warnings

from pygeoprocessing.geoprocessing_core import GDALUseExceptions
with GDALUseExceptions():
    import natcap.invest
    from natcap.invest import datastack
    from natcap.invest import model_metadata
    from natcap.invest import set_locale
    from natcap.invest import spec_utils
    from natcap.invest import ui_server
    from natcap.invest import utils

DEFAULT_EXIT_CODE = 1
LOGGER = logging.getLogger(__name__)

# Build up an index mapping aliases to model_name.
# ``model_name`` is the key to the MODEL_METADATA dict.
_MODEL_ALIASES = {}
for model_name, meta in model_metadata.MODEL_METADATA.items():
    for alias in meta.aliases:
        assert alias not in _MODEL_ALIASES, (
            'Alias %s already defined for model %s') % (
                alias, _MODEL_ALIASES[alias])
        _MODEL_ALIASES[alias] = model_name


def build_model_list_table():
    """Build a table of model names, aliases and other details.

    This table is a table only in the sense that its contents are aligned
    into columns, but are not separated by a delimiter.  This table
    is intended to be printed to stdout.

    Returns:
        A string representation of the formatted table.
    """
    from natcap.invest import gettext
    model_names = sorted(model_metadata.MODEL_METADATA.keys())
    max_model_name_length = max(len(name) for name in model_names)

    # Adding 3 to max alias name length for the parentheses plus some padding.
    max_alias_name_length = max(len(', '.join(meta.aliases))
                                for meta in model_metadata.MODEL_METADATA.values()) + 3
    template_string = '    {model_name} {aliases} {model_title} {usage}'
    strings = [gettext('Available models:')]
    for model_name in model_names:
        usage_string = '(No GUI available)'
        if model_metadata.MODEL_METADATA[model_name].gui is not None:
            usage_string = ''

        alias_string = ', '.join(model_metadata.MODEL_METADATA[model_name].aliases)
        if alias_string:
            alias_string = '(%s)' % alias_string

        strings.append(template_string.format(
            model_name=model_name.ljust(max_model_name_length),
            aliases=alias_string.ljust(max_alias_name_length),
            model_title=model_metadata.MODEL_METADATA[model_name].model_title,
            usage=usage_string))
    return '\n'.join(strings) + '\n'


def build_model_list_json():
    """Build a json object of relevant information for the CLI.

    The json object returned uses the human-readable model names for keys
    and the values are another dict containing the internal name
    of the model and the aliases recognized by the CLI.

    Returns:
        A string representation of the JSON object.

    """
    json_object = {}
    for model_name, model_data in model_metadata.MODEL_METADATA.items():
        json_object[model_data.model_title] = {
            'model_name': model_name,
            'aliases': model_data.aliases
        }

    return json.dumps(json_object)


def export_to_python(target_filepath, model, args_dict=None):
    script_template = textwrap.dedent("""\
    # coding=UTF-8
    # -----------------------------------------------
    # Generated by InVEST {invest_version} on {today}
    # Model: {model_title}

    import logging
    import sys

    import {pyname}
    import natcap.invest.utils

    LOGGER = logging.getLogger(__name__)
    root_logger = logging.getLogger()

    handler = logging.StreamHandler(sys.stdout)
    formatter = logging.Formatter(
        fmt=natcap.invest.utils.LOG_FMT,
        datefmt='%m/%d/%Y %H:%M:%S ')
    handler.setFormatter(formatter)
    logging.basicConfig(level=logging.INFO, handlers=[handler])

    args = {model_args}

    if __name__ == '__main__':
        {pyname}.execute(args)
    """)

    if args_dict is None:
        model_module = importlib.import_module(
            name=model_metadata.MODEL_METADATA[model].pyname)
        spec = model_module.MODEL_SPEC
        cast_args = {key: '' for key in spec['args'].keys()}
    else:
        cast_args = dict((str(key), value) for (key, value)
                         in args_dict.items())

    with codecs.open(target_filepath, 'w', encoding='utf-8') as py_file:
        args = pprint.pformat(cast_args, indent=4)  # 4 spaces

        # Tweak formatting from pprint:
        # * Bump parameter inline with starting { to next line
        # * add trailing comma to last item item pair
        # * add extra space to spacing before first item
        args = args.replace('{', '{\n ')
        args = args.replace('}', ',\n}')
        py_file.write(script_template.format(
            invest_version=natcap.invest.__version__,
            today=datetime.datetime.now().strftime('%c'),
            model_title=model_metadata.MODEL_METADATA[model].model_title,
            pyname=model_metadata.MODEL_METADATA[model].pyname,
            model_args=args))


class SelectModelAction(argparse.Action):
    """Given a possibly-ambiguous model string, identify the model to run.

    This is a subclass of ``argparse.Action`` and is executed when the argparse
    interface detects that the user has attempted to select a model by name.
    """

    def __call__(self, parser, namespace, values, option_string=None):
        """Given the user's input, determine which model they're referring to.

        When the user didn't provide a model name, we print the help and exit
        with a nonzero exit code.

        Identifiable model names are:

            * the model name (verbatim) as identified in the keys of MODEL_METADATA
            * a uniquely identifiable prefix for the model name (e.g. "d"
              matches "delineateit", but "co" matches both
              "coastal_vulnerability" and "coastal_blue_carbon").
            * a known model alias, as registered in MODEL_METADATA

        If no single model can be identified based on these rules, an error
        message is printed and the parser exits with a nonzero exit code.

        See https://docs.python.org/3.7/library/argparse.html#action-classes
        for the full documentation for argparse classes and this __call__
        method.

        Overridden from argparse.Action.__call__.
        """
        known_models = sorted(list(model_metadata.MODEL_METADATA.keys()))

        matching_models = [model for model in known_models if
                           model.startswith(values)]

        exact_matches = [model for model in known_models if
                         model == values]

        if len(matching_models) == 1:  # match an identifying substring
            modelname = matching_models[0]
        elif len(exact_matches) == 1:  # match an exact modelname
            modelname = exact_matches[0]
        elif values in _MODEL_ALIASES:  # match an alias
            modelname = _MODEL_ALIASES[values]
        elif len(matching_models) == 0:
            parser.exit(status=1, message=(
                "Error: '%s' not a known model" % values))
        else:
            parser.exit(
                status=1,
                message=(
                    "Model string '{model}' is ambiguous:\n"
                    "    {matching_models}").format(
                        model=values,
                        matching_models=' '.join(matching_models)))
        setattr(namespace, self.dest, modelname)


def main(user_args=None):
    """CLI entry point for launching InVEST runs and other useful utilities.

    This command-line interface supports two methods of launching InVEST models
    from the command-line:

        * through its GUI
        * in headless mode, without its GUI.

    Running in headless mode allows us to bypass all GUI functionality,
    so models may be run in this way without having GUI packages
    installed.
    """
    with GDALUseExceptions():
        parser = argparse.ArgumentParser(
            description=(
                'Integrated Valuation of Ecosystem Services and Tradeoffs. '
                'InVEST (Integrated Valuation of Ecosystem Services and '
                'Tradeoffs) is a family of tools for quantifying the values of '
                'natural capital in clear, credible, and practical ways. In '
                'promising a return (of societal benefits) on investments in '
                'nature, the scientific community needs to deliver knowledge and '
                'tools to quantify and forecast this return. InVEST enables '
                'decision-makers to quantify the importance of natural capital, '
                'to assess the tradeoffs associated with alternative choices, '
                'and to integrate conservation and human development.  \n\n'
                'Older versions of InVEST ran as script tools in the ArcGIS '
                'ArcToolBox environment, but have almost all been ported over to '
                'a purely open-source python environment.'),
            prog='invest'
        )
        parser.add_argument('--version', action='version',
                            version=natcap.invest.__version__)
        verbosity_group = parser.add_mutually_exclusive_group()
        verbosity_group.add_argument(
            '-v', '--verbose', dest='verbosity', default=0, action='count',
            help=('Increase verbosity.  Affects how much logging is printed to '
                  'the console and (if running in headless mode) how much is '
                  'written to the logfile.'))
        verbosity_group.add_argument(
            '--debug', dest='log_level', default=logging.ERROR,
            action='store_const', const=logging.DEBUG,
            help='Enable debug logging. Alias for -vvv')

        parser.add_argument(
            '--taskgraph-log-level', dest='taskgraph_log_level', default='ERROR',
            type=str, choices=['DEBUG', 'INFO', 'WARNING', 'ERROR'],
            help=('Set the logging level for Taskgraph. Affects how much logging '
                  'Taskgraph prints to the console and (if running in headless '
                  'mode) how much is written to the logfile.'))

        # list the language code and corresponding language name (in that language)
        supported_languages_string = ', '.join([
            f'{locale} ({display_name})'
            for locale, display_name in natcap.invest.LOCALE_NAME_MAP.items()])
        parser.add_argument(
            '-L', '--language', default='en',
            choices=natcap.invest.LOCALES,
            help=('Choose a language. Model specs, names, and validation messages '
                  'will be translated. Log messages are not translated. Value '
                  'should be an ISO 639-1 language code. Supported options are: '
                  f'{supported_languages_string}.'))

        subparsers = parser.add_subparsers(dest='subcommand')

        listmodels_subparser = subparsers.add_parser(
            'list', help='List the available InVEST models')
        listmodels_subparser.add_argument(
            '--json', action='store_true', help='Write output as a JSON object')

        run_subparser = subparsers.add_parser(
            'run', help='Run an InVEST model')
        # Recognize '--headless' for backwards compatibility.
        # This arg is otherwise unused.
        run_subparser.add_argument(
            '-l', '--headless', action='store_true',
            help=argparse.SUPPRESS)
        run_subparser.add_argument(
            '-d', '--datastack', default=None, nargs='?',
            help=('Run the specified model with this JSON datastack. '
                  'Required if using --headless'))
        run_subparser.add_argument(
            '-w', '--workspace', default=None, nargs='?',
            help=('The workspace in which outputs will be saved. '
                  'Required if using --headless'))
        run_subparser.add_argument(
            'model', action=SelectModelAction,  # Assert valid model name
            help=('The model to run.  Use "invest list" to list the available '
                  'models.'))

        validate_subparser = subparsers.add_parser(
            'validate', help=(
                'Validate the parameters of a datastack'))
        validate_subparser.add_argument(
            '--json', action='store_true', help='Write output as a JSON object')
        validate_subparser.add_argument(
            'datastack', help=('Path to a JSON datastack.'))

        getspec_subparser = subparsers.add_parser(
            'getspec', help=('Get the specification of a model.'))
        getspec_subparser.add_argument(
            '--json', action='store_true', help='Write output as a JSON object')
        getspec_subparser.add_argument(
            'model', action=SelectModelAction,  # Assert valid model name
            help=('The model for which the spec should be fetched.  Use "invest '
                  'list" to list the available models.'))

        serve_subparser = subparsers.add_parser(
            'serve', help=('Start the flask app on the localhost.'))
        serve_subparser.add_argument(
            '--port', type=int, default=56789,
            help='Port number for the Flask server')

        export_py_subparser = subparsers.add_parser(
            'export-py', help=('Save a python script that executes a model.'))
        export_py_subparser.add_argument(
            'model', action=SelectModelAction,  # Assert valid model name
            help=('The model that the python script will execute.  Use "invest '
                  'list" to list the available models.'))
        export_py_subparser.add_argument(
            '-f', '--filepath', default=None,
            help='Define a location for the saved .py file')

        args = parser.parse_args(user_args)
        natcap.invest.set_locale(args.language)

        root_logger = logging.getLogger()
        handler = logging.StreamHandler(sys.stdout)
        formatter = logging.Formatter(
            fmt='%(asctime)s %(name)-18s %(levelname)-8s %(message)s',
            datefmt='%m/%d/%Y %H:%M:%S ')
        handler.setFormatter(formatter)

        # Set the log level based on what the user provides in the available
        # arguments.  Verbosity: the more v's the lower the logging threshold.
        # If --debug is used, the logging threshold is 10.
        # If the user goes lower than logging.DEBUG, default to logging.DEBUG.
        log_level = min(args.log_level, logging.ERROR - (args.verbosity*10))
        handler.setLevel(max(log_level, logging.DEBUG))  # don't go below DEBUG
        root_logger.addHandler(handler)
        LOGGER.info('Setting handler log level to %s', log_level)

        # Set the log level for taskgraph.
        taskgraph_log_level = logging.getLevelName(args.taskgraph_log_level.upper())
        logging.getLogger('taskgraph').setLevel(taskgraph_log_level)
        LOGGER.debug('Setting taskgraph log level to %s', taskgraph_log_level)

        # FYI: Root logger by default has a level of logging.WARNING.
        # To capture ALL logging produced in this system at runtime, use this:
        # logging.getLogger().setLevel(logging.DEBUG)
        # Also FYI: using logging.DEBUG means that the logger will defer to
        # the setting of the parent logger.
        logging.getLogger('natcap').setLevel(logging.DEBUG)

        if args.subcommand == 'list':
            # reevaluate the model names in the new language
            importlib.reload(model_metadata)
            if args.json:
                message = build_model_list_json()
            else:
                message = build_model_list_table()

            sys.stdout.write(message)
            parser.exit()

        if args.subcommand == 'validate':
            try:
                parsed_datastack = datastack.extract_parameter_set(args.datastack)
            except Exception as error:
                parser.exit(
                    1, "Error when parsing JSON datastack:\n    " + str(error))

            # reload validation module first so it's also in the correct language
            importlib.reload(importlib.import_module('natcap.invest.validation'))
            model_module = importlib.reload(importlib.import_module(
                name=parsed_datastack.model_name))

            try:
                validation_result = model_module.validate(parsed_datastack.args)
            except KeyError as missing_keys_error:
                if args.json:
                    message = json.dumps(
                        {'validation_results': {
                            str(list(missing_keys_error.args)): 'Key is missing'}})
                else:
                    message = ('Datastack is missing keys:\n    ' +
                               str(missing_keys_error.args))

                # Missing keys have an exit code of 1 because that would indicate
                # probably programmer error.
                sys.stdout.write(message)
                parser.exit(1)
            except Exception as error:
                parser.exit(
                    1, ('Datastack could not be validated:\n    ' +
                        str(error)))

            # Even validation errors will have an exit code of 0
            if args.json:
                message = json.dumps({
                    'validation_results': validation_result})
            else:
                message = pprint.pformat(validation_result)

            sys.stdout.write(message)
            parser.exit(0)

        if args.subcommand == 'getspec':
            target_model = model_metadata.MODEL_METADATA[args.model].pyname
            model_module = importlib.reload(
                importlib.import_module(name=target_model))
            spec = model_module.MODEL_SPEC

            if args.json:
                message = spec_utils.serialize_args_spec(spec)
            else:
                message = pprint.pformat(spec)
            sys.stdout.write(message)
            parser.exit(0)

        if args.subcommand == 'run':
            if args.headless:
                warnings.warn(
                    '--headless (-l) is now the default (and only) behavior '
                    'for `invest run`. This flag will not be recognized '
                    'in the future.', FutureWarning, stacklevel=2)  # 2 for brevity
            if not args.datastack:
                parser.exit(1, 'Datastack required for execution.')

            try:
                parsed_datastack = datastack.extract_parameter_set(args.datastack)
            except Exception as error:
                parser.exit(
<<<<<<< HEAD
                    1, "Error when parsing JSON datastack:\n    " + str(error))

            if not args.workspace:
                if ('workspace_dir' not in parsed_datastack.args or
                        parsed_datastack.args['workspace_dir'] in ['', None]):
                    parser.exit(
                        1, ('Workspace must be defined at the command line '
                            'or in the datastack file'))
            else:
                parsed_datastack.args['workspace_dir'] = args.workspace

            target_model = model_metadata.MODEL_METADATA[args.model].pyname
            model_module = importlib.import_module(name=target_model)
            LOGGER.info('Imported target %s from %s',
                        model_module.__name__, model_module)

            with utils.prepare_workspace(parsed_datastack.args['workspace_dir'],
                                         name=parsed_datastack.model_name,
                                         logging_level=log_level):
                LOGGER.log(datastack.ARGS_LOG_LEVEL,
                           'Starting model with parameters: \n%s',
                           datastack.format_args_dict(parsed_datastack.args,
                                                      parsed_datastack.model_name))

                # We're deliberately not validating here because the user
                # can just call ``invest validate <datastack>`` to validate.
                #
                # Exceptions will already be logged to the logfile but will ALSO be
                # written to stdout if this exception is uncaught.  This is by
                # design.
                model_module.execute(parsed_datastack.args)

        if args.subcommand == 'serve':
            ui_server.app.run(port=args.port)
            parser.exit(0)

        if args.subcommand == 'export-py':
            target_filepath = args.filepath
            if not args.filepath:
                target_filepath = f'{args.model}_execute.py'
            export_to_python(target_filepath, args.model)
            parser.exit()
=======
                    1, ('Workspace must be defined at the command line '
                        'or in the datastack file'))
        else:
            parsed_datastack.args['workspace_dir'] = args.workspace

        target_model = model_metadata.MODEL_METADATA[args.model].pyname
        model_module = importlib.import_module(name=target_model)
        LOGGER.info('Imported target %s from %s',
                    model_module.__name__, model_module)

        with utils.prepare_workspace(parsed_datastack.args['workspace_dir'],
                                     name=parsed_datastack.model_name,
                                     logging_level=log_level):
            LOGGER.log(datastack.ARGS_LOG_LEVEL,
                       'Starting model with parameters: \n%s',
                       datastack.format_args_dict(parsed_datastack.args,
                                                  parsed_datastack.model_name))

            # We're deliberately not validating here because the user
            # can just call ``invest validate <datastack>`` to validate.
            #
            # Exceptions will already be logged to the logfile but will ALSO be
            # written to stdout if this exception is uncaught.  This is by
            # design.
            model_module.execute(parsed_datastack.args)
            LOGGER.info('Generating metadata for results')
            try:
                # TODO: if there's an exception here, do we really want to
                # indicate a model run failure? Maybe not
                spec_utils.generate_metadata(model_module, parsed_datastack.args)
            except Exception as exc:
                LOGGER.warning(
                    'Something went wrong while generating metadata', exc_info=exc)

    if args.subcommand == 'serve':
        ui_server.app.run(port=args.port)
        parser.exit(0)

    if args.subcommand == 'export-py':
        target_filepath = args.filepath
        if not args.filepath:
            target_filepath = f'{args.model}_execute.py'
        export_to_python(target_filepath, args.model)
        parser.exit()
>>>>>>> 7aa56b97


if __name__ == '__main__':
    multiprocessing.freeze_support()
    main()<|MERGE_RESOLUTION|>--- conflicted
+++ resolved
@@ -439,7 +439,6 @@
                 parsed_datastack = datastack.extract_parameter_set(args.datastack)
             except Exception as error:
                 parser.exit(
-<<<<<<< HEAD
                     1, "Error when parsing JSON datastack:\n    " + str(error))
 
             if not args.workspace:
@@ -471,6 +470,14 @@
                 # written to stdout if this exception is uncaught.  This is by
                 # design.
                 model_module.execute(parsed_datastack.args)
+                LOGGER.info('Generating metadata for results')
+                try:
+                    # TODO: if there's an exception here, do we really want to
+                    # indicate a model run failure? Maybe not
+                    spec_utils.generate_metadata(model_module, parsed_datastack.args)
+                except Exception as exc:
+                    LOGGER.warning(
+                        'Something went wrong while generating metadata', exc_info=exc)
 
         if args.subcommand == 'serve':
             ui_server.app.run(port=args.port)
@@ -482,52 +489,6 @@
                 target_filepath = f'{args.model}_execute.py'
             export_to_python(target_filepath, args.model)
             parser.exit()
-=======
-                    1, ('Workspace must be defined at the command line '
-                        'or in the datastack file'))
-        else:
-            parsed_datastack.args['workspace_dir'] = args.workspace
-
-        target_model = model_metadata.MODEL_METADATA[args.model].pyname
-        model_module = importlib.import_module(name=target_model)
-        LOGGER.info('Imported target %s from %s',
-                    model_module.__name__, model_module)
-
-        with utils.prepare_workspace(parsed_datastack.args['workspace_dir'],
-                                     name=parsed_datastack.model_name,
-                                     logging_level=log_level):
-            LOGGER.log(datastack.ARGS_LOG_LEVEL,
-                       'Starting model with parameters: \n%s',
-                       datastack.format_args_dict(parsed_datastack.args,
-                                                  parsed_datastack.model_name))
-
-            # We're deliberately not validating here because the user
-            # can just call ``invest validate <datastack>`` to validate.
-            #
-            # Exceptions will already be logged to the logfile but will ALSO be
-            # written to stdout if this exception is uncaught.  This is by
-            # design.
-            model_module.execute(parsed_datastack.args)
-            LOGGER.info('Generating metadata for results')
-            try:
-                # TODO: if there's an exception here, do we really want to
-                # indicate a model run failure? Maybe not
-                spec_utils.generate_metadata(model_module, parsed_datastack.args)
-            except Exception as exc:
-                LOGGER.warning(
-                    'Something went wrong while generating metadata', exc_info=exc)
-
-    if args.subcommand == 'serve':
-        ui_server.app.run(port=args.port)
-        parser.exit(0)
-
-    if args.subcommand == 'export-py':
-        target_filepath = args.filepath
-        if not args.filepath:
-            target_filepath = f'{args.model}_execute.py'
-        export_to_python(target_filepath, args.model)
-        parser.exit()
->>>>>>> 7aa56b97
 
 
 if __name__ == '__main__':
