--- conflicted
+++ resolved
@@ -131,7 +131,6 @@
         pyname='natcap.invest.wave_energy.wave_energy',
         gui='wave_energy.WaveEnergy',
         aliases=()),
-<<<<<<< HEAD
     'habitat_suitability': _UIMETA(
         pyname='natcap.invest.habitat_suitability',
         gui=None,
@@ -140,8 +139,6 @@
         pyname='natcap.invest.urban_flood_risk_mitigation',
         gui='urban_flood_risk_mitigation.UrbanFloodRiskMitigation',
         aliases=('ufrm',)),
-=======
->>>>>>> 8bf6d502
 }
 
 # Build up an index mapping aliase to modelname.
