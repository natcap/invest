# coding=UTF-8
"""Functions for reading and writing InVEST model parameters.

A **datastack** for InVEST is a compressed archive that includes the
arguments for a model, all of the data files referenced by the arguments, and
a logfile with some extra information about how the archive was created.  The
resulting archive can then be extracted on a different computer and should
have all of the information it needs to run an InVEST model in its entirity.

A **parameter set** for InVEST is a JSON-formatted text file that contains all
of the parameters needed to run the current model, where the parameters are
located on the local hard disk.  Paths to files may be either relative or
absolute.  If paths are relative, they are interpreted as relative to the
location of the parameter set file.

A **logfile** for InVEST is a text file that is written to disk for each model
run.
"""

import ast
import codecs
import collections
import importlib
import json
import logging
import math
import os
import pprint
import re
import shutil
import tarfile
import tempfile
import warnings

from osgeo import gdal

from . import spec_utils
from . import utils
from . import validation
from . import models

try:
    from . import __version__
except ImportError:
    # The only known case where this will be triggered is when building the API
    # documentation because natcap.invest is not installed into the
    # environment.
    __version__ = 'UNKNOWN'
    warnings.warn(
        '__version__ attribute of natcap.invest could not be imported.',
        RuntimeWarning)


LOGGER = logging.getLogger(__name__)
ARGS_LOG_LEVEL = 100  # define high log level so it should always show in logs
DATASTACK_EXTENSION = '.invest.tar.gz'
PARAMETER_SET_EXTENSION = '.invest.json'
DATASTACK_PARAMETER_FILENAME = 'parameters' + PARAMETER_SET_EXTENSION


ParameterSet = collections.namedtuple('ParameterSet',
                                      'args model_id invest_version')


def _tarfile_safe_extract(archive_path, dest_dir_path):
    """Extract a tarfile in a safe way.

    This function avoids the CVE-2007-4559 exploit that's been a vulnerability
    in the python stdlib for at least 15 years now and should really be patched
    upstream.

    Args:
        archive_path (string): The path to a tarfile, such as a datastack
            archive created by InVEST.
        dest_dir_path (string): The path to the destination directory, where
            the contents should be unzipped.

    Returns:
        ``None``
    """
    # The guts of this function are taken from Trellix's PR to InVEST.  See
    # https://github.com/natcap/invest/pull/1099 for details.
    with tarfile.open(archive_path) as tar:
        def is_within_directory(directory, target):
            abs_directory = os.path.abspath(directory)
            abs_target = os.path.abspath(target)
            prefix = os.path.commonprefix([abs_directory, abs_target])
            return prefix == abs_directory

        def safe_extract(tar, path=".", members=None, *, numeric_owner=False):
            for member in tar.getmembers():
                member_path = os.path.join(path, member.name)
                if not is_within_directory(path, member_path):
                    raise Exception("Attempted Path Traversal in Tar File")
            tar.extractall(path, members, numeric_owner=numeric_owner)

        safe_extract(tar, dest_dir_path)


def format_args_dict(args_dict, model_id):
    """Nicely format an arguments dictionary for writing to a stream.

    If printed to a console, the returned string will be aligned in two columns
    representing each key and value in the arg dict.  Keys are in ascending,
    sorted order.  Both columns are left-aligned.

    Args:
        args_dict (dict): The args dictionary to format.
        model_id (string): The model ID (e.g. carbon)

    Returns:
        A formatted, unicode string.
    """
    sorted_args = sorted(args_dict.items(), key=lambda x: x[0])

    max_key_width = 0
    if len(sorted_args) > 0:
        max_key_width = max(len(x[0]) for x in sorted_args)

    format_str = f"%-{max_key_width}s %s"

    args_string = '\n'.join([format_str % (arg) for arg in sorted_args])
    args_string = (
        f"Arguments for InVEST {model_id} {__version__}:\n{args_string}\n")
    return args_string


def get_datastack_info(filepath, extract_path=None):
    """Get information about a datastack.

    Args:
        filepath (string): The path to a file on disk that can be extracted as
            a datastack, parameter set, or logfile.
        extract_path (str): Path to a directory to extract the datastack, if
            provided as an archive. Will be overwritten if it already exists,
            or created if it does not already exist.

    Returns:
        A 2-tuple.  The first item of the tuple is one of:

            * ``"archive"`` when the file is a datastack archive.
            * ``"json"`` when the file is a json parameter set.
            * ``"logfile"`` when the file is a text logfile.

        The second item of the tuple is a ParameterSet namedtuple with the raw
        parsed args, model id and invest version that the file was built with.
    """
    if tarfile.is_tarfile(filepath):
        if not extract_path:
            raise ValueError('extract_path must be provided if using archive')
        if os.path.isfile(extract_path):
            os.remove(extract_path)
        elif os.path.isdir(extract_path):
            shutil.rmtree(extract_path)
        os.mkdir(extract_path)
        # If it's a tarfile, we need to extract the parameters file to be able
        # to inspect the parameters and model details.
        extract_datastack_archive(filepath, extract_path)
        return 'archive', extract_parameter_set(
            os.path.join(extract_path, DATASTACK_PARAMETER_FILENAME))

    try:
        return 'json', extract_parameter_set(filepath)
    except ValueError:
        # When a JSON object can't be decoded, it must not be a paramset.
        pass

    return 'logfile', extract_parameters_from_logfile(filepath)


def build_datastack_archive(args, model_id, datastack_path):
    """Build an InVEST datastack from an arguments dict.

    Args:
        args (dict): The arguments dictionary to include in the datastack.
        model_id (string): The id the model these args are for.
        datastack_path (string): The path to where the datastack archive
            should be written.

    Returns:
        ``None``
    """
    module = importlib.import_module(name=models.model_id_to_pyname[model_id])

    args = args.copy()
    temp_workspace = tempfile.mkdtemp(prefix='datastack_')
    data_dir = os.path.join(temp_workspace, 'data')
    os.makedirs(data_dir)

    # write a logfile to the archive
    logfile = os.path.join(temp_workspace, 'log.txt')
    archive_filehandler = logging.FileHandler(logfile, 'w')
    archive_formatter = logging.Formatter(
        "%(name)-25s %(levelname)-8s %(message)s")
    archive_filehandler.setFormatter(archive_formatter)
    archive_filehandler.setLevel(logging.NOTSET)
    logging.getLogger().addHandler(archive_filehandler)

    # For tracking existing files so we don't copy files in twice
    files_found = {}
    LOGGER.debug(f'Keys: {sorted(args.keys())}')
    args_spec = module.MODEL_SPEC['args']

    spatial_types = {'raster', 'vector'}
    file_based_types = spatial_types.union({'csv', 'file', 'directory'})
    rewritten_args = {}
    for key in args:
        # Allow the model to override specific arguments in datastack archive
        # prep.  This is useful for tables (like HRA) that are too complicated
        # to describe in the MODEL_SPEC format, but use a common specification
        # for the other args keys.
        override_funcname = f'_override_datastack_archive_{key}'
        if hasattr(module, override_funcname):
            LOGGER.debug(f'Using model override function for key {key}')
            # Notes about the override function:
            #   * Function may modify files_found
            #   * If this function copies data into the data dir, it _should_
            #     be within its own folder (e.g.
            #     {data_dir}/criteria_table_path_data/) to minimize chances of
            #     stomping on other data.  But this is up to the function to
            #     decide.
            #   * The override function is responsible for logging whatever is
            #     useful to include in the logfile.
            rewritten_args[key] = getattr(module, override_funcname)(
                args[key], data_dir, files_found)
            continue

        # We don't want to accidentally archive a user's complete workspace
        # directory, complete with prior runs there.
        if key == 'workspace_dir':
            LOGGER.debug(
                f"Skipping workspace directory: {args['workspace_dir']}")
            continue

        LOGGER.info(f'Starting to archive arg "{key}": {args[key]}')
        # Possible that a user might pass an args key that doesn't belong to
        # this model.  Skip if so.
        if key not in args_spec:
            LOGGER.info(f'Skipping arg {key}; not in model MODEL_SPEC')

        input_type = args_spec[key]['type']
        if input_type in file_based_types:
            if args[key] in {None, ''}:
                LOGGER.info(
                    f'Skipping key {key}, value is empty and cannot point to '
                    'a file.')
                rewritten_args[key] = ''
                continue

            # Python can't handle mixed file separators, so let's just
            # standardize on linux filepaths.
            source_path = args[key].replace('\\', '/')

            # If we already know about the parameter, then we can just reuse it
            # and skip the file copying.
            if source_path in files_found:
                LOGGER.debug(
                    f'Key {key} is known: using {files_found[source_path]}')
                rewritten_args[key] = files_found[source_path]
                continue

        if input_type == 'csv':
            # check the CSV for columns that may be spatial.
            # But also, the columns specification might not be listed, so don't
            # require that 'columns' exists in the MODEL_SPEC.
            spatial_columns = []
            if 'columns' in args_spec[key]:
                for col_name, col_definition in (
                        args_spec[key]['columns'].items()):
                    # Type attribute may be a string (one type) or set
                    # (multiple types allowed), so always convert to a set for
                    # easier comparison.
                    col_types = col_definition['type']
                    if isinstance(col_types, str):
                        col_types = set([col_types])
                    if col_types.intersection(spatial_types):
                        spatial_columns.append(col_name)
            LOGGER.debug(f'Detected spatial columns: {spatial_columns}')

            target_csv_path = os.path.join(
                data_dir, f'{key}_csv.csv')
            if not spatial_columns:
                LOGGER.debug(
                    f'No spatial columns, copying to {target_csv_path}')
                shutil.copyfile(source_path, target_csv_path)
            else:
                contained_files_dir = os.path.join(
                    data_dir, f'{key}_csv_data')

                dataframe = validation.get_validated_dataframe(
                    source_path, **args_spec[key])
                csv_source_dir = os.path.abspath(os.path.dirname(source_path))
                for spatial_column_name in spatial_columns:
                    # Iterate through the spatial columns, identify the set of
                    # unique files and copy them out.
                    # if a string is not a filepath, assume it's supposed to be
                    # there and skip it
                    for row_index, column_value in dataframe[
                            spatial_column_name.lower()].items():
                        if ((isinstance(column_value, float) and
                                math.isnan(column_value)) or
                                column_value == ''):
                            # The table cell is blank, so skip it.
                            # We can't compare nan values directly in a way
                            # that also works for strings, so skip it.
                            continue

                        source_filepath = None
                        for possible_filepath in (
                                column_value,
                                os.path.join(csv_source_dir, column_value)):
                            if os.path.exists(possible_filepath):
                                source_filepath = possible_filepath
                                break

                        # If we didn't end up finding a valid source filepath
                        # for the field value, assume it's supposed to be that
                        # way and leave it alone.
                        if not source_filepath:
                            continue

                        try:
                            # This path is already relative to the data
                            # directory
                            target_filepath = files_found[source_filepath]
                        except KeyError:
                            basename = os.path.splitext(
                                os.path.basename(source_filepath))[0]
                            target_dir = os.path.join(
                                contained_files_dir,
                                f'{row_index}_{basename}')
                            target_filepath = utils.copy_spatial_files(
                                source_filepath, target_dir)
                            target_filepath = os.path.relpath(
                                target_filepath, data_dir)

                        LOGGER.debug(
                            'Spatial file in CSV copied from '
                            f'{source_filepath} --> {target_filepath}')
                        dataframe.at[
                            row_index, spatial_column_name] = target_filepath
                        files_found[source_filepath] = target_filepath

                LOGGER.debug(
                    f'Rewritten spatial CSV written to {target_csv_path}')
                dataframe.to_csv(target_csv_path)

            target_arg_value = target_csv_path
            files_found[source_path] = target_arg_value

        elif input_type == 'file':
            target_filepath = os.path.join(
                data_dir, f'{key}_file')
            shutil.copyfile(source_path, target_filepath)
            target_arg_value = target_filepath
            files_found[source_path] = target_arg_value

        elif input_type == 'directory':
            # copy the whole folder
            target_directory = os.path.join(data_dir, f'{key}_directory')
            os.makedirs(target_directory)

            # We want to copy the directory contents into the directory
            # directly, not copy the parent folder into the directory.
            for filename in os.listdir(source_path):
                src_path = os.path.join(source_path, filename)
                dest_path = os.path.join(target_directory, filename)
                if os.path.isdir(src_path):
                    shutil.copytree(src_path, dest_path)
                else:
                    shutil.copyfile(src_path, dest_path)

            LOGGER.debug(
                f'Directory copied from {source_path} --> {target_directory}')
            target_arg_value = target_directory
            files_found[source_path] = target_arg_value

        elif input_type in spatial_types:
            # Create a directory with a readable name, something like
            # "aoi_path_vector" or "lulc_cur_path_raster".
            spatial_dir = os.path.join(data_dir, f'{key}_{input_type}')
            target_arg_value = utils.copy_spatial_files(
                source_path, spatial_dir)
            files_found[source_path] = target_arg_value

        elif input_type == 'other':
            # Note that no models currently use this to the best of my
            # knowledge, so better to raise a NotImplementedError
            raise NotImplementedError(
                'The "other" MODEL_SPEC input type is not supported')
        else:
            LOGGER.debug(
                f"Type {input_type} is not filesystem-based; "
                "recording value directly")
            # not a filesystem-based type
            # Record the value directly
            target_arg_value = args[key]
        rewritten_args[key] = target_arg_value

    LOGGER.info('Args preprocessing complete')

    LOGGER.debug(f'found files: \n{pprint.pformat(files_found)}')
    LOGGER.debug(f'new arguments: \n{pprint.pformat(rewritten_args)}')
    # write parameters to a new json file in the temp workspace
    param_file_uri = os.path.join(temp_workspace,
                                  'parameters' + PARAMETER_SET_EXTENSION)
<<<<<<< HEAD
    build_parameter_set(
        rewritten_args, model_id, param_file_uri, relative=True)
=======
    parameter_set = build_parameter_set(
        rewritten_args, model_name, param_file_uri, relative=True)
>>>>>>> 851f7c70

    # write metadata for all files in args
    keywords = [module.MODEL_SPEC['model_id'], 'InVEST']
    for k, v in args.items():
        if isinstance(v, str) and os.path.isfile(v):
            this_arg_spec = module.MODEL_SPEC['args'][k]
            # write metadata file to target location (in temp dir)
            subdir = os.path.dirname(parameter_set['args'][k])
            target_location = os.path.join(temp_workspace, subdir)
            spec_utils.write_metadata_file(v, this_arg_spec, keywords,
                                           out_workspace=target_location)

    # Remove the handler before archiving the working dir (and the logfile)
    archive_filehandler.close()
    logging.getLogger().removeHandler(archive_filehandler)

    # archive the workspace.
    with utils.sandbox_tempdir() as temp_dir:
        temp_archive = os.path.join(temp_dir, 'invest_archive')
        archive_name = shutil.make_archive(
            temp_archive, 'gztar', root_dir=temp_workspace,
            logger=LOGGER, verbose=True)
        shutil.move(archive_name, datastack_path)


def extract_datastack_archive(datastack_path, dest_dir_path):
    """Extract a datastack to a given folder.

    Args:
        datastack_path (string): The path to a datastack archive on disk.
        dest_dir_path (string): The path to a directory.  The contents of the
            demonstration datastack archive will be extracted into this
            directory. If the directory does not exist, it will be created.

    Returns:
        ``args`` (dict): A dictionary of arguments from the extracted
            archive.  Paths to files are absolute paths.
    """
    LOGGER.info('Extracting archive %s to %s', datastack_path, dest_dir_path)
    dest_dir_path = os.path.abspath(dest_dir_path)
    # extract the archive to the workspace
    _tarfile_safe_extract(datastack_path, dest_dir_path)

    # get the arguments dictionary
    with open(os.path.join(
            dest_dir_path, DATASTACK_PARAMETER_FILENAME)) as datastack_file:
        arguments_dict = json.load(datastack_file)['args']

    def _rewrite_paths(args_param):
        """Converts paths in `args_param` to paths in `dest_dir_path."""
        if isinstance(args_param, dict):
            _args = {}
            for key, value in args_param.items():
                _args[key] = _rewrite_paths(value)
            return _args
        elif isinstance(args_param, list):
            return [_rewrite_paths(param) for param in args_param]
        elif isinstance(args_param, str):
            # Special case: if the value is blank, return an empty string
            # rather than assuming it's the CWD.
            if args_param.strip() == '':
                return ''

            # Archives always store linux-style paths.  os.path.normpath
            # converts forward slashes to backslashes if we're on Windows.
            data_path = os.path.normpath(
                os.path.join(dest_dir_path, args_param))
            if os.path.exists(data_path):
                return data_path
        return args_param

    new_args = _rewrite_paths(arguments_dict)
    LOGGER.debug('Expanded parameters as \n%s', pprint.pformat(new_args))
    return new_args


def build_parameter_set(args, model_id, paramset_path, relative=False):
    """Record a parameter set to a file on disk.

    Args:
        args (dict): The args dictionary to record to the parameter set.
        model_id (string): An identifier string for the callable or InVEST
            model that would accept the arguments given.
        paramset_path (string): The path to the file on disk where the
            parameters should be recorded.
        relative (bool): Whether to save the paths as relative.  If ``True``,
            The datastack assumes that paths are relative to the parent
            directory of ``paramset_path``.

    Returns:
        parameter dictionary saved in ``paramset_path``

    Raises:
        ValueError if creating a relative path fails.
    """
    def _recurse(args_param):
        if isinstance(args_param, dict):
            return dict((key, _recurse(value))
                        for (key, value) in args_param.items())
        elif isinstance(args_param, list):
            return [_recurse(param) for param in args_param]
        elif isinstance(args_param, str):
            # If args_param is empty string '' os.path.exists will be False
            if os.path.exists(args_param):
                normalized_path = os.path.normpath(args_param)
                if relative:
                    # Handle special case where python assumes that '.'
                    # represents the CWD
                    if (normalized_path == '.' or
                            os.path.dirname(paramset_path) == normalized_path):
                        return '.'
                    try:
                        temp_rel_path = os.path.relpath(
                            normalized_path, os.path.dirname(paramset_path))
                    except ValueError:
                        # On Windows, ValueError is raised when ``path`` and
                        # ``start`` are on different drives
                        raise ValueError(
                            """Error: Cannot save datastack with relative
                            paths across drives. Choose a different save
                            location, or use absolute paths.""")
                    # Always save unix paths.
                    linux_style_path = temp_rel_path.replace('\\', '/')
                else:
                    # Always save unix paths.
                    linux_style_path = normalized_path.replace('\\', '/')

                return linux_style_path
        return args_param
    parameter_data = {
        'model_id': model_id,
        'invest_version': __version__,
        'args': _recurse(args)
    }
    with codecs.open(paramset_path, 'w', encoding='UTF-8') as paramset_file:
        paramset_file.write(
            json.dumps(parameter_data,
                       indent=4,
                       sort_keys=True))

    return parameter_data


def extract_parameter_set(paramset_path):
    """Extract and return attributes from a parameter set.

    Any string values found will have environment variables expanded.  See
    :py:ref:os.path.expandvars and :py:ref:os.path.expanduser for details.

    Args:
        paramset_path (string): The file containing a parameter set.

    Returns:
        A ``ParameterSet`` namedtuple with these attributes::

            args (dict): The arguments dict for the callable
            invest_version (string): The version of InVEST used to record the
                parameter set.
            model_id (string): the ID of the model that these parameters are for
    """
    paramset_parent_dir = os.path.dirname(os.path.abspath(paramset_path))
    with codecs.open(paramset_path, 'r', encoding='UTF-8') as paramset_file:
        params_raw = paramset_file.read()

    read_params = json.loads(params_raw)

    def _recurse(args_param):
        if isinstance(args_param, dict):
            return dict((key, _recurse(value)) for (key, value) in
                        args_param.items())
        elif isinstance(args_param, list):
            return [_recurse(param) for param in args_param]
        elif isinstance(args_param, str) and len(args_param) > 0:
            # Attempt to parse true/false strings.
            try:
                return {'true': True, 'false': False}[args_param.lower()]
            except KeyError:
                # Probably not a boolean, so continue checking paths.
                pass

            # Convert paths to whatever makes sense for the current OS.
            expanded_param = os.path.expandvars(
                os.path.expanduser(
                    os.path.normpath(args_param)))
            if os.path.isabs(expanded_param):
                return expanded_param
            else:
                paramset_rel_path = os.path.abspath(
                    os.path.join(paramset_parent_dir, args_param))
                if os.path.exists(paramset_rel_path):
                    return paramset_rel_path
        else:
            return args_param
        return args_param

    if 'model_id' in read_params:
        # New style datastacks include the model ID
        model_id = read_params['model_id']
    else:
        # Old style datastacks use the pyname (core models only, no plugins)
        model_id = models.pyname_to_model_id[read_params['model_name']]
    return ParameterSet(
        args=_recurse(read_params['args']),
        model_id=model_id,
        invest_version=read_params['invest_version'])


def extract_parameters_from_logfile(logfile_path):
    """Parse an InVEST logfile for the parameters (args) dictionary.

    Argument key-value pairs are parsed, one pair per line, starting the line
    after the line starting with ``"Arguments"``, and ending with a blank line.
    If no such section exists within the logfile, ``ValueError`` will be
    raised.

    If possible, the model name and InVEST version will be parsed from the
    same line as ``"Arguments"``, but IUI-formatted logfiles (without model
    name and InVEST version information) are also supported.

    Args:
        logfile_path (string): The path to an InVEST logfile on disk.

    Returns:
        An instance of the ParameterSet namedtuple.

    Raises:
        ValueError - when no arguments could be parsed from the logfile.
    """
    with codecs.open(logfile_path, 'r', encoding='utf-8') as logfile:
        detected_args = []
        args_started = False
        for line in logfile:
            line = line.strip()

            if not args_started:
                # Line would look something like this:
                # "Arguments for InVEST carbon 3.4.1rc1:\n"
                # (new style, using model id)
                # or
                # "Arguments for InVEST natcap.invest.carbon 3.4.1rc1:\n"
                # (old style, using model pyname)
                if line.startswith('Arguments for InVEST'):
                    identifier, invest_version = line.split(' ')[3:5]
                    if identifier in models.pyname_to_model_id:
                        # Old style logfiles use the pyname
                        # These will be for core models only, not plugins
                        model_id = models.pyname_to_model_id[identifier]
                    else:
                        # New style logfiles use the model id
                        model_id = identifier
                    invest_version = invest_version.replace(':', '')
                    args_started = True
                    continue
            else:
                if line == '':
                    break
                detected_args.append(line)

    if not detected_args:
        raise ValueError('No arguments could be parsed from %s' % logfile_path)

    args_dict = {}
    for argument in detected_args:
        # args key is everything before the whitespace
        args_key = re.findall(r'^\w*', argument)[0]
        args_value = re.sub('^%s' % args_key, '', argument).strip()

        def _smart_cast(value):
            """Attempt to cast a value to an int or a float.

            Leave the value be if the value cannot be cast to either one.

            Args:
                value: The parameter value to try to cast.

            Returns:
                A possibly-cast version of the original value.
            """
            for cast_to_type in (float, int):
                try:
                    value = cast_to_type(value)
                    break
                except ValueError:
                    pass
            return value

        try:
            # This will cast values appropriately for int, float, bool,
            # nonetype, list.
            args_value = ast.literal_eval(args_value)
        except (ValueError, SyntaxError):
            # If ast.literal_eval can't evaluate the string, keep the string
            # as it is.
            pass

        args_dict[args_key] = args_value
    return ParameterSet(args_dict, model_id, invest_version)<|MERGE_RESOLUTION|>--- conflicted
+++ resolved
@@ -404,13 +404,8 @@
     # write parameters to a new json file in the temp workspace
     param_file_uri = os.path.join(temp_workspace,
                                   'parameters' + PARAMETER_SET_EXTENSION)
-<<<<<<< HEAD
-    build_parameter_set(
+    parameter_set = build_parameter_set(
         rewritten_args, model_id, param_file_uri, relative=True)
-=======
-    parameter_set = build_parameter_set(
-        rewritten_args, model_name, param_file_uri, relative=True)
->>>>>>> 851f7c70
 
     # write metadata for all files in args
     keywords = [module.MODEL_SPEC['model_id'], 'InVEST']
