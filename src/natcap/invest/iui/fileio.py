"InVEST fileio module"

import json
import platform
import csv
import os
import re
import sys
import codecs
import datetime

from osgeo import ogr

import natcap.invest
from natcap.invest.iui.dbfpy import dbf


def settings_folder():
    """Return the file location of the user's settings folder.  This folder
    location is OS-dependent."""
    if platform.system() == 'Windows':
        config_folder = os.path.join('~', 'AppData', 'Local', 'NatCap')
    else:
        config_folder = os.path.join('~', '.natcap')

    expanded_path = os.path.expanduser(config_folder)
    return expanded_path


class JSONHandler(object):
    def __init__(self, uri):
        object.__init__(self)
        self.uri = uri
        self.dict = None
        self._load_file()

    def delete(self):
        try:
            os.remove(self.uri)
            self.dict = {}
        except:
            print 'Could not remove nonexistent file %s' % self.uri
            pass

    def _load_file(self):
        try:
            file = open(self.uri).read()
            self.dict = json.loads(file)
        except (IOError):
            # IOError occurs if file not found
            self.dict = {}

    def get_attributes(self):
        if not self.dict:
            self._load_file()

        return self.dict

    def write_to_disk(self, dict):
        try:
            file = open(self.uri, mode='w+')
        except IOError:  # Thrown when self.uri doesn't exist
            os.makedirs(os.path.dirname(self.uri))
            file = open(self.uri, mode='w+')

        file.writelines(json.dumps(dict))
        file.close()


class LastRunHandler(JSONHandler):
    def __init__(self, modelname, version=None):
        if version is not None:
            invest_version = version
        else:
            # If we aren't on a release, use a 'dev' release version for
<<<<<<< HEAD
            # naming thelastrun json file.
=======
            # naming the lastrun json file so we don't lose our inputs on
            # every version
>>>>>>> 114d0c37
            if 'post' in natcap.invest.__version__:
                invest_version = 'dev'
            else:
                invest_version = natcap.invest.__version__

        uri = '%s_lastrun_%s.json' % (modelname, invest_version)
        print('lastrun URI:', uri)
        set_folder = settings_folder().decode(sys.getfilesystemencoding())
        rendered_path = os.path.join(set_folder, uri)
        JSONHandler.__init__(self, rendered_path)


class ResourceManager(object):
    """ResourceManager reconciles overrides supplied by the user against the
    default values saved to the internal iui_resources resource file.  It
    adheres to the ResourceInterface interface and will print messages to stdout
    when defaulting to iui's internal resources."""

    def __init__(self, user_resource_dir=''):
        """Initialize the ResourceManager instance.

            user_resource_dir=''- a python string path to the user's resource
                directory.  If no path is provided, the default resources will
                be assumed and no warning messages will be printed.

            Returns nothing."""
        super(ResourceManager, self).__init__()
        iui_dir = os.path.dirname(__file__)
        iui_resource = os.path.abspath(os.path.join(iui_dir, 'iui_resources'))
        self.defaults = ResourceHandler(iui_resource)
        self.user_resources = ResourceHandler(user_resource_dir)

        self.print_warnings = True
        if user_resource_dir == '':
            self.print_warnings = False

    def _warn(self, message):
        """Print a warning message to stdout, but only if warning messages are
        allowed.  Returns nothing."""
        if self.print_warnings:
            print message

    def icon(self, icon_key):
        """Return the appropriate icon path based on the path returned by the
        user's resource file and the path returned by the default resource file.
        Defaults are used if the specified python string key cannot be found in
        the user_resources file

            icon_key - a python string key for the desired icon.

        Returns a python string."""

        try:
            return self.user_resources.icon(icon_key)
        except KeyError:
            self._warn('Icon key %s missing from user resources using default.' %
                    icon_key)
            return self.defaults.icon(icon_key)

class ResourceHandler(JSONHandler):
    """This class allows actually handles reading a resource handler file from
    disk."""
    def __init__(self, resource_dir):
        """The constructor for the ResourceHandler class.

            resource_dir - a python string path to the folder containing the
                target resources.  Must contain a resources.json file.

        Returns an instance of ResourceHandler for the resources dir specified."""

        self.resource_dir = os.path.abspath(resource_dir)
        resource_file = os.path.join(resource_dir, 'resources.json')
        super(ResourceHandler, self).__init__(resource_file)

        resource_dir = os.sep.join(resource_dir.split(os.sep)[-2:])
        print 'Verifying resource %s' % resource_dir
        self.check(self.dict)

    def check(self, dictionary=None):
        """Iterate through all nested key-value pairs in this resource file and
        print an error message if the file cannot be found.  Returns nothing.
        """
        for key, value in dictionary.iteritems():
            if isinstance(value, dict):
                self.check(value)
            else:
                if isinstance(value, unicode) or isinstance(value, str):
                    # make the resource path found in json relative to the
                    # resource directory.
                    value = os.path.join(self.resource_dir, value)
                    if not os.path.exists(value):
                        print 'Resource \'%s\' was not found for key \'%s\''\
                            % (value, key)
                else:
                    print 'Resource \'%s\' should be a string.'

    def icon(self, icon_key):
        """Fetch the URI based on the icon_key.  If the key is not found, raises
        a keyError.

            icon_key - a python string key to be accessed from the resources
                file.

        Returns an absolute path to the resource."""

        return os.path.join(self.resource_dir, self.dict['icons'][icon_key])

class AbstractTableHandler(object):
    """This class provides an abstract class for specific reimplementation for
        each tabular filetype"""

    def __init__(self, uri):
        """This function initializes the AbstractTableHandler object.  The user
            is required to specify a URI to a tabular object.  In this way, a
            single AbstractTableHandler object (or one of its subclasses) will
            effectively represent a single file.

            Should a user wish to change the file URI associated with this
            instance of AbstractTableHandler, the update() function is available
            to this end.

            uri - a python string URI to a tabular file.

            returns nothing."""

        object.__init__(self)
        self.file_obj = None
        self.orig_fieldnames = {}
        self.fieldnames = []
        self.table = []
        self.mask_regexp = None
        self.mask_trim = 0
        self.update(uri)

    def __iter__(self):
        """Reimplemented, allows the user to iterate through an instance of
            AbstractTableHandler without actually returning self.table.  Having
            this function allows this class to actually be iterable."""

        # Since self.table is a list (which can be made iterable), all we need
        # to do is return the iterable version of self.table.  Voila!
        return iter(self.table)

    def update(self, uri):
        """Update the URI associated with this AbstractTableHandler object.
            Updating the URI also rebuilds the fieldnames and internal
            representation of the table.

            uri - a python string target URI to be set as the new URI of this
                AbstractTableHandler.

            Returns nothing."""

        self.uri = uri
        self._open()
        self._get_field_names()
        if self.mask_regexp != None:
            # If the user has set a mask for the fieldnames, create a dictionary
            # mapping the masked fieldnames to the original fieldnames and
            # create a new (masked) list of fieldnames according to the user's
            # mask.  Eventually, this will need to accommodate multiple forms of
            # masking ... maybe a function call inside of the comprehension?
            self.orig_fieldnames = dict((k[self.mask_trim:], v) if
                re.match(self.mask_regexp, k) else (k, v) for (k, v) in
                self.orig_fieldnames.iteritems())
            self.fieldnames = [f[self.mask_trim:] if re.match(self.mask_regexp,
                f) else f for f in self.fieldnames]

        # Now that the orig_fieldnames dict and the fieldnames list have been
        # set appropriately (masked or not), regenerate the table attribute to
        # reflect these changes to the fieldnames.
        self._get_table_list()

    def set_field_mask(self, regexp=None, trim=0):
        """Set a mask for the table's self.fieldnames.  Any fieldnames that
            match regexp will have trim number of characters stripped off the
            front.

            regexp=None - a python string or None.  If a python string, this
                will be a regular expression.  If None, this represents no
                regular expression.
            trim - a python int.

            Returns nothing."""

        self.mask_regexp = regexp
        self.mask_trim = trim
        self.update(self.uri)

    def _open(self):
        """Attempt to open the file provided by uri.

            Sets self.file_obj to be a pointer to the relevant file object."""
        pass

    def get_file_object(self):
        """Getter function for the underlying file object.  If the file object
            has not been retrieved, retrieve it before returning the file
            object.

            returns a file object."""

        if self.file_obj == None:
            self._open()
        return self.file_obj

    def get_fieldnames(self, case='lower'):
        """Returns a python list of the original fieldnames, true to their
            original case.

            case='lower' - a python string representing the desired status of the
                fieldnames.  'lower' for lower case, 'orig' for original case.

            returns a python list of strings."""

        if case == 'lower':
            return self.fieldnames
        if case == 'orig':
            return [self.orig_fieldnames[f] for f in self.fieldnames]

    def _get_field_names(self):
        """Function stub for reimplementation.

            Sets self.fieldnames to a python list of lower-case versions of
            the actual fieldnames.  Also sets self.orig_fieldnames to a python
            dictionary mapping the lower-case name of each field to its
            original, case-sensitive name."""
        pass

    def _get_table_list(self):
        """Function stub for reimplementation.

            Sets self.table to a python list of dictionaries where each
            dictionary maps lower-case column names to the appropriate value.
            """
        pass

    def get_table_dictionary(self, key_field):
        """Returns a python dictionary mapping a key value to all values in that
            particular row dictionary (including the key field).  If duplicate
            keys are found, the are overwritten in the output dictionary.

            key_field - a python string of the desired field value to be used as
                the key for the returned dictionary.

            returns a python dictionary of dictionaries."""

        if self.table == []:
            self._get_table_list()
        return dict((row[key_field], row) for row in self.table)

    def get_table_row(self, key_field, key_value):
        """Return the first full row where the value of key_field is equivalent
            to key_value.  Raises a KeyError if key_field does not exist.

            key_field - a python string.
            key_value - a value of appropriate type for this field.

            returns a python dictionary of the row, or None if the row does not
            exist."""

        if self.table == []:
            self._get_table_list()
        for row in self.table:
            if row[key_field] == key_value:
                return row
        return None

    def get_map(self, key_field, value_field):
        """Returns a python dictionary mapping values contained in key_field to
            values contained in value_field.  If duplicate keys are found, they
            are overwritten in the output dictionary.

            This is implemented as a dictionary comprehension on top of
            self.get_table_list(), so there shouldn't be a need to reimplement
            this for each subclass of AbstractTableHandler.

            If the table list has not been retrieved, it is retrieved before
            generating the map.

            key_field - a python string.
            value_field - a python string.

            returns a python dictionary mapping key_fields to value_fields."""

        if self.table == []:
            self._get_table_list()
        return dict((row[key_field], row[value_field]) for row in self.table)

class OGRHandler(AbstractTableHandler):
    def _open(self):
        self.file_obj = ogr.Open(str(self.uri))

    def _get_field_names(self):
        shapefile = self.get_file_object()
        if shapefile != None:
            layer = shapefile.GetLayer(0)
            layer_def = layer.GetLayerDefn()

            field_list = []
            for index in range(layer_def.GetFieldCount()):
                field_def = layer_def.GetFieldDefn(index)
                field_list.append(field_def.GetNameRef())

            self.fieldnames = [f.lower() for f in field_list]
            self.orig_fieldnames = dict((f.lower(), f) for f in field_list)
        else:
            self.fieldnames = []
            self.orig_fieldnames = {}

class DBFHandler(AbstractTableHandler):
    def _open(self, read_only = True):
        #Passing readOnly because it's likely we only need to read the file
        #not write it.
        self.file_obj = dbf.Dbf(self.uri, readOnly = read_only)

    def _get_field_names(self):
        dbf_file = self.get_file_object()
        self.orig_fieldnames = dict((name.lower(), name) for name in
            dbf_file.fieldNames)
        self.fieldnames = [r.lower() for r in dbf_file.fieldNames]

    def _get_table_list(self):
        db_file = self.get_file_object()
        table_list = []
        for record in db_file:
            record_dict = {}
            for fieldname in self.fieldnames:
                fieldname = fieldname.lower()
                orig_fieldname = self.orig_fieldnames[fieldname]
                record_dict[fieldname] = record[orig_fieldname]
            table_list.append(record_dict)

        self.table = table_list

class CSVHandler(AbstractTableHandler):
    def _open(self):
        self.file_obj = csv.DictReader(open(self.uri))

    def _get_table_list(self):
        output_list = []
        for row in self.file_obj:
            record_dict = {}
            for fieldname in self.fieldnames:
                fieldname = fieldname.lower()
                orig_fieldname = self.orig_fieldnames[fieldname]
                record_dict[fieldname] = row[orig_fieldname]
            output_list.append(record_dict)

        self.table = output_list

    def _get_field_names(self):
        csv_file = self.get_file_object()
        if not hasattr(csv_file, 'fieldnames'):
            fieldnames = csv_file.next()
        else:
            fieldnames = csv_file.fieldnames

        self.fieldnames = [name.lower() for name in fieldnames]
        self.orig_fieldnames = dict((name.lower(), name) for name in
            fieldnames)

# Define a lookup dictionary of what filetypes are associated with a particular
# file extension.  For use with find_handler().
FILETYPES = {'.csv': CSVHandler,
             '.dbf': DBFHandler,
             '.shp': OGRHandler}

def find_handler(uri):
    """Attempt to open the file provided by uri.

            uri - a string URI to a table on disk.

        returns the appropriate file's Handler.  Returns None if an
        appropriate handler cannot be found."""

    class InvalidExtension(Exception): pass
    # determine the filetype of the URI
    base, ext = os.path.splitext(uri)
    handler = None
    try:
        # attempt to open the file with the filetype identified by the
        # extension.  Raise an exception if it can't be opened.
        handler = FILETYPES[ext.lower()](uri)
        open_file = handler.get_file_object()
        if open_file == None: raise InvalidExtension

    except KeyError, InvalidExtension:
        # if for some reason, the defined filetype doesn't exist in the
        # filetypes dictionary, loop through all of the available handlers
        for class_reference in FILETYPES.values():
            handler = class_reference(uri)
            opened_file = handler.open(uri)
            if opened_file != None: break

    return handler


def save_model_run(arguments, module, out_file):
    """Save an arguments list and module to a new python file that can be
    executed on its own.

        arguments - a python dictionary of arguments.
        module - the python module path in python package notation (e.g.
            natcap.invest.pollination.pollination)
        out_file - the file to which the output file should be written.  If the
            file exists, it will be overwritten.

    This function returns nothing."""

    # Open the file
    model_script = codecs.open(out_file, 'w', encoding='utf-8')

    def _write(line):
        model_script.write(line + '\n')

    def _empty_lines(num_lines):
        for line in range(num_lines):
            _write("")

    def _is_string(string):
        if isinstance(string, str) or isinstance(string, unicode):
            return True
        return False

    def _format_string(string):
        if isinstance(string, str):
            string = string.replace('\\', '\\\\')
            string = "'%s'" % string.replace('\n', '\\n')
        elif isinstance(string, unicode):
            string = string.replace('\\', '\\\\')
            string = "u'%s'" % string.replace('\n', '\\n')
        return string

    def _print_list(in_list, prefix):
        prefix = '    ' + prefix
        for item in sorted(in_list):
            if isinstance(item, list):
                if len(item) == 0:
                    _write('%s[],' % prefix)
                else:
                    _write('%s[' % prefix)
                    _print_list(item, prefix)
                    _write('%s],' % prefix)

            elif isinstance(item, dict):
                if len(item) == 0:
                    _write('%s{},' % prefix)
                else:
                    _write('%s{' % prefix)
                    _print_dict(item, prefix)
                    _write('%s},' % prefix)
            else:
                string = _format_string(item)
                _write('%s%s,' % (prefix, string))

    def _print_dict(in_dict, prefix):
        prefix = '    ' + prefix
        for key, value in sorted(in_dict.iteritems(), key=lambda x: x[0]):
            key = _format_string(key)

            if isinstance(value, list):
                if len(value) == 0:
                    _write('%s%s: [],' % (prefix, key))
                else:
                    _write('%s%s: [' % (prefix, key))
                    _print_list(value, prefix)
                    _write('%s],' % prefix)
            elif isinstance(value, dict):
                if len(value) == 0:
                    _write('%s%s: {},' % (prefix, key))
                else:
                    _write('%s%s: {' % (prefix, key))
                    _print_dict(value, prefix)
                    _write('%s},' % prefix)
            else:
                string = _format_string(value)
                _write('%s%s: %s,' % (prefix, key, string))

    def print_args(args, prefix='    ', printHeader=True):
        if printHeader:
            _write('args = {')

        _print_dict(args, prefix)

        if printHeader:
            _write('}')

    # Print some auto-generated docstring with some version metadata, etc.
    current_time = datetime.datetime.now()
    metadata = [
        '""""',
        'This is a saved model run from %s.' % module,
        'Generated: %s' % current_time.strftime('%c'),
        'InVEST version: %s' % natcap.invest.__version__,
        '"""'
    ]

    for line in metadata:
        _write(line)

    _empty_lines(1)

    # Enforce that we have at least a certain version of InVEST installed?

    # Print the import statement
    _write('import %s' % module)
    _empty_lines(2)

    # Print the arguements in sorted order.
    print_args(arguments)
    _empty_lines(1)

    # print the line to call the module.
    _write("if __name__ == '__main__':")
    _write('    %s.execute(args)' % module)

    model_script.flush()
    model_script.close()


def save_model_run_json(arguments, module, out_file):
    json_handler = JSONHandler(out_file)

    parameters = {
        'model': module,
        'arguments': arguments
    }
    json_handler.write_to_disk(parameters)<|MERGE_RESOLUTION|>--- conflicted
+++ resolved
@@ -73,12 +73,8 @@
             invest_version = version
         else:
             # If we aren't on a release, use a 'dev' release version for
-<<<<<<< HEAD
-            # naming thelastrun json file.
-=======
             # naming the lastrun json file so we don't lose our inputs on
             # every version
->>>>>>> 114d0c37
             if 'post' in natcap.invest.__version__:
                 invest_version = 'dev'
             else:
