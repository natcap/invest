"""InVEST Wind Energy model."""
import logging
import os
import pickle
import shutil
import tempfile
import math

import numpy as np
import pandas
from scipy import integrate

import shapely.wkb
import shapely.wkt
import shapely.ops
import shapely.prepared
from shapely import speedups

from osgeo import gdal
from osgeo import ogr
from osgeo import osr

import taskgraph
import pygeoprocessing
from . import utils
from . import spec_utils
from .spec_utils import u
from . import validation
from . import MODEL_METADATA


LOGGER = logging.getLogger(__name__)
speedups.enable()

ARGS_SPEC = {
    "model_name": MODEL_METADATA["wind_energy"].model_title,
    "pyname": MODEL_METADATA["wind_energy"].pyname,
    "userguide_html": MODEL_METADATA["wind_energy"].userguide,
    "args_with_spatial_overlap": {
        "spatial_keys": ['aoi_vector_path', 'bathymetry_path',
                         'land_polygon_vector_path'],
        "different_projections_ok": True,
    },
    "args": {
        "workspace_dir": spec_utils.WORKSPACE,
        "results_suffix": spec_utils.SUFFIX,
        "n_workers": spec_utils.N_WORKERS,
        "wind_data_path": {
            "type": "csv",
            "columns": {
                "long": {
                    "type": "number",
                    "units": u.degree,
                    "about": "Longitude of the data point."
                },
                "lati": {
                    "type": "number",
                    "units": u.degree,
                    "about": "Latitude of the data point."
                },
                "lam": {
                    "type": "number",
                    "units": u.none,
<<<<<<< HEAD
                    "about": _("Weibull scale factor at the reference hub height")
=======
                    "about": (
                        "Weibull scale factor at the reference hub height at "
                        "this point.")
>>>>>>> 1fe0099b
                },
                "k": {
                    "type": "number",
                    "units": u.none,
<<<<<<< HEAD
                    "about": _("Weibull shape factor")
=======
                    "about": "Weibull shape factor at this point."
>>>>>>> 1fe0099b
                },
                "ref": {
                    "type": "number",
                    "units": u.meter,
<<<<<<< HEAD
                    "about": _(
                        "The reference height at which wind speed data was "
                        "collected and LAM was estimated")
                }
            },
            "about": _(
                "A CSV file that represents the wind input data (Weibull "
                "parameters). Please see the User's Guide for a more detailed "
                "description of the parameters."),
            "name": _("Wind Data Points (CSV)")
=======
                    "about": (
                        "The reference hub height at this point, at which "
                        "wind speed data was collected and LAM was estimated.")
                }
            },
            "about": "Table of Weibull parameters for each wind data point.",
            "name": "wind data points"
>>>>>>> 1fe0099b
        },
        "aoi_vector_path": {
            **spec_utils.AOI,
            "projected": True,
            "projection_units": u.meter,
            "required": "valuation_container & grid_points_path",
<<<<<<< HEAD
            "about": _(
                "A GDAL-supported vector file containing a single polygon "
                "defining the area of interest.  The AOI must be projected "
                "with linear units equal to meters.  If the AOI is provided "
                "it will clip and project the outputs to that of the AOI. The "
                "Distance inputs are dependent on the AOI and will only be "
                "accessible if the AOI is selected.  If the AOI is selected "
                "and the Distance parameters are selected, then the AOI "
                "should also cover a portion of the land polygon to calculate "
                "distances correctly.  An AOI is required for valuation."),
=======
            "about": (
                "Map of the area(s) of interest over which to run the model "
                "and aggregate valuation results. Required if Run Valuation "
                "is selected and the Grid Connection Points table is provided."
            )
>>>>>>> 1fe0099b
        },
        "bathymetry_path": {
            "type": "raster",
            "bands": {1: {"type": "number", "units": u.meter}},
<<<<<<< HEAD
            "about": _(
                "A GDAL-supported raster file containing elevation values "
                "represented in meters for the area of interest.  The DEM "
                "should cover at least the entire span of the area of "
                "interest and if no AOI is provided then the default global "
                "DEM should be used."),
            "name": _("Bathymetric Digital Elevation Model")
=======
            "about": "Map of ocean depth. Values should be negative.",
            "name": "bathymetry"
>>>>>>> 1fe0099b
        },
        "land_polygon_vector_path": {
            "type": "vector",
            "fields": {},
            "geometries": {"POLYGON", "MULTIPOLYGON"},
            "required": "min_distance | max_distance | valuation_container",
<<<<<<< HEAD
            "about": _(
                "A GDAL-supported polygon vector that represents the land and "
                "coastline that is of interest.  For this input to be "
                "selectable the AOI must be selected.  The AOI should also "
                "cover a portion of this land polygon to properly calculate "
                "distances.  This coastal polygon, and the area covered by "
                "the AOI, form the basis for distance calculations for wind "
                "farm electrical transmission.  This input is required for "
                "masking by distance values and for valuation."),
            "name": _("Land Polygon for Distance Calculation")
=======
            "about": (
                "Map of the coastlines of landmasses in the area of interest. "
                "Required if the Minimum Distance and Maximum Distance inputs "
                "are provided."),
            "name": "land polygon"
>>>>>>> 1fe0099b
        },
        "global_wind_parameters_path": {
            "type": "csv",
            "rows": {
                "air_density": {
                    "type": "number",
                    "units": u.kilogram/(u.meter**3),
<<<<<<< HEAD
                    "about": _("standard atmosphere air density")},
                "exponent_power_curve": {
                    "type": "number",
                    "units": u.none,
                    "about": _("exponent to use in the power curve function")},
                "decommission_cost": {
                    "type": "ratio",
                    "about": _(
                        "cost to decommission a turbine as a proportion of "
=======
                    "about": "Standard atmosphere air density."},
                "exponent_power_curve": {
                    "type": "number",
                    "units": u.none,
                    "about": "Exponent to use in the power curve function."},
                "decommission_cost": {
                    "type": "ratio",
                    "about": (
                        "Cost to decommission a turbine as a proportion of "
>>>>>>> 1fe0099b
                        "the total upfront costs (cables, foundations, "
                        "installation?)")
                },
                "operation_maintenance_cost": {
                    "type": "ratio",
                    "about": (
                        "The operations and maintenance costs as a proportion "
                        "of capex_arr")},
                "miscellaneous_capex_cost": {
                    "type": "ratio",
                    "about": (
                        "The miscellaneous costs as a proportion of capex_arr")
                },
                "installation_cost": {
                    "type": "ratio",
                    "about": (
                        "The installation costs as a proportion of capex_arr")
                },
                "infield_cable_length": {
                    "type": "number",
                    "units": u.kilometer,
                    "about": "The length of infield cable."},
                "infield_cable_cost": {
                    "type": "number",
                    "units": u.megacurrency,
                    "about": "The cost of infield cable."},
                "mw_coef_ac": {
                    "type": "number",
                    "units": u.currency/u.megawatt,
                    "about": "Cost of AC cable that scales with capacity."},
                "mw_coef_dc": {
                    "type": "number",
                    "units": u.currency/u.megawatt,
                    "about": "Cost of DC cable that scales with capacity."},
                "cable_coef_ac": {
                    "type": "number",
                    "units": u.currency/u.kilometer,
                    "about": "Cost of AC cable that scales with length."},
                "cable_coef_dc": {
                    "type": "number",
                    "units": u.currency/u.kilometer,
                    "about": "Cost of DC cable that scales with length."},
                "ac_dc_distance_break": {
                    "type": "number",
                    "units": u.kilometer,
                    "about": _(
                        "The threshold above which a wind farm’s distance "
                        "from the grid requires a switch from AC to DC power "
                        "to overcome line losses which reduce the amount of "
                        "energy delivered")},
                "time_period": {
                    "type": "number",
                    "units": u.year,
                    "about": _("The expected lifetime of the facility")},
                "carbon_coefficient": {
                    "type": "number",
                    "units": u.metric_ton/u.kilowatt_hour,
                    "about": _(
                        "Factor that translates carbon-free wind power to a "
                        "corresponding amount of avoided CO2 emissions")},
                "air_density_coefficient": {
                    "type": "number",
                    "units": u.kilogram/(u.meter**3 * u.meter),
                    "about": _(
                        "The reduction in air density per meter above sea "
                        "level")},
                "loss_parameter": {
                    "type": "ratio",
                    "about": _(
                        "The fraction of energy lost due to downtime, power "
                        "conversion inefficiency, and electrical grid losses")}
            },
<<<<<<< HEAD
            "about": _(
                "A CSV file that holds wind energy model parameters for both "
                "the biophysical and valuation modules. These parameters are "
                "defaulted to values that are supported and reviewed in the "
                "User's Guide.  It is recommended that careful consideration "
                "be taken before changing these values and to make a new CSV "
                "file so that the default one always remains."),
            "name": _("Global Wind Energy Parameters")
=======
            "about": (
                "A table of wind energy infrastructure parameters."),
            "name": "global wind energy parameters"
>>>>>>> 1fe0099b
        },
        "turbine_parameters_path": {
            "type": "csv",
            "rows": {
                "hub_height": {
                    "type": "number",
                    "units": u.meter,
<<<<<<< HEAD
                    "about": _("Height of the turbine hub above sea level")},
=======
                    "about": "Height of the turbine hub above sea level."},
>>>>>>> 1fe0099b
                "cut_in_wspd": {
                    "type": "number",
                    "units": u.meter/u.second,
                    "about": _(
                        "Wind speed at which the turbine begins producing "
                        "power.")},
                "rated_wspd": {
                    "type": "number",
                    "units": u.meter/u.second,
                    "about": _(
                        "Minimum wind speed at which the turbine reaches its "
                        "rated power output.")},
                "cut_out_wspd": {
                    "type": "number",
                    "units": u.meter/u.second,
                    "about": _(
                        "Wind speed above which the turbine stops generating "
                        "power for safety reasons.")},
                "turbine_rated_pwr": {
                    "type": "number",
                    "units": u.kilowatt,
<<<<<<< HEAD
                    "about": _("The turbine's rated power output")},
                "turbine_cost": {
                    "type": "number",
                    "units": u.megacurrency,
                    "about": _("The cost of one turbine")}
            },
            "about": _(
                "A CSV file that contains parameters corresponding to a "
                "specific turbine type.  The InVEST package comes with two "
                "turbine model options, 3.6 MW and 5.0 MW. A new turbine "
                "class may be created by using the existing file format "
                "conventions and filling in new parameters.  Likewise an "
                "existing class may be modified according to the user's "
                "needs.  It is recommended that the existing default CSV "
                "files are not overwritten."),
            "name": _("Turbine Type Parameters File")
=======
                    "about": "The turbine's rated power output."},
                "turbine_cost": {
                    "type": "number",
                    "units": u.megacurrency,
                    "about": "The cost of one turbine."}
            },
            "about": "A table of parameters specific to the type of turbine.",
            "name": "turbine parameters"
>>>>>>> 1fe0099b
        },
        "number_of_turbines": {
            "expression": "value > 0",
            "type": "number",
<<<<<<< HEAD
            "units": u.count,
            "about": _(
                "An integer value indicating the number of wind turbines per "
                "wind farm."),
            "name": _("Number Of Turbines")
=======
            "units": u.none,
            "about": "The number of wind turbines per wind farm.",
            "name": "number of turbines"
>>>>>>> 1fe0099b
        },
        "min_depth": {
            "type": "number",
            "units": u.meter,
<<<<<<< HEAD
            "about": _(
                "A floating point value in meters for the minimum depth of "
                "the offshore wind farm installation."),
            "name": _("Minimum Depth for Offshore Wind Farm Installation")
=======
            "about": "Minimum depth for the offshore wind farm installation.",
            "name": "minimum depth"
>>>>>>> 1fe0099b
        },
        "max_depth": {
            "type": "number",
            "units": u.meter,
<<<<<<< HEAD
            "about": _(
                "A floating point value in meters for the maximum depth of "
                "the offshore wind farm installation."),
            "name": _("Maximum Depth for Offshore Wind Farm Installation")
=======
            "about": "Maximum depth for the offshore wind farm installation.",
            "name": "maximum depth"
>>>>>>> 1fe0099b
        },
        "min_distance": {
            "type": "number",
            "units": u.meter,
            "required": "valuation_container",
<<<<<<< HEAD
            "about": _(
                "A floating point value in meters that represents the minimum "
                "distance from shore for offshore wind farm installation. "
                "Required for valuation."),
            "name": _("Minimum Distance for Offshore Wind Farm Installation")
=======
            "about": (
                "Minimum distance from shore for the offshore wind farm "
                "installation. Required if Run Valuation is selected."),
            "name": "minimum distance"
>>>>>>> 1fe0099b
        },
        "max_distance": {
            "type": "number",
            "units": u.meter,
            "required": "valuation_container",
<<<<<<< HEAD
            "about": _(
                "A floating point value in meters that represents the maximum "
                "distance from shore for offshore wind farm installation. "
                "Required for valuation."),
            "name": _("Maximum Distance for Offshore Wind Farm Installation")
=======
            "about": (
                "Maximum distance from shore for the offshore wind farm "
                "installation. Required if Run Valuation is selected."),
            "name": "maximum distance"
>>>>>>> 1fe0099b
        },
        "valuation_container": {
            "type": "boolean",
            "required": False,
<<<<<<< HEAD
            "about": _("Indicates whether model includes valuation"),
            "name": _("Valuation")
=======
            "about": "Run the valuation component of the model.",
            "name": "run valuation"
>>>>>>> 1fe0099b
        },
        "foundation_cost": {
            "type": "number",
            "units": u.megacurrency,
            "required": "valuation_container",
<<<<<<< HEAD
            "about": _(
                "A floating point number for the unit cost of the foundation "
                "type (in millions of currency units). The cost of a "
                "foundation will depend on the type selected, which itself "
                "depends on a variety of factors including depth and turbine "
                "choice. Please see the User's Guide for guidance on properly "
                "selecting this value."),
            "name": _("Cost of the Foundation Type")
=======
            "about": "The cost of the foundation for one turbine.",
            "name": "foundation cost"
>>>>>>> 1fe0099b
        },
        "discount_rate": {
            "type": "ratio",
            "required": "valuation_container",
<<<<<<< HEAD
            "about": _(
                "The discount rate reflects preferences for immediate "
                "benefits over future benefits (e.g., would an individual "
                "rather receive $10 today or $10 five years from now?). See "
                "the User's Guide for guidance on selecting this value."),
            "name": _("Discount Rate")
=======
            "about": "Annual discount rate to apply to valuation.",
            "name": "discount rate"
>>>>>>> 1fe0099b
        },
        "grid_points_path": {
            "type": "csv",
            "columns": {
<<<<<<< HEAD
                "id": {"type": "integer", "about": _(
                    "unique identifier for the point")},
=======
                "id": {
                    "type": "integer",
                    "about": "Unique identifier for each point."},
>>>>>>> 1fe0099b
                "type": {
                    "type": "option_string",
                    "options": {
                        "LAND": "a land connection point",
                        "GRID": "a grid connection point"
                    },
                    "about": "The type of connection at this point."
                },
                "lati": {
                    "type": "number",
                    "units": u.degree,
<<<<<<< HEAD
                    "about": _("latitude of the connection point")
=======
                    "about": "Latitude of the connection point."
>>>>>>> 1fe0099b
                },
                "long": {
                    "type": "number",
                    "units": u.degree,
<<<<<<< HEAD
                    "about": _("longitude of the connection point")
                }
            },
            "required": "valuation_container & (not avg_grid_distance)",
            "about": _(
                "An optional CSV file with grid and land points to determine "
                "cable distances from.  Each point location is represented as "
                "a single row with columns being <b>ID</b>, <b>TYPE</b>, "
                "<b>LATI</b>, and <b>LONG</b>. The <b>LATI</b> and "
                "<b>LONG</b> columns indicate the coordinates for the point. "
                "The <b>TYPE</b> column relates to whether it is a land or "
                "grid point.  The <b>ID</b> column is a simple unique "
                "integer.  The shortest distance between respective points is "
                "used for calculations.  See the User's Guide for more "
                "information."),
            "name": _("Grid Connection Points")
=======
                    "about": "Longitude of the connection point."
                }
            },
            "required": "valuation_container & (not avg_grid_distance)",
            "about": (
                "Table of grid and land connection points to which cables "
                "will connect. Required if Run Valuation is selected and "
                "Average Shore-to-Grid Distance is not provided."),
            "name": "grid connection points"
>>>>>>> 1fe0099b
        },
        "avg_grid_distance": {
            "expression": "value > 0",
            "type": "number",
            "units": u.kilometer,
            "required": "valuation_container & (not grid_points_path)",
<<<<<<< HEAD
            "about": _(
                "A number in kilometres that is only used if grid points are "
                "NOT used in valuation.  When running valuation using the "
                "land polygon to compute distances, the model uses an average "
                "distance to the onshore grid from coastal cable landing "
                "points instead of specific grid connection points.  See the "
                "User's Guide for a description of the approach and the "
                "method used to calculate the default value."),
            "name": _("Average Shore to Grid Distance")
=======
            "about": (
                "Average distance to the onshore grid from coastal cable "
                "landing points. Required if Run Valuation is selected and "
                "the Grid Connection Points table is not provided."),
            "name": "average shore-to-grid distance"
>>>>>>> 1fe0099b
        },
        "price_table": {
            "type": "boolean",
            "required": "valuation_container",
<<<<<<< HEAD
            "about": _(
                "When checked the model will use the social cost of wind "
                "energy table provided in the input below.  If not checked "
                "the price per year will be determined using the price of "
                "energy input and the annual rate of change."),
            "name": _("Use Price Table")
=======
            "about": (
                "Use a Wind Energy Price Table instead of calculating annual "
                "prices from the initial Energy Price and Rate of Price Change "
                "inputs."),
            "name": "use price table"
>>>>>>> 1fe0099b
        },
        "wind_schedule": {
            "type": "csv",
            "columns": {
                "year": {
                    "type": "number",
                    "units": u.year,
                    "about": _(
                        "Consecutive years for each year in the lifespan of "
                        "the wind farm. These may be the actual years: 2010, "
                        "2011, 2012..., or the number of the years after the "
                        "starting date: 1, 2, 3,...")
                },
                "price": {
                    "type": "number",
                    "units": u.currency/u.kilowatt_hour,
<<<<<<< HEAD
                    "about": _("Price of energy for each year")
                }
            },
            "required": "valuation_container & price_table",
            "about": _(
                "A CSV file that has the price of wind energy per kilowatt "
                "hour for each year of the wind farms life. The CSV file "
                "should have the following two columns:<br/><br/><b>Year:</b> "
                "a set of integers indicating each year for the lifespan of "
                "the wind farm.  They can be in date form such as : 2010, "
                "2011, 2012... OR simple time step integers such as : 0, 1, "
                "2... <br/><br/><b>Price:</b> a set of floats indicating the "
                "price of wind energy per kilowatt hour for a particular year "
                "or time step in the wind farms life.<br/><br/><b>NOTE:</b> "
                "The number of years or time steps listed must match the "
                "<b>time</b> parameter in the <b>Global Wind Energy "
                "Parameters</b> input file above.  In the above example we "
                "have 6 years for the lifetime of the farm, year 0 being a "
                "construction year and year 5 being the last year."),
            "name": _("Wind Energy Price Table")
=======
                    "about": "Price of energy for each year."
                }
            },
            "required": "valuation_container & price_table",
            "about": (
                "Table of yearly prices for wind energy. There must be a row "
                "for each year in the lifespan given in the 'time_period' "
                "column in the Global Wind Energy Parameters table. Required "
                "if Run Valuation and Use Price Table are selected."),
            "name": "wind energy price table"
>>>>>>> 1fe0099b
        },
        "wind_price": {
            "type": "number",
            "units": u.currency/u.kilowatt_hour,
            "required": "valuation_container & (not price_table)",
<<<<<<< HEAD
            "about": _(
                "The price of energy per kilowatt hour.  This is the price "
                "that will be used for year or time step 0 and will then be "
                "adjusted based on the rate of change percentage from the "
                "input below.  See the User's Guide for guidance about "
                "determining this value."),
            "name": _("Price of Energy")
=======
            "about": (
                "The initial price of wind energy, at the first year in the "
                "wind energy farm lifespan. Required if Run Valuation is "
                "selected and Use Price Table is not selected."),
            "name": "price of energy"
>>>>>>> 1fe0099b
        },
        "rate_change": {
            "type": "ratio",
            "required": "valuation_container & (not price_table)",
<<<<<<< HEAD
            "about": _(
                "The annual rate of change in the price of wind energy. This "
                "should be expressed as a decimal percentage.  For example, "
                "0.1 for a 10% annual price change."),
            "name": _("Annual Rate of Change in Price of Wind Energy")
=======
            "about": (
                "The annual rate of change in the price of wind energy. "
                "Required if Run Valuation is selected and Use Price Table "
                "is not selected."),
            "name": "rate of price change"
>>>>>>> 1fe0099b
        }
    }
}


# The _SCALE_KEY is used in getting the right wind energy arguments that are
# dependent on the hub height.
_SCALE_KEY = 'LAM'

# The str name for the shape field. So far this is a default from the
# text file given by CK. I guess we could search for the 'K' if needed.
_SHAPE_KEY = 'K'

# Set the raster nodata value and data type to use throughout the model
_TARGET_NODATA = -64329.0
_TARGET_DATA_TYPE = gdal.GDT_Float32

# The harvested energy is on a per year basis
_NUM_DAYS = 365

# Constant used in getting Scale value at hub height from reference height
# values. See equation 3 in the users guide.
_ALPHA = 0.11

# Field name to be added to the land point shapefile
_LAND_TO_GRID_FIELD = 'L2G'

# The field names for the two output fields, Harvested Wind Energy and Wind
# Density, to be added to the point shapefile
_DENSITY_FIELD_NAME = 'Dens_W/m2'
_HARVESTED_FIELD_NAME = 'Harv_MWhr'

# Resample method for target rasters
_TARGET_RESAMPLE_METHOD = 'near'


def execute(args):
    """Wind Energy.

    This module handles the execution of the wind energy model
    given the following dictionary:

    Args:
        workspace_dir (str): a path to the output workspace folder (required)
        wind_data_path (str): path to a CSV file with the following header
            ['LONG','LATI','LAM', 'K', 'REF']. Each following row is a location
            with at least the Longitude, Latitude, Scale ('LAM'),
            Shape ('K'), and reference height ('REF') at which the data was
            collected (required)
        aoi_vector_path (str): a path to an OGR polygon vector that is
            projected in linear units of meters. The polygon specifies the
            area of interest for the wind data points. If limiting the wind
            farm bins by distance, then the aoi should also cover a portion
            of the land polygon that is of interest (optional for biophysical
            and no distance masking, required for biophysical and distance
            masking, required for valuation)
        bathymetry_path (str): a path to a GDAL raster that has the depth
            values of the area of interest (required)
        land_polygon_vector_path (str): a path to an OGR polygon vector that
            provides a coastline for determining distances from wind farm bins.
            Enabled by AOI and required if wanting to mask by distances or run
            valuation
        global_wind_parameters_path (str): a float for the average distance
            in kilometers from a grid connection point to a land connection
            point (required for valuation if grid connection points are not
            provided)
        results_suffix (str): a str to append to the end of the output files
            (optional)
        turbine_parameters_path (str): a path to a CSV file that holds the
            turbines biophysical parameters as well as valuation parameters
            (required)
        number_of_turbines (int): an integer value for the number of machines
            for the wind farm (required for valuation)
        min_depth (float): a float value for the minimum depth for offshore
            wind farm installation (meters) (required)
        max_depth (float): a float value for the maximum depth for offshore
            wind farm installation (meters) (required)
        min_distance (float): a float value for the minimum distance from shore
            for offshore wind farm installation (meters) The land polygon must
            be selected for this input to be active (optional, required for
            valuation)
        max_distance (float): a float value for the maximum distance from shore
            for offshore wind farm installation (meters) The land polygon must
            be selected for this input to be active (optional, required for
            valuation)
        valuation_container (boolean): Indicates whether model includes
            valuation
        foundation_cost (float): a float representing how much the foundation
            will cost for the specific type of turbine (required for valuation)
        discount_rate (float): a float value for the discount rate (required
            for valuation)
        grid_points_path (str): a path to a CSV file that specifies the
            landing and grid point locations (optional)
        avg_grid_distance (float): a float for the average distance in
            kilometers from a grid connection point to a land connection point
            (required for valuation if grid connection points are not provided)
        price_table (boolean): a bool indicating whether to use the wind energy
            price table or not (required)
        wind_schedule (str): a path to a CSV file for the yearly prices of
            wind energy for the lifespan of the farm (required if 'price_table'
            is true)
        wind_price (float): a float for the wind energy price at year 0
            (required if price_table is false)
        rate_change (float): a float as a percent for the annual rate of change
            in the price of wind energy. (required if price_table is false)
        n_workers (int): The number of worker processes to use for processing
            this model.  If omitted, computation will take place in the current
            process. (optional)

    Returns:
        None

    """
    LOGGER.info('Starting the Wind Energy Model')
    invalid_parameters = validate(args)
    if invalid_parameters:
        raise ValueError("Invalid parameters passed: %s" % invalid_parameters)

    workspace = args['workspace_dir']
    inter_dir = os.path.join(workspace, 'intermediate')
    out_dir = os.path.join(workspace, 'output')
    utils.make_directories([inter_dir, out_dir])

    # Append a _ to the suffix if it's not empty and doesn't already have one
    suffix = utils.make_suffix_string(args, 'results_suffix')

    # Initialize a TaskGraph
    taskgraph_working_dir = os.path.join(inter_dir, '_taskgraph_working_dir')
    try:
        n_workers = int(args['n_workers'])
    except (KeyError, ValueError, TypeError):
        # KeyError when n_workers is not present in args
        # ValueError when n_workers is an empty string.
        # TypeError when n_workers is None.
        n_workers = -1  # single process mode.
    task_graph = taskgraph.TaskGraph(taskgraph_working_dir, n_workers)

    # Resample the bathymetry raster if it does not have square pixel size
    try:
        bathy_pixel_size = pygeoprocessing.get_raster_info(
            args['bathymetry_path'])['pixel_size']
        mean_pixel_size, _ = utils.mean_pixel_size_and_area(bathy_pixel_size)
        target_pixel_size = (mean_pixel_size, -mean_pixel_size)
        LOGGER.debug('Target pixel size: %s' % (target_pixel_size,))
        bathymetry_path = args['bathymetry_path']
        # The task list would be empty for clipping and reprojecting bathymetry
        bathy_dependent_task_list = None

    except ValueError:
        LOGGER.debug(
            '%s has pixels that are not square. Resampling the raster to have '
            'square pixels.' % args['bathymetry_path'])
        bathymetry_path = os.path.join(
            inter_dir, 'bathymetry_resampled%s.tif' % suffix)

        # Get the minimum absolute value from the bathymetry pixel size tuple
        mean_pixel_size = np.min(np.absolute(bathy_pixel_size))
        # Use it as the target pixel size for resampling and warping rasters
        target_pixel_size = (mean_pixel_size, -mean_pixel_size)
        LOGGER.debug('Target pixel size: %s' % (target_pixel_size,))

        resapmle_bathymetry_task = task_graph.add_task(
            func=pygeoprocessing.warp_raster,
            args=(args['bathymetry_path'], target_pixel_size, bathymetry_path,
                  _TARGET_RESAMPLE_METHOD),
            target_path_list=[bathymetry_path],
            task_name='resample_bathymetry')

        # Build the task list when clipping and reprojecting bathymetry later.
        bathy_dependent_task_list = [resapmle_bathymetry_task]

    number_of_turbines = int(args['number_of_turbines'])

    # Create a list of the biophysical parameters we are looking for from the
    # input csv files
    biophysical_params = [
        'cut_in_wspd', 'cut_out_wspd', 'rated_wspd', 'hub_height',
        'turbine_rated_pwr', 'air_density', 'exponent_power_curve',
        'air_density_coefficient', 'loss_parameter'
    ]

    # Read the biophysical turbine parameters into a dictionary
    bio_turbine_dict = _read_csv_wind_parameters(
        args['turbine_parameters_path'], biophysical_params)

    # Read the biophysical global parameters into a dictionary
    bio_global_params_dict = _read_csv_wind_parameters(
        args['global_wind_parameters_path'], biophysical_params)

    # Combine the turbine and global parameters into one dictionary
    bio_parameters_dict = bio_global_params_dict.copy()
    bio_parameters_dict.update(bio_turbine_dict)

    LOGGER.debug('Biophysical Turbine Parameters: %s', bio_parameters_dict)

    if ('valuation_container' not in args or
            args['valuation_container'] is False):
        LOGGER.info('Valuation Not Selected')
    else:
        LOGGER.info(
            'Valuation Selected. Checking required parameters from CSV files.')

        # Create a list of the valuation parameters we are looking for from the
        # input files
        valuation_turbine_params = ['turbine_cost', 'turbine_rated_pwr']
        # Read the biophysical turbine parameters into a dictionary
        val_turbine_dict = _read_csv_wind_parameters(
            args['turbine_parameters_path'], valuation_turbine_params)

        valuation_global_params = [
            'carbon_coefficient', 'time_period', 'infield_cable_cost',
            'infield_cable_length', 'installation_cost',
            'miscellaneous_capex_cost', 'operation_maintenance_cost',
            'decommission_cost', 'ac_dc_distance_break', 'mw_coef_ac',
            'mw_coef_dc', 'cable_coef_ac', 'cable_coef_dc'
        ]
        # Read the biophysical global parameters into a dictionary
        val_global_param_dict = _read_csv_wind_parameters(
            args['global_wind_parameters_path'], valuation_global_params)

        # Combine the turbine and global parameters into one dictionary
        val_parameters_dict = val_global_param_dict.copy()
        val_parameters_dict.update(val_turbine_dict)

        # If Price Table provided use that for price of energy, validate inputs
        time = int(val_parameters_dict['time_period'])
        if args['price_table']:
            wind_price_df = utils.read_csv_to_dataframe(
                args['wind_schedule'], to_lower=True)

            year_count = len(wind_price_df['year'])
            if year_count != time + 1:
                raise ValueError(
                    "The 'time' argument in the Global Wind Energy Parameters "
                    "file must equal the number of years provided in the price"
                    " table.")

            # Save the price values into a list where the indices of the list
            # indicate the time steps for the lifespan of the wind farm
            wind_price_df.sort_values('year', inplace=True)
            price_list = wind_price_df['price'].tolist()
        else:
            change_rate = float(args["rate_change"])
            wind_price = float(args["wind_price"])
            # Build up a list of price values where the indices of the list
            # are the time steps for the lifespan of the farm and values
            # are adjusted based on the rate of change
            price_list = []
            for time_step in range(time + 1):
                price_list.append(wind_price * (1 + change_rate)**(time_step))

    # Hub Height to use for setting Weibull parameters
    hub_height = int(bio_parameters_dict['hub_height'])

    LOGGER.debug('hub_height : %s', hub_height)

    # Read the wind energy data into a dictionary
    LOGGER.info('Reading in Wind Data into a dictionary')
    wind_data = _read_csv_wind_data(args['wind_data_path'], hub_height)

    # Compute Wind Density and Harvested Wind Energy, adding the values to the
    # points to the dictionary, and pickle the dictionary
    wind_data_pickle_path = os.path.join(
        inter_dir, 'wind_data%s.pickle' % suffix)
    compute_density_harvested_task = task_graph.add_task(
        func=_compute_density_harvested_fields,
        args=(wind_data, bio_parameters_dict, number_of_turbines,
              wind_data_pickle_path),
        target_path_list=[wind_data_pickle_path],
        task_name='compute_density_harvested_fields')

    if 'aoi_vector_path' in args:
        LOGGER.info('AOI Provided')
        aoi_vector_path = args['aoi_vector_path']

        # Get suitable projection parameters for clipping and reprojecting
        # bathymetry layers
        proj_params_pickle_path = os.path.join(
            inter_dir, 'projection_params%s.pickle' % suffix)
        task_graph.add_task(
            func=_get_suitable_projection_params,
            args=(bathymetry_path, aoi_vector_path, proj_params_pickle_path),
            target_path_list=[proj_params_pickle_path],
            task_name='get_suitable_projection_params_from_bathy',
            dependent_task_list=bathy_dependent_task_list)

        # Clip and project the bathymetry shapefile to AOI
        LOGGER.info('Clip and project bathymetry to AOI')
        bathymetry_proj_raster_path = os.path.join(
            inter_dir, 'bathymetry_projected%s.tif' % suffix)

        # Join here because all the following tasks need to unpickle parameters
        # from ``get_suitable_projection_params`` task first
        task_graph.join()
        with open(proj_params_pickle_path, 'rb') as pickle_file:
            target_sr_wkt, target_pixel_size, target_bounding_box = pickle.load(
                pickle_file)
        LOGGER.debug('target_sr_wkt: %s\ntarget_pixel_size: %s\n' +
                     'target_bounding_box: %s\n', target_sr_wkt,
                     (target_pixel_size,), target_bounding_box)

        clip_bathy_to_projection_task = task_graph.add_task(
            func=_clip_to_projection_with_square_pixels,
            args=(bathymetry_path, aoi_vector_path,
                  bathymetry_proj_raster_path, target_sr_wkt,
                  target_pixel_size, target_bounding_box),
            target_path_list=[bathymetry_proj_raster_path],
            task_name='clip_to_projection_with_square_pixels')

        # Creation of depth mask raster is dependent on the final bathymetry
        depth_mask_dependent_task_list = [clip_bathy_to_projection_task]

        # Since an AOI was provided the wind energy points shapefile will need
        # to be clipped and projected. Thus save the construction of the
        # shapefile from dictionary in the intermediate directory. The final
        # projected shapefile will be written to the output directory
        wind_point_vector_path = os.path.join(
            inter_dir, 'wind_energy_points_from_data%s.shp' % suffix)

        # Create point shapefile from wind data
        LOGGER.info('Create point shapefile from wind data')
        # Use the projection from the projected bathymetry as reference to
        # create wind point vector from wind data dictionary
        wind_data_to_vector_task = task_graph.add_task(
            func=_wind_data_to_point_vector,
            args=(wind_data_pickle_path, 'wind_data', wind_point_vector_path),
            kwargs={'ref_projection_wkt': target_sr_wkt},
            target_path_list=[wind_point_vector_path],
            task_name='wind_data_to_vector',
            dependent_task_list=[compute_density_harvested_task])

        # Clip the wind energy point shapefile to AOI
        LOGGER.info('Clip and project wind points to AOI')
        clipped_wind_point_vector_path = os.path.join(
            out_dir, 'wind_energy_points%s.shp' % suffix)
        clip_wind_vector_task = task_graph.add_task(
            func=_clip_vector_by_vector,
            args=(wind_point_vector_path, aoi_vector_path,
                  clipped_wind_point_vector_path, inter_dir),
            target_path_list=[clipped_wind_point_vector_path],
            task_name='clip_wind_point_by_aoi',
            dependent_task_list=[wind_data_to_vector_task])

        # Creating density and harvested rasters depends on the clipped wind
        # vector
        density_harvest_rasters_dependent_task_list = [clip_wind_vector_task]

        # Set the bathymetry and points path to use in the rest of the model.
        # In this case these paths refer to the projected files. This may not
        # be the case if an AOI is not provided
        final_bathy_raster_path = bathymetry_proj_raster_path
        final_wind_point_vector_path = clipped_wind_point_vector_path

        # Try to handle the distance inputs and land datasource if they
        # are present
        try:
            min_distance = float(args['min_distance'])
            max_distance = float(args['max_distance'])
            land_polygon_vector_path = args['land_polygon_vector_path']
        except KeyError:
            LOGGER.info('Distance information not provided')
        else:
            # Clip and project the land polygon shapefile to AOI
            LOGGER.info('Clip and project land polygon to AOI')
            land_poly_proj_vector_path = os.path.join(
                inter_dir, 'projected_clipped_land_poly%s.shp' % suffix)
            clip_reproject_land_poly_task = task_graph.add_task(
                func=_clip_and_reproject_vector,
                args=(land_polygon_vector_path, aoi_vector_path,
                      land_poly_proj_vector_path, inter_dir),
                target_path_list=[land_poly_proj_vector_path],
                task_name='clip_and_reproject_land_poly_to_aoi')

            # If the distance inputs are present create a mask for the output
            # area that restricts where the wind energy farms can be based
            # on distance
            aoi_raster_path = os.path.join(inter_dir,
                                           'aoi_raster%s.tif' % suffix)

            # Make a raster from AOI using the reprojected bathymetry raster's
            # pixel size
            LOGGER.info('Create Raster From AOI')
            create_aoi_raster_task = task_graph.add_task(
                func=_create_aoi_raster,
                args=(aoi_vector_path, aoi_raster_path, target_pixel_size,
                      target_sr_wkt, inter_dir),
                target_path_list=[aoi_raster_path],
                task_name='create_aoi_raster_from_vector')

            # Rasterize land polygon onto AOI and calculate distance transform
            dist_trans_path = os.path.join(inter_dir,
                                           'distance_trans%s.tif' % suffix)
            create_distance_raster_task = task_graph.add_task(
                func=_create_distance_raster,
                args=(aoi_raster_path, land_poly_proj_vector_path,
                      dist_trans_path, inter_dir),
                target_path_list=[dist_trans_path],
                task_name='create_distance_raster',
                dependent_task_list=[
                    create_aoi_raster_task, clip_reproject_land_poly_task])

            # Mask the distance raster by the min and max distances
            dist_mask_path = os.path.join(inter_dir,
                                          'distance_mask%s.tif' % suffix)
            mask_by_distance_task = task_graph.add_task(
                func=_mask_by_distance,
                args=(dist_trans_path, min_distance, max_distance,
                      _TARGET_NODATA, dist_mask_path),
                target_path_list=[dist_mask_path],
                task_name='mask_raster_by_distance',
                dependent_task_list=[create_distance_raster_task])

    else:
        LOGGER.info("AOI argument was not selected")

        # Since no AOI was provided the wind energy points shapefile that is
        # created directly from dictionary will be the final output, so set the
        # path to point to the output folder
        wind_point_vector_path = os.path.join(
            out_dir, 'wind_energy_points%s.shp' % suffix)

        # Create point shapefile from wind data dictionary
        LOGGER.info('Create point shapefile from wind data')
        wind_data_to_vector_task = task_graph.add_task(
            func=_wind_data_to_point_vector,
            args=(wind_data_pickle_path, 'wind_data', wind_point_vector_path),
            target_path_list=[wind_point_vector_path],
            task_name='wind_data_to_vector_without_aoi',
            dependent_task_list=[compute_density_harvested_task])

        # Creating density and harvested rasters depends on the wind vector
        density_harvest_rasters_dependent_task_list = [
            wind_data_to_vector_task]

        # Set the bathymetry and points path to use in the rest of the model.
        # In this case these paths refer to the unprojected files. This may not
        # be the case if an AOI is provided
        final_wind_point_vector_path = wind_point_vector_path
        final_bathy_raster_path = bathymetry_path

        # Creation of depth mask is not dependent on creating additional
        # bathymetry mask
        depth_mask_dependent_task_list = None

    # Get the min and max depth values from the arguments and set to a negative
    # value indicating below sea level
    min_depth = abs(float(args['min_depth'])) * -1.0
    max_depth = abs(float(args['max_depth'])) * -1.0

    # Create a mask for any values that are out of the range of the depth
    # values
    LOGGER.info('Creating Depth Mask')
    depth_mask_path = os.path.join(inter_dir, 'depth_mask%s.tif' % suffix)

    task_graph.add_task(
        func=pygeoprocessing.raster_calculator,
        args=([(final_bathy_raster_path, 1), (min_depth, 'raw'),
               (max_depth, 'raw')], _depth_op, depth_mask_path,
              _TARGET_DATA_TYPE, _TARGET_NODATA),
        target_path_list=[depth_mask_path],
        task_name='mask_depth_on_bathymetry',
        dependent_task_list=depth_mask_dependent_task_list)

    # Set paths for creating density and harvested rasters
    temp_density_raster_path = os.path.join(
        inter_dir, 'temp_density%s.tif' % suffix)
    temp_harvested_raster_path = os.path.join(
        inter_dir, 'temp_harvested%s.tif' % suffix)

    # Create rasters for density and harvested values
    LOGGER.info('Create Density Raster')
    create_density_raster_task = task_graph.add_task(
        func=pygeoprocessing.create_raster_from_vector_extents,
        args=(final_wind_point_vector_path, temp_density_raster_path,
              target_pixel_size, _TARGET_DATA_TYPE, _TARGET_NODATA),
        target_path_list=[temp_density_raster_path],
        task_name='create_density_raster',
        dependent_task_list=density_harvest_rasters_dependent_task_list)

    LOGGER.info('Create Harvested Raster')
    create_harvested_raster_task = task_graph.add_task(
        func=pygeoprocessing.create_raster_from_vector_extents,
        args=(final_wind_point_vector_path, temp_harvested_raster_path,
              target_pixel_size, _TARGET_DATA_TYPE, _TARGET_NODATA),
        target_path_list=[temp_harvested_raster_path],
        task_name='create_harvested_raster',
        dependent_task_list=density_harvest_rasters_dependent_task_list)

    # Interpolate points onto raster for density values and harvested values:
    LOGGER.info('Interpolate Density Points')
    interpolate_density_task = task_graph.add_task(
        func=pygeoprocessing.interpolate_points,
        args=(final_wind_point_vector_path, _DENSITY_FIELD_NAME,
              (temp_density_raster_path, 1)),
        kwargs={'interpolation_mode': 'linear'},
        task_name='interpolate_density_points',
        dependent_task_list=[create_density_raster_task])

    LOGGER.info('Interpolate Harvested Points')
    interpolate_harvested_task = task_graph.add_task(
        func=pygeoprocessing.interpolate_points,
        args=(final_wind_point_vector_path, _HARVESTED_FIELD_NAME,
              (temp_harvested_raster_path, 1)),
        kwargs={'interpolation_mode': 'linear'},
        task_name='interpolate_harvested_points',
        dependent_task_list=[create_harvested_raster_task])

    # Output paths for final Density and Harvested rasters after they've been
    # masked by depth and distance
    density_masked_path = os.path.join(
        out_dir, 'density_W_per_m2%s.tif' % suffix)
    harvested_masked_path = os.path.join(
        out_dir, 'harvested_energy_MWhr_per_yr%s.tif' % suffix)

    # List of paths to pass to raster_calculator for operations
    density_mask_list = [temp_density_raster_path, depth_mask_path]
    harvested_mask_list = [temp_harvested_raster_path, depth_mask_path]

    # If a distance mask was created then add it to the raster list to pass in
    # for masking out the output datasets
    try:
        density_mask_list.append(dist_mask_path)
        harvested_mask_list.append(dist_mask_path)

        # The align_and_resize_density_and_harvest_task will be dependent on
        # the density, harvested raster interpolation tasks, as well as
        # masking by distance task
        align_and_resize_dependent_task_list = [
            interpolate_density_task, interpolate_harvested_task,
            mask_by_distance_task]
    except NameError:
        # No mask_by_distance_task is added to taskgraph
        align_and_resize_dependent_task_list = [
            interpolate_density_task, interpolate_harvested_task]
        LOGGER.info('NO Distance Mask to add to list')

    # Align and resize the mask rasters
    LOGGER.info('Align and resize the Density rasters')
    aligned_density_mask_list = [
        path.replace('%s.tif' % suffix, '_aligned%s.tif' % suffix)
        for path in density_mask_list
    ]

    aligned_harvested_mask_list = [
        path.replace('%s.tif' % suffix, '_aligned%s.tif' % suffix)
        for path in harvested_mask_list
    ]

    # Merge the density and harvest lists, and remove duplicates
    merged_mask_list = density_mask_list + [
        mask for mask in harvested_mask_list if mask not in density_mask_list
    ]
    merged_aligned_mask_list = aligned_density_mask_list + [
        mask for mask in aligned_harvested_mask_list
        if mask not in aligned_density_mask_list
    ]
    # Align and resize rasters in the density and harvest lists
    align_and_resize_density_and_harvest_task = task_graph.add_task(
        func=pygeoprocessing.align_and_resize_raster_stack,
        args=(merged_mask_list, merged_aligned_mask_list,
              [_TARGET_RESAMPLE_METHOD] * len(merged_mask_list),
              target_pixel_size, 'intersection'),
        task_name='align_and_resize_density_and_harvest_list',
        target_path_list=merged_aligned_mask_list,
        dependent_task_list=align_and_resize_dependent_task_list)

    # Mask out any areas where distance or depth has determined that wind farms
    # cannot be located
    LOGGER.info('Mask out depth and [distance] areas from Density raster')
    task_graph.add_task(
        func=pygeoprocessing.raster_calculator,
        args=([(path, 1) for path in aligned_density_mask_list],
              _mask_out_depth_dist, density_masked_path, _TARGET_DATA_TYPE,
              _TARGET_NODATA),
        task_name='mask_density_raster',
        target_path_list=[density_masked_path],
        dependent_task_list=[align_and_resize_density_and_harvest_task])

    LOGGER.info('Mask out depth and [distance] areas from Harvested raster')
    task_graph.add_task(
        func=pygeoprocessing.raster_calculator,
        args=([(path, 1) for path in aligned_harvested_mask_list],
              _mask_out_depth_dist, harvested_masked_path, _TARGET_DATA_TYPE,
              _TARGET_NODATA),
        task_name='mask_harvested_raster',
        target_path_list=[harvested_masked_path],
        dependent_task_list=[align_and_resize_density_and_harvest_task])

    LOGGER.info('Wind Energy Biophysical Model completed')

    if 'valuation_container' in args and args['valuation_container'] is True:
        LOGGER.info('Starting Wind Energy Valuation Model')

        # path for final distance transform used in valuation calculations
        final_dist_raster_path = os.path.join(
            inter_dir, 'val_distance_trans%s.tif' % suffix)
    else:
        task_graph.close()
        task_graph.join()
        LOGGER.info('Valuation Not Selected. Model completed')
        return

    if 'grid_points_path' in args:
        # Handle Grid Points
        LOGGER.info('Grid Points Provided. Reading in the grid points')

        # Read the grid points csv, and convert it to land and grid dictionary
        grid_land_df = utils.read_csv_to_dataframe(
            args['grid_points_path'], to_lower=True)

        # Make separate dataframes based on 'TYPE'
        grid_df = grid_land_df.loc[(
            grid_land_df['type'].str.upper() == 'GRID')]
        land_df = grid_land_df.loc[(
            grid_land_df['type'].str.upper() == 'LAND')]

        # Convert the dataframes to dictionaries, using 'ID' (the index) as key
        grid_df.set_index('id', inplace=True)
        grid_dict = grid_df.to_dict('index')
        land_df.set_index('id', inplace=True)
        land_dict = land_df.to_dict('index')

        grid_vector_path = os.path.join(inter_dir,
                                        'val_grid_points%s.shp' % suffix)

        # Create a point shapefile from the grid point dictionary.
        # This makes it easier for future distance calculations and provides a
        # nice intermediate output for users
        grid_dict_to_vector_task = task_graph.add_task(
            func=_dictionary_to_point_vector,
            args=(grid_dict, 'grid_points', grid_vector_path),
            target_path_list=[grid_vector_path],
            task_name='grid_dictionary_to_vector')

        # In case any of the above points lie outside the AOI, clip the
        # shapefiles and then project them to the AOI as well.
        grid_projected_vector_path = os.path.join(
            inter_dir, 'grid_point_projected_clipped%s.shp' % suffix)
        task_graph.add_task(
            func=_clip_and_reproject_vector,
            args=(grid_vector_path, aoi_vector_path,
                  grid_projected_vector_path, inter_dir),
            target_path_list=[grid_projected_vector_path],
            task_name='clip_and_reproject_grid_vector',
            dependent_task_list=[grid_dict_to_vector_task])

        # It is possible that NO grid points lie within the AOI, so we need to
        # handle both cases
        task_graph.join()  # need to join to get grid feature count
        grid_feature_count = _get_feature_count(grid_projected_vector_path)
        if grid_feature_count > 0:
            LOGGER.debug('There are %s grid point(s) within AOI.' %
                         grid_feature_count)
            # It's possible that no land points were provided, and we need to
            # handle both cases
            if land_dict:
                # A bool used to determine if the final distance raster should
                # be calculated without land points later
                calc_grid_dist_without_land = False

                land_point_vector_path = os.path.join(
                    inter_dir, 'val_land_points%s.shp' % suffix)
                # Create a point shapefile from the land point dictionary.
                # This makes it easier for future distance calculations and
                # provides a nice intermediate output for users
                land_dict_to_vector_task = task_graph.add_task(
                    func=_dictionary_to_point_vector,
                    args=(land_dict, 'land_points', land_point_vector_path),
                    target_path_list=[land_point_vector_path],
                    task_name='land_dictionary_to_vector')

                # In case any of the above points lie outside the AOI, clip the
                # shapefiles and then project them to the AOI as well.
                land_projected_vector_path = os.path.join(
                    inter_dir, 'land_point_projected_clipped%s.shp' % suffix)
                task_graph.add_task(
                    func=_clip_and_reproject_vector,
                    args=(land_point_vector_path, aoi_vector_path,
                          land_projected_vector_path, inter_dir),
                    target_path_list=[land_projected_vector_path],
                    task_name='clip_and_reproject_land_vector',
                    dependent_task_list=[land_dict_to_vector_task])

                # It is possible that NO land point lie within the AOI, so we
                # need to handle both cases
                task_graph.join()  # need to join to get land feature count
                land_feature_count = _get_feature_count(
                    land_projected_vector_path)
                if land_feature_count > 0:
                    LOGGER.debug('There are %d land point(s) within AOI.' %
                                 land_feature_count)

                    # Calculate and add the shortest distances from each land
                    # point to the grid points and add them to the new field
                    LOGGER.info(
                        'Adding land to grid distances ("L2G") field to land '
                        'point shapefile.')

                    # Make a path for the grid vector, so Taskgraph can keep
                    # track of the correct timestamp of file being modified
                    land_to_grid_vector_path = os.path.join(
                        inter_dir,
                        'land_point_to_grid%s.shp' % suffix)

                    land_to_grid_task = task_graph.add_task(
                        func=_calculate_land_to_grid_distance,
                        args=(land_projected_vector_path,
                              grid_projected_vector_path,
                              _LAND_TO_GRID_FIELD, land_to_grid_vector_path),
                        target_path_list=[land_to_grid_vector_path],
                        task_name='calculate_grid_point_to_land_poly')

                    # Calculate distance raster
                    final_dist_task = task_graph.add_task(
                        func=_calculate_distances_land_grid,
                        args=(land_to_grid_vector_path,
                              harvested_masked_path,
                              final_dist_raster_path,
                              inter_dir),
                        target_path_list=[final_dist_raster_path],
                        task_name='calculate_distances_land_grid',
                        dependent_task_list=[land_to_grid_task])
                else:
                    LOGGER.debug(
                        'No land point lies within AOI. Energy transmission '
                        'cable distances are calculated from grid data.')
                    calc_grid_dist_without_land = True

            else:
                LOGGER.info(
                    'No land points provided in the Grid Connection Points '
                    'CSV file. Energy transmission cable distances are '
                    'calculated from grid data.')
                calc_grid_dist_without_land = True

            if calc_grid_dist_without_land:
                # Calculate distance raster without land points provided
                final_dist_task = task_graph.add_task(
                    func=_calculate_grid_dist_on_raster,
                    args=(grid_projected_vector_path,
                          harvested_masked_path,
                          final_dist_raster_path,
                          inter_dir),
                    target_path_list=[final_dist_raster_path],
                    task_name='calculate_grid_distance')

        else:
            LOGGER.debug(
                'No grid or land point lies in AOI. Energy transmission '
                'cable distances are not calculated.')

    else:
        LOGGER.info('Grid points not provided')
        LOGGER.debug(
            'No grid points, calculating distances using land polygon')
        # Since the grid points were not provided use the land polygon to get
        # near shore distances
        # The average land cable distance in km converted to meters
        avg_grid_distance = float(args['avg_grid_distance']) * 1000.0

        land_poly_dist_raster_path = os.path.join(
            inter_dir, 'land_poly_dist%s.tif' % suffix)

        land_poly_dist_raster_task = task_graph.add_task(
            func=_create_distance_raster,
            args=(harvested_masked_path, land_poly_proj_vector_path,
                  land_poly_dist_raster_path, inter_dir),
            target_path_list=[land_poly_dist_raster_path],
            task_name='create_land_poly_dist_raster')

        final_dist_task = task_graph.add_task(
            func=pygeoprocessing.raster_calculator,
            args=([(land_poly_dist_raster_path, 1), (mean_pixel_size, 'raw'),
                   (avg_grid_distance, 'raw')], _add_avg_dist_op,
                  final_dist_raster_path, _TARGET_DATA_TYPE, _TARGET_NODATA),
            target_path_list=[final_dist_raster_path],
            task_name='calculate_final_distance_in_meters',
            dependent_task_list=[land_poly_dist_raster_task])

    # Create output NPV and levelized rasters
    npv_raster_path = os.path.join(out_dir, 'npv_US_millions%s.tif' % suffix)
    levelized_raster_path = os.path.join(
        out_dir, 'levelized_cost_price_per_kWh%s.tif' % suffix)

    task_graph.add_task(
        func=_calculate_npv_levelized_rasters,
        args=(harvested_masked_path, final_dist_raster_path, npv_raster_path,
              levelized_raster_path, val_parameters_dict, args, price_list),
        target_path_list=[npv_raster_path, levelized_raster_path],
        task_name='calculate_npv_levelized_rasters',
        dependent_task_list=[final_dist_task])

    # Creating output carbon offset raster
    carbon_path = os.path.join(out_dir, 'carbon_emissions_tons%s.tif' % suffix)

    # The amount of CO2 not released into the atmosphere, with the constant
    # conversion factor provided in the users guide by Rob Griffin
    carbon_coef = float(val_parameters_dict['carbon_coefficient'])

    task_graph.add_task(
        func=pygeoprocessing.raster_calculator,
        args=([(harvested_masked_path, 1), (carbon_coef, 'raw')],
              _calculate_carbon_op, carbon_path, _TARGET_DATA_TYPE,
              _TARGET_NODATA),
        target_path_list=[carbon_path],
        task_name='calculate_carbon_raster')

    task_graph.close()
    task_graph.join()
    LOGGER.info('Wind Energy Valuation Model Completed')


def _calculate_npv_levelized_rasters(
        base_harvested_raster_path, base_dist_raster_path,
        target_npv_raster_path, target_levelized_raster_path,
        val_parameters_dict, args, price_list):
    """Calculate NPV and levelized rasters from harvested and dist rasters.

    Args:
        base_harvested_raster_path (str): a path to the raster that indicates
            the averaged energy output for a given period

        base_dist_raster_path (str): a path to the raster that indicates the
            distance from wind turbines to the land.

        target_npv_raster_path (str): a path to the target raster to store
            the net present value of a farm centered on each pixel.

        target_levelized_raster_path (str): a path to the target raster to
            store the unit price of energy that would be required to set the
            present value of the farm centered at each pixel equal to zero.

        val_parameters_dict (dict): a dictionary of the turbine and biophysical
            global parameters.

        args (dict): a dictionary that contains information on
            ``foundation_cost``, ``discount_rate``, ``number_of_turbines``.

        price_list (list): a list of wind energy prices for a period of time.


    Returns:
        None

    """
    LOGGER.info('Creating output NPV and levelized rasters.')

    pygeoprocessing.new_raster_from_base(
        base_harvested_raster_path, target_npv_raster_path, _TARGET_DATA_TYPE,
        [_TARGET_NODATA])

    pygeoprocessing.new_raster_from_base(
        base_harvested_raster_path, target_levelized_raster_path,
        _TARGET_DATA_TYPE, [_TARGET_NODATA])

    # Open raster bands for writing
    npv_raster = gdal.OpenEx(
        target_npv_raster_path, gdal.OF_RASTER | gdal.GA_Update)
    npv_band = npv_raster.GetRasterBand(1)
    levelized_raster = gdal.OpenEx(
        target_levelized_raster_path, gdal.OF_RASTER | gdal.GA_Update)
    levelized_band = levelized_raster.GetRasterBand(1)

    # Get constants from val_parameters_dict to make it more readable
    # The length of infield cable in km
    infield_length = float(val_parameters_dict['infield_cable_length'])
    # The cost of infield cable in millions of currency units per km
    infield_cost = float(val_parameters_dict['infield_cable_cost'])
    # The cost of the foundation in millions of currency units
    foundation_cost = float(args['foundation_cost'])
    # The cost of each turbine unit in millions of currency units
    unit_cost = float(val_parameters_dict['turbine_cost'])
    # The installation cost as a decimal
    install_cost = float(val_parameters_dict['installation_cost'])
    # The miscellaneous costs as a decimal factor of capex_arr
    misc_capex_cost = float(val_parameters_dict['miscellaneous_capex_cost'])
    # The operations and maintenance costs as a decimal factor of capex_arr
    op_maint_cost = float(val_parameters_dict['operation_maintenance_cost'])
    # The discount rate as a decimal
    discount_rate = float(args['discount_rate'])
    # The cost to decommission the farm as a decimal factor of capex_arr
    decom = float(val_parameters_dict['decommission_cost'])
    # The mega watt value for the turbines in MW
    mega_watt = float(val_parameters_dict['turbine_rated_pwr'])
    # The distance at which AC switches over to DC power
    circuit_break = float(val_parameters_dict['ac_dc_distance_break'])
    # The coefficients for the AC/DC megawatt and cable cost from the CAP
    # function
    mw_coef_ac = float(val_parameters_dict['mw_coef_ac'])
    mw_coef_dc = float(val_parameters_dict['mw_coef_dc'])
    cable_coef_ac = float(val_parameters_dict['cable_coef_ac'])
    cable_coef_dc = float(val_parameters_dict['cable_coef_dc'])

    # The total mega watt capacity of the wind farm where mega watt is the
    # turbines rated power
    total_mega_watt = mega_watt * int(args['number_of_turbines'])

    # Total infield cable cost
    infield_cable_cost = infield_length * infield_cost * int(
        args['number_of_turbines'])
    LOGGER.debug('infield_cable_cost : %s', infield_cable_cost)

    # Total foundation cost
    total_foundation_cost = (foundation_cost + unit_cost) * int(
        args['number_of_turbines'])
    LOGGER.debug('total_foundation_cost : %s', total_foundation_cost)

    # Nominal Capital Cost (CAP) minus the cost of cable which needs distances
    cap_less_dist = infield_cable_cost + total_foundation_cost
    LOGGER.debug('cap_less_dist : %s', cap_less_dist)

    # Discount rate plus one to get that constant
    disc_const = discount_rate + 1.0
    LOGGER.debug('discount_rate : %s', disc_const)

    # Discount constant raised to the total time, a constant found in the NPV
    # calculation (1+i)^T
    disc_time = disc_const**int(val_parameters_dict['time_period'])
    LOGGER.debug('disc_time : %s', disc_time)

    for (harvest_block_info, harvest_block_data), (_, dist_block_data) in zip(
            pygeoprocessing.iterblocks((base_harvested_raster_path, 1)),
            pygeoprocessing.iterblocks((base_dist_raster_path, 1))):

        target_arr_shape = harvest_block_data.shape
        target_nodata_mask = (harvest_block_data == _TARGET_NODATA)

        # Total cable distance converted to kilometers
        cable_dist_arr = dist_block_data / 1000.0

        # The energy value converted from MWhr/yr (Mega Watt hours as output
        # from CK's biophysical model equations) to kWhr/yr for the
        # valuation model
        energy_val_arr = harvest_block_data * 1000.0

        # Calculate cable cost. The break at 'circuit_break' indicates the
        # difference in using AC and DC current systems
        circuit_mask = (cable_dist_arr <= circuit_break)
        cable_cost_arr = np.full(target_arr_shape, 0.0, dtype=np.float32)

        # Calculate AC cable cost
        cable_cost_arr[circuit_mask] = cable_dist_arr[
            circuit_mask] * cable_coef_ac + (mw_coef_ac * total_mega_watt)
        # Calculate DC cable cost
        cable_cost_arr[~circuit_mask] = cable_dist_arr[
            ~circuit_mask] * cable_coef_dc + (mw_coef_dc * total_mega_watt)
        # Mask out nodata values
        cable_cost_arr[target_nodata_mask] = _TARGET_NODATA

        # Compute the total CAP
        cap_arr = cap_less_dist + cable_cost_arr

        # Nominal total capital costs including installation and
        # miscellaneous costs (capex_arr)
        capex_arr = cap_arr / (1.0 - install_cost - misc_capex_cost)

        # The ongoing cost of the farm
        ongoing_capex_arr = op_maint_cost * capex_arr

        # The cost to decommission the farm
        decommish_capex_arr = decom * capex_arr / disc_time

        # Initialize the summation of the revenue less the ongoing costs,
        # adjusted for discount rate
        npv_arr = np.full(
            target_arr_shape, 0.0, dtype=np.float32)

        # Initialize the numerator summation part of the levelized cost
        levelized_num_arr = np.full(
            target_arr_shape, 0.0, dtype=np.float32)

        # Initialize and calculate the denominator summation value for
        # levelized cost of energy at year 0
        levelized_denom_arr = np.full(
            target_arr_shape, 0.0, dtype=np.float32)
        levelized_denom_arr = energy_val_arr / disc_const**0

        # Calculate the total NPV and the levelized cost over the lifespan of
        # the wind farm. Starting at year 1, because year 0 yields no revenue
        for year in range(1, len(price_list)):
            # currency units per kilowatt-hour of that year
            currency_per_kwh = float(price_list[year])

            # The price per kWh for energy converted to units of millions of
            # currency units to correspond to the units for valuation costs
            mill_currency_per_kwh = currency_per_kwh / 1000000.0

            # The revenue in millions of currency units for the wind farm. The
            # energy_val_arr is in kWh/yr
            rev_arr = energy_val_arr * mill_currency_per_kwh

            # Calculate the net present value (NPV), the summation of the net
            # revenue from power generation, adjusted for discount rate
            npv_arr = (
                npv_arr + (rev_arr - ongoing_capex_arr) / disc_const**year)

            # Calculate the cumulative numerator summation value
            levelized_num_arr = levelized_num_arr + (
                (ongoing_capex_arr / disc_const**year))

            # Calculate the cumulative denominator summation value
            levelized_denom_arr = levelized_denom_arr + (
                energy_val_arr / disc_const**year)

        # Calculate the final NPV by subtracting other costs from the NPV
        npv_arr[target_nodata_mask] = _TARGET_NODATA
        npv_arr[~target_nodata_mask] = (
            npv_arr[~target_nodata_mask] -
            decommish_capex_arr[~target_nodata_mask] -
            capex_arr[~target_nodata_mask])

        # Calculate the levelized cost of energy, converting from millions of
        # currency units to currency units
        levelized_arr = (
            (levelized_num_arr + decommish_capex_arr + capex_arr) /
            levelized_denom_arr) * 1000000.0
        levelized_arr[target_nodata_mask] = _TARGET_NODATA

        npv_band.WriteArray(npv_arr,
                            xoff=harvest_block_info['xoff'],
                            yoff=harvest_block_info['yoff'])
        npv_band.FlushCache()

        levelized_band.WriteArray(levelized_arr,
                                  xoff=harvest_block_info['xoff'],
                                  yoff=harvest_block_info['yoff'])
        levelized_band.FlushCache()

    npv_band = None
    npv_raster.FlushCache()
    npv_raster = None

    levelized_band = None
    levelized_raster.FlushCache()
    levelized_raster = None


def _get_feature_count(base_vector_path):
    """Get feature count from vector and return it.

    Args:
        base_vector_path (str): a path to the vector to get feature
            count from.

    Returns:
        feature_count (float): the feature count in the base vector.

    """
    vector = gdal.OpenEx(base_vector_path, gdal.OF_VECTOR)
    layer = vector.GetLayer()
    feature_count = layer.GetFeatureCount()
    layer = None
    vector = None

    return feature_count


def _get_file_ext_and_driver_name(base_vector_path):
    """Get file extension and GDAL driver name from the vector path.

    Args:
        base_path (str): a path to the vector file to get extension from.

    Returns:
        file_ext (str): the file extension of the base file path.
        driver_name (str): the GDAL driver name used to create data.

    """
    file_ext = os.path.splitext(base_vector_path)[1]

    # A dictionary of file extensions/GDAL vector driver names pairs
    vector_formats = {
        '.shp': 'ESRI Shapefile',
        '.gpkg': 'GPKG',
        '.geojson': 'GeoJSON',
        '.gmt': 'GMT'
    }

    try:
        driver_name = vector_formats[file_ext]
    except KeyError:
        raise KeyError(
            'Unknown file extension for vector file %s' % base_vector_path)

    return file_ext, driver_name


def _depth_op(bath, min_depth, max_depth):
    """Determine if a value falls within the range.

    The function takes a value and uses a range to determine if that falls
    within the range.

    Args:
        bath (int): a value of either positive or negative
        min_depth (float): a value specifying the lower limit of the
            range. This value is set above
        max_depth (float): a value specifying the upper limit of the
            range. This value is set above
        _TARGET_NODATA (int or float): a nodata value set above

    Returns:
        out_array (np.array): an array where values are _TARGET_NODATA
            if 'bath' does not fall within the range, or 'bath' if it does.

    """
    out_array = np.full(
        bath.shape, _TARGET_NODATA, dtype=np.float32)
    valid_pixels_mask = ((bath >= max_depth) & (bath <= min_depth) &
                         (bath != _TARGET_NODATA))
    out_array[
        valid_pixels_mask] = bath[valid_pixels_mask]
    return out_array


def _add_avg_dist_op(tmp_dist, mean_pixel_size, avg_grid_distance):
    """Convert distances to meters and add in avg_grid_distance.

    Args:
        tmp_dist (np.array): an array of distances
        mean_pixel_size (float): the minimum absolute value of a pixel in
            meters
        avg_grid_distance (float): the average land cable distance in km
            converted to meters

    Returns:
        out_array (np.array): distance values in meters with average
            grid to land distance factored in

    """
    out_array = np.full(
        tmp_dist.shape, _TARGET_NODATA, dtype=np.float32)
    valid_pixels_mask = (tmp_dist != _TARGET_NODATA)
    out_array[valid_pixels_mask] = tmp_dist[
        valid_pixels_mask] * mean_pixel_size + avg_grid_distance
    return out_array


def _create_aoi_raster(base_aoi_vector_path, target_aoi_raster_path,
                       target_pixel_size, target_sr_wkt, work_dir):
    """Create an AOI raster from a vector w/ target pixel size and projection.

    Args:
        base_aoi_vector_path (str): a path to the base AOI vector to create
            AOI raster from.
        target_aoi_raster_path (str): a path to the target AOI raster.
        target_pixel_size (tuple): a tuple of x, y pixel sizes for the target
            AOI raster.
        target_sr_wkt (str): a projection string used as the target projection
            for the AOI raster.
        work_dir (str): path to create a temp folder for saving temp files.

    Returns:
        None

    """
    base_sr_wkt = pygeoprocessing.get_vector_info(
        base_aoi_vector_path)['projection_wkt']
    if base_sr_wkt != target_sr_wkt:
        # Reproject clip vector to the spatial reference of the base vector.
        # Note: reproject_vector can be expensive if vector has many features.
        temp_dir = tempfile.mkdtemp(dir=work_dir, prefix='clip-')
        file_ext, driver_name = _get_file_ext_and_driver_name(
            base_aoi_vector_path)
        reprojected_aoi_vector_path = os.path.join(
            temp_dir, 'reprojected_aoi' + file_ext)
        pygeoprocessing.reproject_vector(
            base_aoi_vector_path, target_sr_wkt,
            reprojected_aoi_vector_path, driver_name=driver_name)
        pygeoprocessing.create_raster_from_vector_extents(
            reprojected_aoi_vector_path, target_aoi_raster_path,
            target_pixel_size, gdal.GDT_Byte, _TARGET_NODATA)
        shutil.rmtree(temp_dir, ignore_errors=True)
    else:
        pygeoprocessing.create_raster_from_vector_extents(
            base_aoi_vector_path, target_aoi_raster_path, target_pixel_size,
            gdal.GDT_Byte, _TARGET_NODATA)


def _mask_out_depth_dist(*rasters):
    """Return the value of an item in the list based on some condition.

    Return the value of an item in the list if and only if all other values
    are not a nodata value.

    Args:
        *rasters (list): a list of values as follows:
            rasters[0] - the density value (required)
            rasters[1] - the depth mask value (required)
            rasters[2] - the distance mask value (optional)

    Returns:
        out_array (np.array): an array of either _TARGET_NODATA or density
            values from rasters[0]

    """
    out_array = np.full(rasters[0].shape, _TARGET_NODATA, dtype=np.float32)
    nodata_mask = np.full(rasters[0].shape, False, dtype=bool)
    for array in rasters:
        nodata_mask = nodata_mask | (array == _TARGET_NODATA)
    out_array[~nodata_mask] = rasters[0][~nodata_mask]
    return out_array


def _calculate_carbon_op(harvested_arr, carbon_coef):
    """Calculate the carbon offset from harvested array.

    Args:
        harvested_arr (np.array): an array of harvested energy values
        carbon_coef (float): the amount of CO2 not released into the
                atmosphere

    Returns:
        out_array (np.array): an array of carbon offset values

    """
    out_array = np.full(
        harvested_arr.shape, _TARGET_NODATA, dtype=np.float32)
    valid_pixels_mask = (harvested_arr != _TARGET_NODATA)

    # The energy value converted from MWhr/yr (Mega Watt hours as output
    # from CK's biophysical model equations) to kWhr for the
    # valuation model
    out_array[valid_pixels_mask] = (
        harvested_arr[valid_pixels_mask] * carbon_coef * 1000.0)
    return out_array


def _calculate_land_to_grid_distance(
        base_land_vector_path, base_grid_vector_path, dist_field_name,
        target_land_vector_path):
    """Calculate the distances from points to the nearest polygon.

    Distances are calculated from points in a point geometry shapefile to the
    nearest polygon from a polygon shapefile. Both shapefiles must be
    projected in meters

    Args:
        base_land_vector_path (str): a path to an OGR point geometry shapefile
            projected in meters
        base_grid_vector_path (str): a path to an OGR polygon shapefile
            projected in meters
        dist_field_name (str): the name of the new distance field to be added
            to the attribute table of base_point_vector
        copied_point_vector_path (str): if a path is provided, make a copy of
            the base point vector on this path after computing the distance
            field. (optional)

    Returns:
        None.

    """
    LOGGER.info('Starting _calculate_land_to_grid_distance.')

    # Copy the point vector
    _, driver_name = _get_file_ext_and_driver_name(
        target_land_vector_path)
    base_land_vector = ogr.Open(base_land_vector_path, gdal.OF_VECTOR)
    driver = ogr.GetDriverByName(driver_name)
    driver.CopyDataSource(base_land_vector, target_land_vector_path)
    base_land_vector = None

    target_land_vector = gdal.OpenEx(
        target_land_vector_path, gdal.OF_VECTOR | gdal.GA_Update)
    base_grid_vector = gdal.OpenEx(
        base_grid_vector_path, gdal.OF_VECTOR | gdal.GA_ReadOnly)

    base_grid_layer = base_grid_vector.GetLayer()
    # List to store the grid point geometries as shapely objects
    grid_point_list = []

    LOGGER.info('Loading the polygons into Shapely')
    for grid_point_feat in base_grid_layer:
        # Get the geometry of the grid point in WKT format
        grid_point_wkt = grid_point_feat.GetGeometryRef().ExportToWkt()
        # Load the geometry into shapely making it a shapely object
        shapely_grid_point = shapely.wkt.loads(grid_point_wkt)
        # Add the shapely point geometry to a list
        grid_point_list.append(shapely_grid_point)

    # Take the union over the list of points to get one point collection object
    LOGGER.info('Get the collection of polygon geometries by taking the union')
    grid_point_collection = shapely.ops.unary_union(grid_point_list)

    target_land_layer = target_land_vector.GetLayer()
    # Create a new distance field based on the name given
    dist_field_defn = ogr.FieldDefn(dist_field_name, ogr.OFTReal)
    target_land_layer.CreateField(dist_field_defn)

    LOGGER.info('Loading the points into shapely')
    for land_point_feat in target_land_layer:
        # Get the geometry of the point in WKT format
        land_point_wkt = land_point_feat.GetGeometryRef().ExportToWkt()
        # Load the geometry into shapely making it a shapely object
        shapely_land_point = shapely.wkt.loads(land_point_wkt)
        # Get the distance in meters and convert to km
        land_to_grid_dist = shapely_land_point.distance(
            grid_point_collection) / 1000.0
        # Add the distance value to the new field and set to the feature
        land_point_feat.SetField(dist_field_name, land_to_grid_dist)
        target_land_layer.SetFeature(land_point_feat)

    target_land_layer = None
    target_land_vector = None
    base_grid_layer = None
    base_grid_vector = None

    LOGGER.info('Finished _calculate_land_to_grid_distance.')


def _read_csv_wind_parameters(csv_path, parameter_list):
    """Construct a dictionary from a csv file given a list of keys.

    The list of keys corresponds to the parameters names in 'csv_path' which
    are represented in the first column of the file.

    Args:
        csv_path (str): a path to a CSV file where every row is a parameter
            with the parameter name in the first column followed by the value
            in the second column
        parameter_list (list) : a List of strs that represent the parameter
            names to be found in 'csv_path'. These strs will be the keys in
            the returned dictionary

    Returns: a Dictionary where the 'parameter_list' strs are the
            keys that have values pulled from 'csv_path'

    """
    # use the parameters in the first column as indices for the dataframe
    # this doesn't benefit from `utils.read_csv_to_dataframe` because there
    # is no header to strip whitespace
    # use sep=None, engine='python' to infer what the separator is
    wind_param_df = pandas.read_csv(
        csv_path, header=None, index_col=0, sep=None, engine='python')
    # only get the required parameters and leave out the rest
    wind_param_df = wind_param_df[wind_param_df.index.isin(parameter_list)]
    wind_dict = wind_param_df.to_dict()[1]

    return wind_dict


def _mask_by_distance(base_raster_path, min_dist, max_dist, out_nodata,
                      target_raster_path):
    """Create a raster whose pixel values are bound by min and max distances.

    Args:
        base_raster_path (str): path to a raster with distance values.
        min_dist (int): the minimum distance allowed in meters.
        max_dist (int): the maximum distance allowed in meters.
        target_raster_path (str): path output to the raster masked by distance
            values.
        out_nodata (float): the nodata value of the raster.

    Returns:
        None.

    """
    raster_info = pygeoprocessing.get_raster_info(base_raster_path)
    mean_pixel_size, _ = utils.mean_pixel_size_and_area(
        raster_info['pixel_size'])
    raster_nodata = raster_info['nodata'][0]

    def _dist_mask_op(dist_arr):
        """Mask & multiply distance values by min/max values & cell size."""
        out_array = np.full(dist_arr.shape, out_nodata, dtype=np.float32)
        valid_pixels_mask = ((dist_arr != raster_nodata) &
                             (dist_arr >= min_dist) & (dist_arr <= max_dist))
        out_array[
            valid_pixels_mask] = dist_arr[valid_pixels_mask] * mean_pixel_size
        return out_array

    pygeoprocessing.raster_calculator([(base_raster_path, 1)], _dist_mask_op,
                                      target_raster_path, _TARGET_DATA_TYPE,
                                      out_nodata)


def _create_distance_raster(base_raster_path, base_vector_path,
                            target_dist_raster_path, work_dir):
    """Create and rasterize vector onto a raster, and calculate dist transform.

    Create a raster where the pixel values represent the euclidean distance to
    the vector.

    Args:
        base_raster_path (str): path to raster to create a new raster from.
        base_vector_path (str): path to vector to be rasterized.
        target_dist_raster_path (str): path to raster with distance transform.
        work_dir (str): path to create a temp folder for saving files.

    Returns:
        None

    """
    LOGGER.info("Starting _create_distance_raster")
    temp_dir = tempfile.mkdtemp(dir=work_dir, prefix='dist-raster-')

    rasterized_raster_path = os.path.join(temp_dir, 'rasterized_raster.tif')

    # Create a new raster based on the given base raster and fill with 0's
    # to set up for distance transform
    pygeoprocessing.new_raster_from_base(
        base_raster_path,
        rasterized_raster_path,
        gdal.GDT_Byte,
        band_nodata_list=[255],
        fill_value_list=[0])

    # Burn vector onto the raster to set up for distance transform
    pygeoprocessing.rasterize(
        base_vector_path,
        rasterized_raster_path,
        burn_values=[1],
        option_list=["ALL_TOUCHED=TRUE"])

    # Calculate euclidean distance transform
    pygeoprocessing.distance_transform_edt((rasterized_raster_path, 1),
                                           target_dist_raster_path)

    # Set the nodata value of output raster to _TARGET_NODATA
    target_dist_raster = gdal.OpenEx(
        target_dist_raster_path, gdal.OF_RASTER | gdal.GA_Update)
    for band in range(1, target_dist_raster.RasterCount+1):
        target_band = target_dist_raster.GetRasterBand(band)
        target_band.SetNoDataValue(_TARGET_NODATA)
        target_band.FlushCache()
        target_band = None
    target_dist_raster.FlushCache()
    target_dist_raster = None

    shutil.rmtree(temp_dir, ignore_errors=True)
    LOGGER.info("Finished _create_distance_raster")


def _read_csv_wind_data(wind_data_path, hub_height):
    """Unpack the csv wind data into a dictionary.

    Args:
        wind_data_path (str): a path for the csv wind data file with header
            of: "LONG","LATI","LAM","K","REF"
        hub_height (int): the hub height to use for calculating Weibull
            parameters and wind energy values

    Returns:
        A dictionary where the keys are lat/long tuples which point
            to dictionaries that hold wind data at that location.

    """
    wind_point_df = utils.read_csv_to_dataframe(wind_data_path, to_lower=False)

    # Calculate scale value at new hub height given reference values.
    # See equation 3 in users guide
    wind_point_df.rename(columns={'LAM': 'REF_LAM'}, inplace=True)
    wind_point_df['LAM'] = wind_point_df.apply(
        lambda row: row.REF_LAM * (hub_height / row.REF)**_ALPHA, axis=1)
    wind_point_df.drop(['REF'], axis=1)  # REF is not needed after calculation
    wind_dict = wind_point_df.to_dict('index')  # so keys will be 0, 1, 2, ...

    return wind_dict


def _compute_density_harvested_fields(
        wind_dict, bio_parameters_dict, number_of_turbines,
        target_pickle_path):
    """Compute the density and harvested energy based on scale and shape keys.

    Args:
        wind_dict (dict): a dictionary whose values are a dictionary with
            keys ``LAM``, ``LATI``, ``K``, ``LONG``, ``REF_LAM``, and ``REF``,
            and numbers indicating their corresponding values.

        bio_parameters_dict (dict): a dictionary where the 'parameter_list'
            strings are the keys that have values pulled from bio-parameters
            CSV.

        number_of_turbines (int): an integer value for the number of machines
            for the wind farm.

        target_pickle_path (str): a path to the pickle file that has
            wind_dict_copy, a modified dictionary with new fields computed
            from the existing fields and bio-parameters.

    Returns:
        None

    """
    wind_dict_copy = wind_dict.copy()

    # The rated power is expressed in units of MW but the harvested energy
    # equation calls for it in terms of Wh. Thus we multiply by a million to
    # get to Wh.
    rated_power = float(bio_parameters_dict['turbine_rated_pwr']) * 1000000

    # Get the rest of the inputs needed to compute harvested wind energy
    # from the dictionary so that it is in a more readable format
    exp_pwr_curve = int(bio_parameters_dict['exponent_power_curve'])
    air_density_standard = float(bio_parameters_dict['air_density'])
    v_rate = float(bio_parameters_dict['rated_wspd'])
    v_out = float(bio_parameters_dict['cut_out_wspd'])
    v_in = float(bio_parameters_dict['cut_in_wspd'])
    air_density_coef = float(bio_parameters_dict['air_density_coefficient'])
    losses = float(bio_parameters_dict['loss_parameter'])

    # Hub Height to use for setting Weibull parameters
    hub_height = int(bio_parameters_dict['hub_height'])

    # Compute the mean air density, given by CKs formulas
    mean_air_density = air_density_standard - air_density_coef * hub_height

    # Fractional coefficient that lives outside the intregation for computing
    # the harvested wind energy
    fract_coef = rated_power * (mean_air_density / air_density_standard)

    # The coefficient that is multiplied by the integration portion of the
    # harvested wind energy equation
    scalar = _NUM_DAYS * 24 * fract_coef

    # Weibull probability function to integrate over
    def _calc_weibull_probability(v_speed, k_shape, l_scale):
        """Calculate the Weibull probability function of variable v_speed.

        Args:
            v_speed (int or float): a number representing wind speed
            k_shape (float): the shape parameter
            l_scale (float): the scale parameter of the distribution

        Returns:
            a float

        """
        return ((k_shape / l_scale) * (v_speed / l_scale)**(k_shape - 1) *
                (math.exp(-1 * (v_speed / l_scale)**k_shape)))

    # Density wind energy function to integrate over
    def _calc_density_wind_energy(v_speed, k_shape, l_scale):
        """Calculate the probability density function of a Weibull variable.

        Args:
            v_speed (int or float): a number representing wind speed
            k_shape (float): the shape parameter
            l_scale (float): the scale parameter of the distribution

        Returns:
            a float

        """
        return ((k_shape / l_scale) * (v_speed / l_scale)**(k_shape - 1) *
                (math.exp(-1 * (v_speed / l_scale)**k_shape))) * v_speed**3

    # Harvested wind energy function to integrate over
    def _calc_harvested_wind_energy(v_speed, k_shape, l_scale):
        """Calculate the harvested wind energy.

        Args:
            v_speed (int or float): a number representing wind speed
            k_shape (float): the shape parameter
            l_scale (float): the scale parameter of the distribution

        Returns:
            a float

        """
        fract = ((v_speed**exp_pwr_curve - v_in**exp_pwr_curve) /
                 (v_rate**exp_pwr_curve - v_in**exp_pwr_curve))

        return fract * _calc_weibull_probability(v_speed, k_shape, l_scale)

    for key, value_fields in wind_dict.items():
        # Get the indexes for the scale and shape parameters
        scale_value = value_fields[_SCALE_KEY]
        shape_value = value_fields[_SHAPE_KEY]

        # Integrate over the probability density function. 0 and 50 are
        # hard coded values set in CKs documentation
        density_results = integrate.quad(_calc_density_wind_energy, 0, 50,
                                         (shape_value, scale_value))

        # Compute the mean air density, given by CKs formulas
        mean_air_density = air_density_standard - air_density_coef * hub_height

        # Compute the final wind power density value
        density_results = 0.5 * mean_air_density * density_results[0]

        # Integrate over the harvested wind energy function
        harv_results = integrate.quad(_calc_harvested_wind_energy, v_in,
                                      v_rate, (shape_value, scale_value))

        # Integrate over the Weibull probability function
        weibull_results = integrate.quad(_calc_weibull_probability, v_rate,
                                         v_out, (shape_value, scale_value))

        # Compute the final harvested wind energy value
        harvested_wind_energy = (
            scalar * (harv_results[0] + weibull_results[0]))

        # Convert harvested energy from Whr/yr to MWhr/yr by dividing by
        # 1,000,000
        harvested_wind_energy = harvested_wind_energy / 1000000.00

        # Now factor in the percent losses due to turbine
        # downtime (mechanical failure, storm damage, etc.)
        # and due to electrical resistance in the cables
        harvested_wind_energy = (1 - losses) * harvested_wind_energy

        # Finally, multiply the harvested wind energy by the number of
        # turbines to get the amount of energy generated for the entire farm
        harvested_wind_energy = harvested_wind_energy * number_of_turbines

        # Append calculated results to the dictionary
        wind_dict_copy[key][_DENSITY_FIELD_NAME] = density_results
        wind_dict_copy[key][_HARVESTED_FIELD_NAME] = harvested_wind_energy

    with open(target_pickle_path, 'wb') as pickle_file:
        pickle.dump(wind_dict_copy, pickle_file)


def _dictionary_to_point_vector(
        base_dict_data, layer_name, target_vector_path):
    """Create a point shapefile from a dictionary.

    The point shapefile created is not projected and uses latitude and
        longitude for its geometry.

    Args:
        base_dict_data (dict): a python dictionary with keys being unique id's
            that point to sub-dictionaries that have key-value pairs. These
            inner key-value pairs will represent the field-value pair for the
            point features. At least two fields are required in the sub-
            dictionaries. All the keys in the sub dictionary should have the
            same name and order. All the values in the sub dictionary should
            have the same type 'LATI' and 'LONG'. These fields determine the
            geometry of the point.
            0 : {'TYPE':GRID, 'LATI':41, 'LONG':-73, ...},
            1 : {'TYPE':GRID, 'LATI':42, 'LONG':-72, ...},
            2 : {'TYPE':GRID, 'LATI':43, 'LONG':-72, ...},
        layer_name (str): a python str for the name of the layer
        target_vector_path (str): a path to the output path of the point
            vector.

    Returns:
        None

    """
    # If the target_vector_path exists delete it
    _, driver_name = _get_file_ext_and_driver_name(target_vector_path)
    output_driver = ogr.GetDriverByName(driver_name)
    if os.path.exists(target_vector_path):
        output_driver.DeleteDataSource(target_vector_path)

    target_vector = output_driver.CreateDataSource(target_vector_path)

    # Set the spatial reference to WGS84 (lat/long)
    source_sr = osr.SpatialReference()
    source_sr.SetWellKnownGeogCS("WGS84")

    output_layer = target_vector.CreateLayer(layer_name, source_sr,
                                             ogr.wkbPoint)

    # Outer unique keys
    outer_keys = list(base_dict_data.keys())

    # Construct a list of fields to add from the keys of the inner dictionary
    field_list = list(base_dict_data[outer_keys[0]])

    # Create a dictionary to store what variable types the fields are
    type_dict = {}
    for field in field_list:
        field_type = None
        # Get a value from the field
        val = base_dict_data[outer_keys[0]][field]
        # Check to see if the value is a str of characters or a number. This
        # will determine the type of field created in the shapefile
        if isinstance(val, str):
            type_dict[field] = 'str'
            field_type = ogr.OFTString
        else:
            type_dict[field] = 'number'
            field_type = ogr.OFTReal
        output_field = ogr.FieldDefn(field, field_type)
        output_layer.CreateField(output_field)

    # For each inner dictionary (for each point) create a point and set its
    # fields
    for point_dict in base_dict_data.values():
        latitude = float(point_dict['lati'])
        longitude = float(point_dict['long'])

        geom = ogr.Geometry(ogr.wkbPoint)
        geom.AddPoint_2D(longitude, latitude)

        output_feature = ogr.Feature(output_layer.GetLayerDefn())

        for field_name in point_dict:
            field_index = output_feature.GetFieldIndex(field_name)
            output_feature.SetField(field_index, point_dict[field_name])

        output_feature.SetGeometryDirectly(geom)
        output_layer.CreateFeature(output_feature)
        output_feature = None

    output_layer.SyncToDisk()


def _get_suitable_projection_params(
        base_raster_path, aoi_vector_path, target_pickle_path):
    """Choose projection, pixel size and bounding box for clipping a raster.

    If base raster is not already projected, choose a suitable UTM zone.
    The target_pickle_path contains a tuple of three elements:
        target_sr_wkt (str): a projection string used as the target projection
            for warping the base raster later on.
        target_pixel_size (tuple): a tuple of equal x, y pixel sizes in minimum
            absolute value.
        target_bounding_box (list): a list of the form [xmin, ymin, xmax, ymax]
            that describes the largest fitting bounding box around the original
            warped bounding box in ````new_epsg```` coordinate system.

    Args:
        base_raster_path (str): path to base raster that might not be projected
        aoi_vector_path (str): path to base AOI vector that'll be used to
            clip the raster.
        target_pickle_path (str): a path to the pickle file for storing
            target_sr_wkt, target_pixel_size, and target_bounding_box.

    Returns:
        None.

    """
    base_raster_info = pygeoprocessing.get_raster_info(base_raster_path)
    aoi_vector_info = pygeoprocessing.get_vector_info(aoi_vector_path)

    base_raster_srs = osr.SpatialReference()
    base_raster_srs.ImportFromWkt(base_raster_info['projection_wkt'])

    if not base_raster_srs.IsProjected():
        wgs84_sr = osr.SpatialReference()
        wgs84_sr.ImportFromEPSG(4326)
        aoi_wgs84_bounding_box = pygeoprocessing.transform_bounding_box(
            aoi_vector_info['bounding_box'], aoi_vector_info['projection_wkt'],
            wgs84_sr.ExportToWkt())

        base_raster_bounding_box = pygeoprocessing.transform_bounding_box(
            base_raster_info['bounding_box'],
            base_raster_info['projection_wkt'], wgs84_sr.ExportToWkt())

        target_bounding_box_wgs84 = pygeoprocessing.merge_bounding_box_list(
            [aoi_wgs84_bounding_box, base_raster_bounding_box], 'intersection')

        # Get the suitable UTM code
        centroid_x = (
            target_bounding_box_wgs84[2] + target_bounding_box_wgs84[0]) / 2
        centroid_y = (
            target_bounding_box_wgs84[3] + target_bounding_box_wgs84[1]) / 2

        # Get target pixel size in square meters used for resizing the base
        # raster later on
        target_pixel_size = _convert_degree_pixel_size_to_square_meters(
            base_raster_info['pixel_size'], centroid_y)

        utm_code = (math.floor((centroid_x + 180.0) / 6) % 60) + 1
        lat_code = 6 if centroid_y > 0 else 7
        epsg_code = int('32%d%02d' % (lat_code, utm_code))
        target_srs = osr.SpatialReference()
        target_srs.ImportFromEPSG(epsg_code)

        # Transform the merged unprojected bounding box of base raster and clip
        # vector from WGS84 to the target UTM projection
        target_bounding_box = pygeoprocessing.transform_bounding_box(
            target_bounding_box_wgs84, wgs84_sr.ExportToWkt(),
            target_srs.ExportToWkt())

        target_sr_wkt = target_srs.ExportToWkt()
    else:
        # If the base raster is already projected, transform the bounding
        # box from base raster and aoi vector bounding boxes
        target_sr_wkt = base_raster_info['projection_wkt']

        aoi_bounding_box = pygeoprocessing.transform_bounding_box(
            aoi_vector_info['bounding_box'], aoi_vector_info['projection_wkt'],
            target_sr_wkt)

        target_bounding_box = pygeoprocessing.merge_bounding_box_list(
            [aoi_bounding_box, base_raster_info['bounding_box']],
            'intersection')

        # Get the minimum square pixel size
        min_pixel_size = np.min(np.absolute(base_raster_info['pixel_size']))
        target_pixel_size = (min_pixel_size, -min_pixel_size)

    with open(target_pickle_path, 'wb') as pickle_file:
        pickle.dump(
            (target_sr_wkt, target_pixel_size, target_bounding_box),
            pickle_file)


def _clip_to_projection_with_square_pixels(
        base_raster_path, clip_vector_path, target_raster_path,
        target_projection_wkt, target_pixel_size, target_bounding_box):
    """Clip raster with vector into target projected coordinate system.

    If pixel size of target raster is not square, the minimum absolute value
    will be used for target_pixel_size.

    Args:
        base_raster_path (str): path to base raster.
        clip_vector_path (str): path to base clip vector.
        target_projection_wkt (str): a projection string used as the target
            projection for warping the base raster.
        target_pixel_size (tuple): a tuple of equal x, y pixel sizes in minimum
            absolute value.
        target_bounding_box (list): a list of the form [xmin, ymin, xmax, ymax]
            that describes the largest fitting bounding box around the original
            warped bounding box in ````new_epsg```` coordinate system.

    Returns:
        None.

    """
    pygeoprocessing.warp_raster(
        base_raster_path,
        target_pixel_size,
        target_raster_path,
        _TARGET_RESAMPLE_METHOD,
        target_bb=target_bounding_box,
        target_projection_wkt=target_projection_wkt,
        vector_mask_options={'mask_vector_path': clip_vector_path})


def _convert_degree_pixel_size_to_square_meters(pixel_size, center_lat):
    """Calculate meter size of a wgs84 square pixel.

    Adapted from: https://gis.stackexchange.com/a/127327/2397. If the pixel
    is not square, this function will use the minimum absolute value from the
    pixel dimension in the output meter_pixel_size_tuple.

    Args:
        pixel_size (tuple): [xsize, ysize] in degrees (float).
        center_lat (float): latitude of the center of the pixel. Note this
            value +/- half the ``pixel-size`` must not exceed 90/-90 degrees
            latitude or an invalid area will be calculated.

    Returns:
        ``meter_pixel_size_tuple`` with minimum absolute value in the pixel
            sizes.

    """
    m1 = 111132.92
    m2 = -559.82
    m3 = 1.175
    m4 = -0.0023
    p1 = 111412.84
    p2 = -93.5
    p3 = 0.118

    lat = center_lat * math.pi / 180
    latlen = (m1 + m2 * math.cos(2 * lat) + m3 * math.cos(4 * lat) +
              m4 * math.cos(6 * lat))
    longlen = abs(p1 * math.cos(lat) + p2 * math.cos(3 * lat) +
                  p3 * math.cos(5 * lat))
    x_meter_size = longlen * pixel_size[0]
    y_meter_size = latlen * pixel_size[1]
    meter_pixel_size_tuple = (x_meter_size, y_meter_size)
    if not np.isclose(x_meter_size, y_meter_size):
        min_meter_size = np.min(np.absolute(meter_pixel_size_tuple))
        meter_pixel_size_tuple = (min_meter_size, -min_meter_size)

    return meter_pixel_size_tuple


def _wind_data_to_point_vector(wind_data_pickle_path,
                               layer_name,
                               target_vector_path,
                               ref_projection_wkt=None):
    """Create a point shapefile given a dictionary of the wind data fields.

    Args:
        wind_data_pickle_path (str): a path to the pickle file that has
            wind_dict_copy, where the keys are tuples of the lat/long
            coordinates:
                {
                1 : {'LATI':97, 'LONG':43, 'LAM':6.3, 'K':2.7, 'REF':10, ...},
                2 : {'LATI':55, 'LONG':51, 'LAM':6.2, 'K':2.4, 'REF':10, ...},
                3 : {'LATI':73, 'LONG':47, 'LAM':6.5, 'K':2.3, 'REF':10, ...}
                }
        layer_name (str): the name of the layer.
        target_vector_path (str): path to the output destination of the
            shapefile.
        ref_projection_wkt (str): reference projection of in Well Known Text.

    Returns:
        None

    """
    LOGGER.info('Entering _wind_data_to_point_vector')

    # Unpickle the wind data dictionary
    with open(wind_data_pickle_path, 'rb') as pickle_file:
        wind_data = pickle.load(pickle_file)

    # Get driver based on file extension
    _, driver_name = _get_file_ext_and_driver_name(target_vector_path)

    # If the target_vector_path exists delete it
    if os.path.isfile(target_vector_path):
        driver = ogr.GetDriverByName(driver_name)
        driver.DeleteDataSource(target_vector_path)

    target_driver = ogr.GetDriverByName(driver_name)
    target_vector = target_driver.CreateDataSource(target_vector_path)
    target_sr = osr.SpatialReference()
    target_sr.SetWellKnownGeogCS("WGS84")

    need_geotranform = False
    if ref_projection_wkt:
        ref_sr = osr.SpatialReference(wkt=ref_projection_wkt)
        if ref_sr.IsProjected:
            # Get coordinate transformation between two projections
            coord_trans = utils.create_coordinate_transformer(
                target_sr, ref_sr)
            need_geotranform = True
    else:
        need_geotranform = False

    if need_geotranform:
        target_layer = target_vector.CreateLayer(
            layer_name, ref_sr, ogr.wkbPoint)
    else:
        target_layer = target_vector.CreateLayer(
            layer_name, target_sr, ogr.wkbPoint)

    # Construct a list of fields to add from the keys of the inner dictionary
    field_list = list(wind_data[list(wind_data.keys())[0]])

    # For the two fields that we computed and added to the dictionary, move
    # them to the last
    for field in [_DENSITY_FIELD_NAME, _HARVESTED_FIELD_NAME]:
        if field in field_list:
            field_list.remove(field)
            field_list.append(field)

    LOGGER.debug('field_list : %s', field_list)

    LOGGER.info('Creating fields for the target vector')
    for field in field_list:
        target_field = ogr.FieldDefn(field, ogr.OFTReal)
        target_layer.CreateField(target_field)

    LOGGER.info('Entering iteration to create and set the features')
    # For each inner dictionary (for each point) create a point
    for point_dict in wind_data.values():
        geom = ogr.Geometry(ogr.wkbPoint)
        latitude = float(point_dict['LATI'])
        longitude = float(point_dict['LONG'])
        # When projecting to WGS84, extents -180 to 180 are used for
        # longitude. In case input longitude is from -360 to 0 convert
        if longitude < -180:
            longitude += 360
        if need_geotranform:
            point_x, point_y, _ = coord_trans.TransformPoint(
                longitude, latitude)
            geom.AddPoint(point_x, point_y)
        else:
            geom.AddPoint_2D(longitude, latitude)

        target_feature = ogr.Feature(target_layer.GetLayerDefn())
        target_layer.CreateFeature(target_feature)

        for field_name in point_dict:
            field_index = target_feature.GetFieldIndex(field_name)
            target_feature.SetField(field_index, point_dict[field_name])

        target_feature.SetGeometryDirectly(geom)
        target_layer.SetFeature(target_feature)
        target_feature = None

    LOGGER.info('Finished _wind_data_to_point_vector')
    target_vector = None


def _clip_and_reproject_vector(base_vector_path, clip_vector_path,
                               target_vector_path, work_dir):
    """Clip a vector against an AOI and output result in AOI coordinates.

    Args:
        base_vector_path (str): path to a base vector
        clip_vector_path (str): path to an AOI vector
        target_vector_path (str): desired output path to write the clipped
            base against AOI in AOI's coordinate system.
        work_dir (str): path to create a temp folder for saving temporary
            files. The temp folder will be deleted when function finishes.

    Returns:
        None.
    """
    LOGGER.info('Entering _clip_and_reproject_vector')
    temp_dir = tempfile.mkdtemp(dir=work_dir, prefix='clip-reproject-')
    file_ext, driver_name = _get_file_ext_and_driver_name(target_vector_path)

    # Get the base and target spatial reference in Well Known Text
    base_sr_wkt = pygeoprocessing.get_vector_info(base_vector_path)[
        'projection_wkt']
    target_sr_wkt = pygeoprocessing.get_vector_info(clip_vector_path)[
        'projection_wkt']

    # Create path for the reprojected shapefile
    clipped_vector_path = os.path.join(
        temp_dir, 'clipped_vector' + file_ext)
    reprojected_clip_path = os.path.join(
        temp_dir, 'reprojected_clip_vector' + file_ext)

    if base_sr_wkt != target_sr_wkt:
        # Reproject clip vector to the spatial reference of the base vector.
        # Note: reproject_vector can be expensive if vector has many features.
        pygeoprocessing.reproject_vector(
            clip_vector_path, base_sr_wkt, reprojected_clip_path,
            driver_name=driver_name)

    # Clip the base vector to the AOI
    _clip_vector_by_vector(
        base_vector_path, reprojected_clip_path, clipped_vector_path, temp_dir)

    # Reproject the clipped base vector to the spatial reference of clip vector
    pygeoprocessing.reproject_vector(
        clipped_vector_path, target_sr_wkt, target_vector_path,
        driver_name=driver_name)

    shutil.rmtree(temp_dir, ignore_errors=True)
    LOGGER.info('Finished _clip_and_reproject_vector')


def _clip_vector_by_vector(
        base_vector_path, clip_vector_path, target_vector_path, work_dir):
    """Clip a vector from another vector keeping features.

    Create a new target vector where base features are contained in the
        polygon in clip_vector_path. Assumes all data are in the same
        projection.

    Args:
        base_vector_path (str): path to a vector to clip.
        clip_vector_path (str): path to a polygon vector for clipping.
        target_vector_path (str): output path for the clipped vector.
        work_dir (str): path to create a temp folder for saving temporary
            files. The temp folder will be deleted when function finishes.

    Returns:
        None.

    """
    LOGGER.info('Entering _clip_vector_by_vector')

    file_ext, driver_name = _get_file_ext_and_driver_name(target_vector_path)

    # Get the base and target spatial reference in Well Known Text
    base_sr_wkt = pygeoprocessing.get_vector_info(base_vector_path)[
        'projection_wkt']
    target_sr_wkt = pygeoprocessing.get_vector_info(clip_vector_path)[
        'projection_wkt']

    if base_sr_wkt != target_sr_wkt:
        # Reproject clip vector to the spatial reference of the base vector.
        # Note: reproject_vector can be expensive if vector has many features.
        temp_dir = tempfile.mkdtemp(dir=work_dir, prefix='clip-')
        reprojected_clip_vector_path = os.path.join(
            temp_dir, 'reprojected_clip_vector' + file_ext)
        pygeoprocessing.reproject_vector(
            clip_vector_path, base_sr_wkt, reprojected_clip_vector_path,
            driver_name=driver_name)
        clip_vector_path = reprojected_clip_vector_path

    # Get layer and geometry informations from base vector path
    base_vector = gdal.OpenEx(base_vector_path, gdal.OF_VECTOR)
    base_layer = base_vector.GetLayer()
    base_layer_defn = base_layer.GetLayerDefn()
    base_geom_type = base_layer.GetGeomType()

    clip_vector = gdal.OpenEx(clip_vector_path, gdal.OF_VECTOR)
    clip_layer = clip_vector.GetLayer()

    target_driver = gdal.GetDriverByName(driver_name)
    target_vector = target_driver.Create(
        target_vector_path, 0, 0, 0, gdal.GDT_Unknown)
    target_layer = target_vector.CreateLayer(
        base_layer_defn.GetName(), base_layer.GetSpatialRef(), base_geom_type)
    base_layer.Clip(clip_layer, target_layer)

    empty_clip = False
    # Check if the feature count is less than 1, indicating the two vectors
    # did not intersect. This will raise a ValueError below. GetFeatureCount
    # can return -1 if the count is not known or too expensive to compute.
    if target_layer.GetFeatureCount() <= 0:
        empty_clip = True

    # Allow function to clean up resources
    target_layer = None
    target_vector = None
    clip_vector = None
    clip_vector = None
    base_layer = None
    base_vector = None

    if base_sr_wkt != target_sr_wkt:
        shutil.rmtree(temp_dir, ignore_errors=True)

    if empty_clip:
        raise ValueError(
            f"Clipping {base_vector_path} by {clip_vector_path} returned 0"
            " features. If an AOI was provided this could mean the AOI and"
            " Wind Data do not intersect spatially.")

    LOGGER.info('Finished _clip_vector_by_vector')


def _calculate_distances_land_grid(base_point_vector_path, base_raster_path,
                                   target_dist_raster_path, work_dir):
    """Creates a distance transform raster.

    The distances are calculated based on the shortest distances of each point
    feature in 'base_point_vector_path' and each feature's 'L2G' field.

    Args:
        base_point_vector_path (str): path to an OGR shapefile that has
            the desired features to get the distance from.
        base_raster_path (str): path to a GDAL raster that is used to
            get the proper extents and configuration for the new raster.
        target_dist_raster_path (str): path to a GDAL raster for the final
            distance transform raster output.
        work_dir (str): path to create a temp folder for saving files.

    Returns:
        None.

    """
    LOGGER.info('Starting _calculate_distances_land_grid.')
    temp_dir = tempfile.mkdtemp(dir=work_dir, prefix='calc-dist-land')

    # Open the point shapefile and get the layer
    base_point_vector = gdal.OpenEx(base_point_vector_path, gdal.OF_VECTOR)
    base_point_layer = base_point_vector.GetLayer()
    # A list to hold the land to grid distances in order for each point
    # features 'L2G' field
    l2g_dist = []
    # A list to hold the individual distance transform path's in order
    land_point_dist_raster_path_list = []

    # Get the mean pixel size to calculate minimum distance from land to grid
    pixel_size = pygeoprocessing.get_raster_info(base_raster_path)[
        'pixel_size']
    mean_pixel_size, _ = utils.mean_pixel_size_and_area(pixel_size)

    # Get the original layer definition which holds needed attribute values
    base_layer_defn = base_point_layer.GetLayerDefn()
    file_ext, driver_name = _get_file_ext_and_driver_name(
        base_point_vector_path)
    output_driver = ogr.GetDriverByName(driver_name)
    single_feature_vector_path = os.path.join(
        temp_dir, 'single_feature' + file_ext)
    target_vector = output_driver.CreateDataSource(single_feature_vector_path)

    # Create the new layer for target_vector using same name and
    # geometry type from base_vector as well as spatial reference
    target_layer = target_vector.CreateLayer(base_layer_defn.GetName(),
                                             base_point_layer.GetSpatialRef(),
                                             base_layer_defn.GetGeomType())

    # Get the number of fields in original_layer
    base_field_count = base_layer_defn.GetFieldCount()

    # For every field, create a duplicate field and add it to the new
    # shapefiles layer
    for fld_index in range(base_field_count):
        base_field = base_layer_defn.GetFieldDefn(fld_index)
        target_field = ogr.FieldDefn(base_field.GetName(),
                                     base_field.GetType())
        # NOT setting the WIDTH or PRECISION because that seems to be
        # unneeded and causes interesting OGR conflicts
        target_layer.CreateField(target_field)

    # Create a new shapefile with only one feature to burn onto a raster
    # in order to get the distance transform based on that one feature
    for feature_index, point_feature in enumerate(base_point_layer):
        # Get the point features land to grid value and add it to the list
        field_index = point_feature.GetFieldIndex('L2G')
        l2g_dist.append(float(point_feature.GetField(field_index)))

        # Copy original_datasource's feature and set as new shapes feature
        output_feature = ogr.Feature(feature_def=target_layer.GetLayerDefn())

        # Since the original feature is of interest add its fields and
        # Values to the new feature from the intersecting geometries
        # The False in SetFrom() signifies that the fields must match
        # exactly
        output_feature.SetFrom(point_feature, False)
        target_layer.CreateFeature(output_feature)
        target_vector.SyncToDisk()
        target_layer.DeleteFeature(point_feature.GetFID())

        dist_raster_path = os.path.join(temp_dir,
                                        'dist_%s.tif' % feature_index)
        _create_distance_raster(base_raster_path, single_feature_vector_path,
                                dist_raster_path, work_dir)
        # Add each features distance transform result to list
        land_point_dist_raster_path_list.append(dist_raster_path)

    target_layer = None
    target_vector = None
    base_point_layer = None
    base_point_vector = None
    l2g_dist_array = np.array(l2g_dist)

    def _min_land_ocean_dist(*grid_distances):
        """Aggregate each features distance transform output and create one
            distance output that has the shortest distances combined with each
            features land to grid distance

        Args:
            *grid_distances (numpy.ndarray): a variable number of numpy.ndarray

        Returns:
            a numpy.ndarray of the shortest distances

        """
        # Get the shape of the incoming numpy arrays
        # Initialize with land to grid distances from the first array
        min_distances = np.min(grid_distances, axis=0)
        min_land_grid_dist = l2g_dist_array[np.argmin(grid_distances, axis=0)]
        return min_distances * mean_pixel_size + min_land_grid_dist

    pygeoprocessing.raster_calculator(
        [(path, 1)
         for path in land_point_dist_raster_path_list], _min_land_ocean_dist,
        target_dist_raster_path, _TARGET_DATA_TYPE, _TARGET_NODATA)

    shutil.rmtree(temp_dir, ignore_errors=True)

    LOGGER.info('Finished _calculate_distances_land_grid.')


def _calculate_grid_dist_on_raster(grid_vector_path, harvested_masked_path,
                                   final_dist_raster_path, work_dir):
    """Creates a distance transform raster from an OGR shapefile.

    The function first burns the features from 'grid_vector_path' onto a raster
    using 'harvested_masked_path' as the base for that raster. It then does a
    distance transform from those locations and converts from pixel distances
    to distance in meters.

    Args:
        grid_vector_path (str) a path to an OGR shapefile that has the
            desired features to get the distance from.
        harvested_masked_path (str): a path to a GDAL raster that is used to
            get the proper extents and configuration for new rasters.
        final_dist_raster_path (str) a path to a GDAL raster for the final
            distance transform raster output.
        work_dir (str): path to create a temp folder for saving files.

    Returns:
        None

    """
    LOGGER.info('Starting _calculate_grid_dist_on_raster.')
    temp_dir = tempfile.mkdtemp(dir=work_dir, prefix='calc-grid-dist-')

    raster_info = pygeoprocessing.get_raster_info(harvested_masked_path)
    # Get nodata value to use in raster creation and masking
    out_nodata = raster_info['nodata'][0]
    # Get pixel size from biophysical output
    mean_pixel_size, _ = utils.mean_pixel_size_and_area(
        raster_info['pixel_size'])

    grid_poly_dist_raster_path = os.path.join(temp_dir, 'grid_poly_dist.tif')

    _create_distance_raster(harvested_masked_path, grid_vector_path,
                            grid_poly_dist_raster_path, work_dir)

    def _dist_meters_op(tmp_dist):
        """Multiply the pixel value of a raster by the mean pixel size.

        Args:
            tmp_dist (np.array): an nd numpy array

        Returns:
            out_array (np.array): an array multiplied by a pixel size
        """
        out_array = np.full(tmp_dist.shape, out_nodata, dtype=np.float32)
        valid_pixels_mask = (tmp_dist != out_nodata)
        out_array[
            valid_pixels_mask] = tmp_dist[valid_pixels_mask] * mean_pixel_size
        return out_array

    pygeoprocessing.raster_calculator([(grid_poly_dist_raster_path, 1)],
                                      _dist_meters_op, final_dist_raster_path,
                                      _TARGET_DATA_TYPE, out_nodata)

    shutil.rmtree(temp_dir, ignore_errors=True)


@validation.invest_validator
def validate(args, limit_to=None):
    """Validate an input dictionary for Wind Energy.

    Args:
        args (dict): The args dictionary.

        limit_to=None (str or None): If a str key, only this args parameter
            will be validated.  If ````None````, all args parameters will be
            validated.

    Returns:
        A list of tuples where tuple[0] is an iterable of keys that the error
        message applies to and tuple[1] is the str validation warning.

    """
    return validation.validate(args, ARGS_SPEC['args'],
                               ARGS_SPEC['args_with_spatial_overlap'])<|MERGE_RESOLUTION|>--- conflicted
+++ resolved
@@ -61,110 +61,53 @@
                 "lam": {
                     "type": "number",
                     "units": u.none,
-<<<<<<< HEAD
-                    "about": _("Weibull scale factor at the reference hub height")
-=======
-                    "about": (
+                    "about": _(
                         "Weibull scale factor at the reference hub height at "
                         "this point.")
->>>>>>> 1fe0099b
                 },
                 "k": {
                     "type": "number",
                     "units": u.none,
-<<<<<<< HEAD
-                    "about": _("Weibull shape factor")
-=======
-                    "about": "Weibull shape factor at this point."
->>>>>>> 1fe0099b
+                    "about": _("Weibull shape factor at this point.")
                 },
                 "ref": {
                     "type": "number",
                     "units": u.meter,
-<<<<<<< HEAD
                     "about": _(
-                        "The reference height at which wind speed data was "
-                        "collected and LAM was estimated")
-                }
-            },
-            "about": _(
-                "A CSV file that represents the wind input data (Weibull "
-                "parameters). Please see the User's Guide for a more detailed "
-                "description of the parameters."),
-            "name": _("Wind Data Points (CSV)")
-=======
-                    "about": (
                         "The reference hub height at this point, at which "
                         "wind speed data was collected and LAM was estimated.")
                 }
             },
-            "about": "Table of Weibull parameters for each wind data point.",
-            "name": "wind data points"
->>>>>>> 1fe0099b
+            "about": _("Table of Weibull parameters for each wind data point."),
+            "name": _("wind data points")
         },
         "aoi_vector_path": {
             **spec_utils.AOI,
             "projected": True,
             "projection_units": u.meter,
             "required": "valuation_container & grid_points_path",
-<<<<<<< HEAD
             "about": _(
-                "A GDAL-supported vector file containing a single polygon "
-                "defining the area of interest.  The AOI must be projected "
-                "with linear units equal to meters.  If the AOI is provided "
-                "it will clip and project the outputs to that of the AOI. The "
-                "Distance inputs are dependent on the AOI and will only be "
-                "accessible if the AOI is selected.  If the AOI is selected "
-                "and the Distance parameters are selected, then the AOI "
-                "should also cover a portion of the land polygon to calculate "
-                "distances correctly.  An AOI is required for valuation."),
-=======
-            "about": (
                 "Map of the area(s) of interest over which to run the model "
                 "and aggregate valuation results. Required if Run Valuation "
                 "is selected and the Grid Connection Points table is provided."
             )
->>>>>>> 1fe0099b
         },
         "bathymetry_path": {
             "type": "raster",
             "bands": {1: {"type": "number", "units": u.meter}},
-<<<<<<< HEAD
-            "about": _(
-                "A GDAL-supported raster file containing elevation values "
-                "represented in meters for the area of interest.  The DEM "
-                "should cover at least the entire span of the area of "
-                "interest and if no AOI is provided then the default global "
-                "DEM should be used."),
-            "name": _("Bathymetric Digital Elevation Model")
-=======
-            "about": "Map of ocean depth. Values should be negative.",
-            "name": "bathymetry"
->>>>>>> 1fe0099b
+            "about": _("Map of ocean depth. Values should be negative."),
+            "name": _("bathymetry")
         },
         "land_polygon_vector_path": {
             "type": "vector",
             "fields": {},
             "geometries": {"POLYGON", "MULTIPOLYGON"},
             "required": "min_distance | max_distance | valuation_container",
-<<<<<<< HEAD
             "about": _(
-                "A GDAL-supported polygon vector that represents the land and "
-                "coastline that is of interest.  For this input to be "
-                "selectable the AOI must be selected.  The AOI should also "
-                "cover a portion of this land polygon to properly calculate "
-                "distances.  This coastal polygon, and the area covered by "
-                "the AOI, form the basis for distance calculations for wind "
-                "farm electrical transmission.  This input is required for "
-                "masking by distance values and for valuation."),
-            "name": _("Land Polygon for Distance Calculation")
-=======
-            "about": (
                 "Map of the coastlines of landmasses in the area of interest. "
                 "Required if the Minimum Distance and Maximum Distance inputs "
                 "are provided."),
-            "name": "land polygon"
->>>>>>> 1fe0099b
+            "name": _("land polygon")
         },
         "global_wind_parameters_path": {
             "type": "csv",
@@ -172,27 +115,15 @@
                 "air_density": {
                     "type": "number",
                     "units": u.kilogram/(u.meter**3),
-<<<<<<< HEAD
-                    "about": _("standard atmosphere air density")},
+                    "about": _("Standard atmosphere air density.")},
                 "exponent_power_curve": {
                     "type": "number",
                     "units": u.none,
-                    "about": _("exponent to use in the power curve function")},
+                    "about": _("Exponent to use in the power curve function.")},
                 "decommission_cost": {
                     "type": "ratio",
                     "about": _(
-                        "cost to decommission a turbine as a proportion of "
-=======
-                    "about": "Standard atmosphere air density."},
-                "exponent_power_curve": {
-                    "type": "number",
-                    "units": u.none,
-                    "about": "Exponent to use in the power curve function."},
-                "decommission_cost": {
-                    "type": "ratio",
-                    "about": (
                         "Cost to decommission a turbine as a proportion of "
->>>>>>> 1fe0099b
                         "the total upfront costs (cables, foundations, "
                         "installation?)")
                 },
@@ -265,20 +196,9 @@
                         "The fraction of energy lost due to downtime, power "
                         "conversion inefficiency, and electrical grid losses")}
             },
-<<<<<<< HEAD
             "about": _(
-                "A CSV file that holds wind energy model parameters for both "
-                "the biophysical and valuation modules. These parameters are "
-                "defaulted to values that are supported and reviewed in the "
-                "User's Guide.  It is recommended that careful consideration "
-                "be taken before changing these values and to make a new CSV "
-                "file so that the default one always remains."),
-            "name": _("Global Wind Energy Parameters")
-=======
-            "about": (
                 "A table of wind energy infrastructure parameters."),
-            "name": "global wind energy parameters"
->>>>>>> 1fe0099b
+            "name": _("global wind energy parameters")
         },
         "turbine_parameters_path": {
             "type": "csv",
@@ -286,11 +206,7 @@
                 "hub_height": {
                     "type": "number",
                     "units": u.meter,
-<<<<<<< HEAD
-                    "about": _("Height of the turbine hub above sea level")},
-=======
-                    "about": "Height of the turbine hub above sea level."},
->>>>>>> 1fe0099b
+                    "about": _("Height of the turbine hub above sea level.")},
                 "cut_in_wspd": {
                     "type": "number",
                     "units": u.meter/u.second,
@@ -312,253 +228,122 @@
                 "turbine_rated_pwr": {
                     "type": "number",
                     "units": u.kilowatt,
-<<<<<<< HEAD
-                    "about": _("The turbine's rated power output")},
+                    "about": _("The turbine's rated power output.")},
                 "turbine_cost": {
                     "type": "number",
                     "units": u.megacurrency,
-                    "about": _("The cost of one turbine")}
+                    "about": _("The cost of one turbine.")}
             },
-            "about": _(
-                "A CSV file that contains parameters corresponding to a "
-                "specific turbine type.  The InVEST package comes with two "
-                "turbine model options, 3.6 MW and 5.0 MW. A new turbine "
-                "class may be created by using the existing file format "
-                "conventions and filling in new parameters.  Likewise an "
-                "existing class may be modified according to the user's "
-                "needs.  It is recommended that the existing default CSV "
-                "files are not overwritten."),
-            "name": _("Turbine Type Parameters File")
-=======
-                    "about": "The turbine's rated power output."},
-                "turbine_cost": {
-                    "type": "number",
-                    "units": u.megacurrency,
-                    "about": "The cost of one turbine."}
-            },
-            "about": "A table of parameters specific to the type of turbine.",
-            "name": "turbine parameters"
->>>>>>> 1fe0099b
+            "about": _("A table of parameters specific to the type of turbine."),
+            "name": _("turbine parameters")
         },
         "number_of_turbines": {
             "expression": "value > 0",
             "type": "number",
-<<<<<<< HEAD
-            "units": u.count,
-            "about": _(
-                "An integer value indicating the number of wind turbines per "
-                "wind farm."),
-            "name": _("Number Of Turbines")
-=======
             "units": u.none,
-            "about": "The number of wind turbines per wind farm.",
-            "name": "number of turbines"
->>>>>>> 1fe0099b
+            "about": _("The number of wind turbines per wind farm."),
+            "name": _("number of turbines")
         },
         "min_depth": {
             "type": "number",
             "units": u.meter,
-<<<<<<< HEAD
-            "about": _(
-                "A floating point value in meters for the minimum depth of "
-                "the offshore wind farm installation."),
-            "name": _("Minimum Depth for Offshore Wind Farm Installation")
-=======
-            "about": "Minimum depth for the offshore wind farm installation.",
-            "name": "minimum depth"
->>>>>>> 1fe0099b
+            "about": _("Minimum depth for offshore wind farm installation."),
+            "name": _("minimum depth")
         },
         "max_depth": {
             "type": "number",
             "units": u.meter,
-<<<<<<< HEAD
-            "about": _(
-                "A floating point value in meters for the maximum depth of "
-                "the offshore wind farm installation."),
-            "name": _("Maximum Depth for Offshore Wind Farm Installation")
-=======
-            "about": "Maximum depth for the offshore wind farm installation.",
-            "name": "maximum depth"
->>>>>>> 1fe0099b
+            "about": _("Maximum depth for offshore wind farm installation."),
+            "name": _("maximum depth")
         },
         "min_distance": {
             "type": "number",
             "units": u.meter,
             "required": "valuation_container",
-<<<<<<< HEAD
             "about": _(
-                "A floating point value in meters that represents the minimum "
-                "distance from shore for offshore wind farm installation. "
-                "Required for valuation."),
-            "name": _("Minimum Distance for Offshore Wind Farm Installation")
-=======
-            "about": (
-                "Minimum distance from shore for the offshore wind farm "
+                "Minimum distance from shore for offshore wind farm "
                 "installation. Required if Run Valuation is selected."),
-            "name": "minimum distance"
->>>>>>> 1fe0099b
+            "name": _("minimum distance")
         },
         "max_distance": {
             "type": "number",
             "units": u.meter,
             "required": "valuation_container",
-<<<<<<< HEAD
             "about": _(
-                "A floating point value in meters that represents the maximum "
-                "distance from shore for offshore wind farm installation. "
-                "Required for valuation."),
-            "name": _("Maximum Distance for Offshore Wind Farm Installation")
-=======
-            "about": (
-                "Maximum distance from shore for the offshore wind farm "
+                "Maximum distance from shore for offshore wind farm "
                 "installation. Required if Run Valuation is selected."),
-            "name": "maximum distance"
->>>>>>> 1fe0099b
+            "name": _("maximum distance")
         },
         "valuation_container": {
             "type": "boolean",
             "required": False,
-<<<<<<< HEAD
-            "about": _("Indicates whether model includes valuation"),
-            "name": _("Valuation")
-=======
-            "about": "Run the valuation component of the model.",
-            "name": "run valuation"
->>>>>>> 1fe0099b
+            "about": _("Run the valuation component of the model."),
+            "name": _("run valuation")
         },
         "foundation_cost": {
             "type": "number",
             "units": u.megacurrency,
             "required": "valuation_container",
-<<<<<<< HEAD
-            "about": _(
-                "A floating point number for the unit cost of the foundation "
-                "type (in millions of currency units). The cost of a "
-                "foundation will depend on the type selected, which itself "
-                "depends on a variety of factors including depth and turbine "
-                "choice. Please see the User's Guide for guidance on properly "
-                "selecting this value."),
-            "name": _("Cost of the Foundation Type")
-=======
-            "about": "The cost of the foundation for one turbine.",
-            "name": "foundation cost"
->>>>>>> 1fe0099b
+            "about": _("The cost of the foundation for one turbine."),
+            "name": _("foundation cost")
         },
         "discount_rate": {
             "type": "ratio",
             "required": "valuation_container",
-<<<<<<< HEAD
-            "about": _(
-                "The discount rate reflects preferences for immediate "
-                "benefits over future benefits (e.g., would an individual "
-                "rather receive $10 today or $10 five years from now?). See "
-                "the User's Guide for guidance on selecting this value."),
-            "name": _("Discount Rate")
-=======
-            "about": "Annual discount rate to apply to valuation.",
-            "name": "discount rate"
->>>>>>> 1fe0099b
+            "about": _("Annual discount rate to apply to valuation."),
+            "name": _("discount rate")
         },
         "grid_points_path": {
             "type": "csv",
             "columns": {
-<<<<<<< HEAD
-                "id": {"type": "integer", "about": _(
-                    "unique identifier for the point")},
-=======
                 "id": {
                     "type": "integer",
-                    "about": "Unique identifier for each point."},
->>>>>>> 1fe0099b
+                    "about": _("Unique identifier for each point.")},
                 "type": {
                     "type": "option_string",
                     "options": {
                         "LAND": "a land connection point",
                         "GRID": "a grid connection point"
                     },
-                    "about": "The type of connection at this point."
+                    "about": _("The type of connection at this point.")
                 },
                 "lati": {
                     "type": "number",
                     "units": u.degree,
-<<<<<<< HEAD
-                    "about": _("latitude of the connection point")
-=======
-                    "about": "Latitude of the connection point."
->>>>>>> 1fe0099b
+                    "about": _("Latitude of the connection point.")
                 },
                 "long": {
                     "type": "number",
                     "units": u.degree,
-<<<<<<< HEAD
-                    "about": _("longitude of the connection point")
+                    "about": _("Longitude of the connection point.")
                 }
             },
             "required": "valuation_container & (not avg_grid_distance)",
             "about": _(
-                "An optional CSV file with grid and land points to determine "
-                "cable distances from.  Each point location is represented as "
-                "a single row with columns being <b>ID</b>, <b>TYPE</b>, "
-                "<b>LATI</b>, and <b>LONG</b>. The <b>LATI</b> and "
-                "<b>LONG</b> columns indicate the coordinates for the point. "
-                "The <b>TYPE</b> column relates to whether it is a land or "
-                "grid point.  The <b>ID</b> column is a simple unique "
-                "integer.  The shortest distance between respective points is "
-                "used for calculations.  See the User's Guide for more "
-                "information."),
-            "name": _("Grid Connection Points")
-=======
-                    "about": "Longitude of the connection point."
-                }
-            },
-            "required": "valuation_container & (not avg_grid_distance)",
-            "about": (
                 "Table of grid and land connection points to which cables "
                 "will connect. Required if Run Valuation is selected and "
                 "Average Shore-to-Grid Distance is not provided."),
-            "name": "grid connection points"
->>>>>>> 1fe0099b
+            "name": _("grid connection points")
         },
         "avg_grid_distance": {
             "expression": "value > 0",
             "type": "number",
             "units": u.kilometer,
             "required": "valuation_container & (not grid_points_path)",
-<<<<<<< HEAD
             "about": _(
-                "A number in kilometres that is only used if grid points are "
-                "NOT used in valuation.  When running valuation using the "
-                "land polygon to compute distances, the model uses an average "
-                "distance to the onshore grid from coastal cable landing "
-                "points instead of specific grid connection points.  See the "
-                "User's Guide for a description of the approach and the "
-                "method used to calculate the default value."),
-            "name": _("Average Shore to Grid Distance")
-=======
-            "about": (
                 "Average distance to the onshore grid from coastal cable "
                 "landing points. Required if Run Valuation is selected and "
                 "the Grid Connection Points table is not provided."),
-            "name": "average shore-to-grid distance"
->>>>>>> 1fe0099b
+            "name": _("average shore-to-grid distance")
         },
         "price_table": {
             "type": "boolean",
             "required": "valuation_container",
-<<<<<<< HEAD
             "about": _(
-                "When checked the model will use the social cost of wind "
-                "energy table provided in the input below.  If not checked "
-                "the price per year will be determined using the price of "
-                "energy input and the annual rate of change."),
-            "name": _("Use Price Table")
-=======
-            "about": (
                 "Use a Wind Energy Price Table instead of calculating annual "
                 "prices from the initial Energy Price and Rate of Price Change "
                 "inputs."),
-            "name": "use price table"
->>>>>>> 1fe0099b
+            "name": _("use price table")
         },
         "wind_schedule": {
             "type": "csv",
@@ -575,76 +360,35 @@
                 "price": {
                     "type": "number",
                     "units": u.currency/u.kilowatt_hour,
-<<<<<<< HEAD
-                    "about": _("Price of energy for each year")
+                    "about": _("Price of energy for each year.")
                 }
             },
             "required": "valuation_container & price_table",
             "about": _(
-                "A CSV file that has the price of wind energy per kilowatt "
-                "hour for each year of the wind farms life. The CSV file "
-                "should have the following two columns:<br/><br/><b>Year:</b> "
-                "a set of integers indicating each year for the lifespan of "
-                "the wind farm.  They can be in date form such as : 2010, "
-                "2011, 2012... OR simple time step integers such as : 0, 1, "
-                "2... <br/><br/><b>Price:</b> a set of floats indicating the "
-                "price of wind energy per kilowatt hour for a particular year "
-                "or time step in the wind farms life.<br/><br/><b>NOTE:</b> "
-                "The number of years or time steps listed must match the "
-                "<b>time</b> parameter in the <b>Global Wind Energy "
-                "Parameters</b> input file above.  In the above example we "
-                "have 6 years for the lifetime of the farm, year 0 being a "
-                "construction year and year 5 being the last year."),
-            "name": _("Wind Energy Price Table")
-=======
-                    "about": "Price of energy for each year."
-                }
-            },
-            "required": "valuation_container & price_table",
-            "about": (
                 "Table of yearly prices for wind energy. There must be a row "
                 "for each year in the lifespan given in the 'time_period' "
                 "column in the Global Wind Energy Parameters table. Required "
                 "if Run Valuation and Use Price Table are selected."),
-            "name": "wind energy price table"
->>>>>>> 1fe0099b
+            "name": _("wind energy price table")
         },
         "wind_price": {
             "type": "number",
             "units": u.currency/u.kilowatt_hour,
             "required": "valuation_container & (not price_table)",
-<<<<<<< HEAD
             "about": _(
-                "The price of energy per kilowatt hour.  This is the price "
-                "that will be used for year or time step 0 and will then be "
-                "adjusted based on the rate of change percentage from the "
-                "input below.  See the User's Guide for guidance about "
-                "determining this value."),
-            "name": _("Price of Energy")
-=======
-            "about": (
                 "The initial price of wind energy, at the first year in the "
                 "wind energy farm lifespan. Required if Run Valuation is "
                 "selected and Use Price Table is not selected."),
-            "name": "price of energy"
->>>>>>> 1fe0099b
+            "name": _("price of energy")
         },
         "rate_change": {
             "type": "ratio",
             "required": "valuation_container & (not price_table)",
-<<<<<<< HEAD
             "about": _(
-                "The annual rate of change in the price of wind energy. This "
-                "should be expressed as a decimal percentage.  For example, "
-                "0.1 for a 10% annual price change."),
-            "name": _("Annual Rate of Change in Price of Wind Energy")
-=======
-            "about": (
                 "The annual rate of change in the price of wind energy. "
                 "Required if Run Valuation is selected and Use Price Table "
                 "is not selected."),
-            "name": "rate of price change"
->>>>>>> 1fe0099b
+            "name": _("rate of price change")
         }
     }
 }
