"""InVEST Wind Energy model."""
import logging
import math
import os
import pickle
import shutil
import tempfile

import numpy
import pygeoprocessing
import shapely.ops
import shapely.prepared
import shapely.wkb
import shapely.wkt
import taskgraph
from osgeo import gdal
from osgeo import ogr
from osgeo import osr
from scipy import integrate
from shapely import speedups
from rtree import index

from . import gettext
from . import spec
from . import utils
from . import validation
from .file_registry import FileRegistry
from .unit_registry import u

LOGGER = logging.getLogger(__name__)
speedups.enable()

WIND_DATA_FIELDS_FROM_INPUT = [
    spec.NumberOutput(
        id="long",
        about=gettext("Longitude of the data point."),
        units=u.degree
    ),
    spec.NumberOutput(
        id="lati",
        about=gettext("Latitude of the data point."),
        units=u.degree
    ),
    spec.NumberOutput(
        id="lam",
        about=gettext(
            "Weibull scale factor at the reference hub height at this"
            " point."
        ),
        units=u.none
    ),
    spec.NumberOutput(
        id="k",
        about=gettext("Weibull shape factor at this point."),
        units=u.none
    ),
    spec.NumberOutput(
        id="ref",
        about=gettext(
            "The reference hub height at this point, at which wind"
            " speed data was collected and LAM was estimated."
        ),
        units=u.meter
    ),
    spec.NumberOutput(
        id="ref_lam",
        about=gettext(
            "Weibull scale factor at the reference hub height at this"
            " point."
        ),
        units=u.degree
    ),
    spec.NumberOutput(
        id="Dens_W/m2",
        about=gettext("Power density at this point."),
        units=u.watt / u.meter**2
    ),
    spec.NumberOutput(
        id="Harv_MWhr",
        about=gettext(
            "Predicted energy harvested from a wind farm centered on"
            " this point."
        ),
        units=u.megawatt_hour / u.year
    )
]

VALUATION_WIND_DATA_FIELDS = [
    spec.NumberOutput(
        id="DepthVal",
        about=gettext("Ocean depth at this point."),
        units=u.meter
    ),
    spec.NumberOutput(
        id="DistVal",
        about=gettext("Distance to shore from this point."),
        units=u.meter,
    ),
    spec.NumberOutput(
        id="CO2_Tons",
        about=gettext(
            "Offset carbon emissions for a farm centered on this"
            " point. Included only if Valuation is run."
        ),
        units=u.metric_ton / u.year,
    ),
    spec.NumberOutput(
        id="Level_Cost",
        about=gettext(
            "Energy price that would be required to set the present"
            " value of a farm centered on this point equal to zero."
            " Included only if Valuation is run."
        ),
        units=u.currency / u.kilowatt_hour,
    ),
    spec.NumberOutput(
        id="NPV",
        about=gettext(
            "The net present value of a farm centered on this point."
            " Included only if Valuation is run."
        ),
        units=u.currency,
    )
]

MODEL_SPEC = spec.ModelSpec(
    model_id="wind_energy",
    model_title=gettext("Wind Energy Production"),
    userguide="wind_energy.html",
    validate_spatial_overlap=True,
    different_projections_ok=True,
    aliases=(),
    input_field_order=[
        ["workspace_dir", "results_suffix"],
        ["wind_data_path", "aoi_vector_path", "bathymetry_path",
         "land_polygon_vector_path", "global_wind_parameters_path"],
        ["turbine_parameters_path", "number_of_turbines", "min_depth",
         "max_depth", "min_distance", "max_distance"],
        ["valuation_container", "foundation_cost", "discount_rate",
         "grid_points_path", "avg_grid_distance", "price_table",
         "wind_schedule", "wind_price", "rate_change"]
    ],
    inputs=[
        spec.WORKSPACE,
        spec.SUFFIX,
        spec.N_WORKERS,
        spec.CSVInput(
            id="wind_data_path",
            name=gettext("wind data points"),
            about=gettext("Table of Weibull parameters for each wind data point."),
            columns=[
                spec.NumberInput(
                    id="long",
                    about=gettext("Longitude of the data point."),
                    units=u.degree
                ),
                spec.NumberInput(
                    id="lati",
                    about=gettext("Latitude of the data point."),
                    units=u.degree
                ),
                spec.NumberInput(
                    id="lam",
                    about=gettext(
                        "Weibull scale factor at the reference hub height at this point."
                    ),
                    units=u.none
                ),
                spec.NumberInput(
                    id="k",
                    about=gettext("Weibull shape factor at this point."),
                    units=u.none
                ),
                spec.NumberInput(
                    id="ref",
                    about=gettext(
                        "The reference hub height at this point, at which wind speed data"
                        " was collected and LAM was estimated."
                    ),
                    units=u.meter
                )
            ],
            index_col=None
        ),
        spec.AOI.model_copy(update=dict(
            id="aoi_vector_path",
            about=gettext(
                "Map of the area(s) of interest over which to run the model and aggregate"
                " valuation results."
            ),
            projected=True,
            projection_units=u.meter
        )),
        spec.SingleBandRasterInput(
            id="bathymetry_path",
            name=gettext("bathymetry"),
            about=gettext("Map of ocean depth. Values should be negative."),
            data_type=float,
            units=u.meter,
            projected=None
        ),
        spec.VectorInput(
            id="land_polygon_vector_path",
            name=gettext("land polygon"),
            about=gettext(
                "Map of the coastlines of landmasses in the area of interest."
            ),
            geometry_types={"POLYGON", "MULTIPOLYGON"},
            fields=[],
            projected=None
        ),
        spec.CSVInput(
            id="global_wind_parameters_path",
            name=gettext("global wind energy parameters"),
            about=gettext("A table of wind energy infrastructure parameters."),
            columns=None,
            rows=[
                spec.NumberInput(
                    id="air_density",
                    about=gettext("Standard atmosphere air density."),
                    units=u.kilogram / u.meter**3
                ),
                spec.NumberInput(
                    id="exponent_power_curve",
                    about=gettext("Exponent to use in the power curve function."),
                    units=u.none
                ),
                spec.RatioInput(
                    id="decommission_cost",
                    about=gettext(
                        "Cost to decommission a turbine as a proportion of the total"
                        " upfront costs (cables, foundations, installation?)"
                    ),
                    units=None
                ),
                spec.RatioInput(
                    id="operation_maintenance_cost",
                    about=gettext(
                        "The operations and maintenance costs as a proportion of"
                        " capex_arr"
                    ),
                    units=None
                ),
                spec.RatioInput(
                    id="miscellaneous_capex_cost",
                    about=gettext("The miscellaneous costs as a proportion of capex_arr"),
                    units=None
                ),
                spec.RatioInput(
                    id="installation_cost",
                    about=gettext("The installation costs as a proportion of capex_arr"),
                    units=None
                ),
                spec.NumberInput(
                    id="infield_cable_length",
                    about=gettext("The length of infield cable."),
                    units=u.kilometer
                ),
                spec.NumberInput(
                    id="infield_cable_cost",
                    about=gettext("The cost of infield cable."),
                    units=u.currency / u.kilometer
                ),
                spec.NumberInput(
                    id="mw_coef_ac",
                    about=gettext("Cost of AC cable that scales with capacity."),
                    units=u.currency / u.megawatt
                ),
                spec.NumberInput(
                    id="mw_coef_dc",
                    about=gettext("Cost of DC cable that scales with capacity."),
                    units=u.currency / u.megawatt
                ),
                spec.NumberInput(
                    id="cable_coef_ac",
                    about=gettext("Cost of AC cable that scales with length."),
                    units=u.currency / u.kilometer
                ),
                spec.NumberInput(
                    id="cable_coef_dc",
                    about=gettext("Cost of DC cable that scales with length."),
                    units=u.currency / u.kilometer
                ),
                spec.NumberInput(
                    id="ac_dc_distance_break",
                    about=gettext(
                        "The threshold above which a wind farm’s distance from the grid"
                        " requires a switch from AC to DC power to overcome line losses"
                        " which reduce the amount of energy delivered"
                    ),
                    units=u.kilometer
                ),
                spec.NumberInput(
                    id="time_period",
                    about=gettext("The expected lifetime of the facility"),
                    units=u.year
                ),
                spec.NumberInput(
                    id="carbon_coefficient",
                    about=gettext(
                        "Factor that translates carbon-free wind power to a corresponding"
                        " amount of avoided CO2 emissions"
                    ),
                    units=u.metric_ton / u.kilowatt_hour
                ),
                spec.NumberInput(
                    id="air_density_coefficient",
                    about=gettext(
                        "The reduction in air density per meter above sea level"
                    ),
                    units=u.kilogram / u.meter**4
                ),
                spec.RatioInput(
                    id="loss_parameter",
                    about=gettext(
                        "The fraction of energy lost due to downtime, power conversion"
                        " inefficiency, and electrical grid losses"
                    ),
                    units=None
                )
            ],
            index_col=None
        ),
        spec.CSVInput(
            id="turbine_parameters_path",
            name=gettext("turbine parameters"),
            about=gettext("A table of parameters specific to the type of turbine."),
            columns=None,
            rows=[
                spec.NumberInput(
                    id="hub_height",
                    about=gettext("Height of the turbine hub above sea level."),
                    units=u.meter
                ),
                spec.NumberInput(
                    id="cut_in_wspd",
                    about=gettext(
                        "Wind speed at which the turbine begins producing power."
                    ),
                    units=u.meter / u.second
                ),
                spec.NumberInput(
                    id="rated_wspd",
                    about=gettext(
                        "Minimum wind speed at which the turbine reaches its rated power"
                        " output."
                    ),
                    units=u.meter / u.second
                ),
                spec.NumberInput(
                    id="cut_out_wspd",
                    about=gettext(
                        "Wind speed above which the turbine stops generating power for"
                        " safety reasons."
                    ),
                    units=u.meter / u.second
                ),
                spec.NumberInput(
                    id="turbine_rated_pwr",
                    about="The turbine's rated power output.",
                    units=u.megawatt
                ),
                spec.NumberInput(
                    id="turbine_cost",
                    about=gettext("The cost of one turbine."),
                    units=u.currency
                )
            ],
            index_col=None
        ),
        spec.NumberInput(
            id="number_of_turbines",
            name=gettext("number of turbines"),
            about=gettext("The number of wind turbines per wind farm."),
            units=u.none,
            expression="value > 0"
        ),
        spec.NumberInput(
            id="min_depth",
            name=gettext("minimum depth"),
            about=gettext("Minimum depth for offshore wind farm installation."),
            units=u.meter
        ),
        spec.NumberInput(
            id="max_depth",
            name=gettext("maximum depth"),
            about=gettext("Maximum depth for offshore wind farm installation."),
            units=u.meter
        ),
        spec.NumberInput(
            id="min_distance",
            name=gettext("minimum distance"),
            about=gettext(
                "Minimum distance from shore for offshore wind farm installation."
            ),
            units=u.meter
        ),
        spec.NumberInput(
            id="max_distance",
            name=gettext("maximum distance"),
            about=gettext(
                "Maximum distance from shore for offshore wind farm installation."
            ),
            units=u.meter
        ),
        spec.BooleanInput(
            id="valuation_container",
            name=gettext("run valuation"),
            about=gettext("Run the valuation component of the model."),
            required=False
        ),
        spec.NumberInput(
            id="foundation_cost",
            name=gettext("foundation cost"),
            about=gettext("The cost of the foundation for one turbine."),
            required="valuation_container",
            allowed="valuation_container",
            units=u.currency
        ),
        spec.RatioInput(
            id="discount_rate",
            name=gettext("discount rate"),
            about=gettext("Annual discount rate to apply to valuation."),
            required="valuation_container",
            allowed="valuation_container",
            units=None
        ),
        spec.CSVInput(
            id="grid_points_path",
            name=gettext("grid connection points"),
            about=gettext(
                "Table of grid and land connection points to which cables will connect."
                " Required if Run Valuation is selected and Average Shore-to-Grid"
                " Distance is not provided."
            ),
            required="valuation_container and not avg_grid_distance",
            allowed="valuation_container",
            columns=[
                spec.IntegerInput(
                    id="id", about=gettext("Unique identifier for each point.")
                ),
                spec.OptionStringInput(
                    id="type",
                    about=gettext("The type of connection at this point."),
                    options=[
                        spec.Option(key="LAND", about="This is a land connection point"),
                        spec.Option(key="GRID", about="This is a grid connection point")
                    ]
                ),
                spec.NumberInput(
                    id="lati",
                    about=gettext("Latitude of the connection point."),
                    units=u.degree
                ),
                spec.NumberInput(
                    id="long",
                    about=gettext("Longitude of the connection point."),
                    units=u.degree
                )
            ],
            index_col="id"
        ),
        spec.NumberInput(
            id="avg_grid_distance",
            name=gettext("average shore-to-grid distance"),
            about=gettext(
                "Average distance to the onshore grid from coastal cable landing points."
                " Required if Run Valuation is selected and the Grid Connection Points"
                " table is not provided."
            ),
            required="valuation_container and not grid_points_path",
            allowed="valuation_container",
            units=u.kilometer,
            expression="value > 0"
        ),
        spec.BooleanInput(
            id="price_table",
            name=gettext("use price table"),
            about=gettext(
                "Use a Wind Energy Price Table instead of calculating annual prices from"
                " the initial Energy Price and Rate of Price Change inputs."
            ),
            required="valuation_container",
            allowed="valuation_container"
        ),
        spec.CSVInput(
            id="wind_schedule",
            name=gettext("wind energy price table"),
            about=(
                "Table of yearly prices for wind energy. There must be a row for each"
                " year in the lifespan given in the 'time_period' column in the Global"
                " Wind Energy Parameters table. Required if Run Valuation and Use Price"
                " Table are selected."
            ),
            required="valuation_container and price_table",
            allowed="price_table",
            columns=[
                spec.NumberInput(
                    id="year",
                    about=gettext(
                        "Consecutive years for each year in the lifespan of the wind"
                        " farm. These may be the actual years: 2010, 2011, 2012..., or"
                        " the number of the years after the starting date: 1, 2, 3,..."
                    ),
                    units=u.year_AD
                ),
                spec.NumberInput(
                    id="price",
                    about=gettext("Price of energy for each year."),
                    units=u.currency / u.kilowatt_hour
                )
            ],
            index_col="year"
        ),
        spec.NumberInput(
            id="wind_price",
            name=gettext("price of energy"),
            about=gettext(
                "The initial price of wind energy, at the first year in the wind energy"
                " farm lifespan. Required if Run Valuation is selected and Use Price"
                " Table is not selected."
            ),
            required="valuation_container and (not price_table)",
            allowed="valuation_container and not price_table",
            units=u.currency / u.kilowatt_hour
        ),
        spec.RatioInput(
            id="rate_change",
            name=gettext("rate of price change"),
            about=gettext(
                "The annual rate of change in the price of wind energy. Required if Run"
                " Valuation is selected and Use Price Table is not selected."
            ),
            required="valuation_container and not price_table",
            allowed="valuation_container and not price_table",
            units=None
        )
    ],
    outputs=[
        spec.VectorOutput(
            id="final_wind_point_vector_path",
            path="output/wind_energy_points.shp",
            about=gettext("Map of summarized data at each point."),
            geometry_types={"POINT"},
            fields=WIND_DATA_FIELDS_FROM_INPUT + VALUATION_WIND_DATA_FIELDS
        ),
        spec.SingleBandRasterOutput(
            id="bathymetry_path",
            path="intermediate/bathymetry_resampled.tif",
            about=gettext("Clipped and reprojected bathymetry map"),
            data_type=float,
            units=u.meter
        ),
        spec.SingleBandRasterOutput(
            id="bathymetry_proj_raster_path",
            path="intermediate/bathymetry_projected.tif",
            about=gettext("Clipped and reprojected bathymetry map"),
            data_type=float,
            units=u.meter
        ),
        spec.SingleBandRasterOutput(
            id="depth_mask_path",
            path="intermediate/depth_mask.tif",
            about=gettext(
                "Bathymetry map masked to show only the pixels that fall within"
                " the allowed depth range"
            ),
            data_type=float,
            units=u.meter
        ),
        spec.VectorOutput(
            id="land_poly_proj_vector_path",
            path="intermediate/projected_clipped_land_poly.shp",
            about=gettext("Clipped and reprojected land polygon vector"),
            geometry_types={"POLYGON", "MULTIPOLYGON"},
            fields=[],
        ),
        spec.SingleBandRasterOutput(
            id="dist_trans_path",
            path="intermediate/distance_trans.tif",
            about=gettext("Distance to shore from each pixel"),
            data_type=float,
            units=u.meter,
        ),
        spec.SingleBandRasterOutput(
            id="dist_mask_path",
            path="intermediate/distance_mask.tif",
            about=gettext(
                "Distance to shore, masked to show only the pixels that fall"
                " within the allowed distance range"
            ),
            data_type=float,
            units=u.meter,
        ),
        spec.SingleBandRasterOutput(
            id="final_dist_raster_path",
            path="intermediate/val_distance_trans.tif",
            about=gettext(
                "Distance to shore, masked to show only the pixels that fall"
                " within the allowed distance range"
            ),
            data_type=float,
            units=u.meter,
        ),
        spec.SingleBandRasterOutput(
            id="initial_harvested_rater_path",
            path="intermediate/harvested_unmasked.tif",
            about=gettext(
                "Rasterized harvested values from the wind data point vector,"
                " not masked by depth or distance constraints"
            ),
            data_type=float,
            units=u.megawatt_hour / u.year,
        ),
        spec.SingleBandRasterOutput(
            id="harvested_masked_path",
            path="intermediate/harvested_energy_MWhr_per_yr.tif",
            about=gettext(
                "Rasterized harvested values from the wind data point vector,"
                " masked by depth and distance constraints"
            ),
            data_type=float,
            units=u.megawatt_hour / u.year,
        ),
        spec.SingleBandRasterOutput(
            id="carbon_raster_path",
            path="intermediate/carbon_emissions_tons.tif",
            about=gettext(
                "Map of offset carbon emissions for a farm centered on each pixel"
            ),
            data_type=float,
            units=u.metric_ton / u.year,
        ),
        spec.SingleBandRasterOutput(
            id="levelized_raster_path",
            path="intermediate/levelized_cost_price_per_kWh.tif",
            about=gettext(
                "Map of the energy price that would be required to set the"
                " present value of a farm centered on each pixel equal to zero."
            ),
            data_type=float,
            units=u.currency / u.kilowatt_hour,
        ),
        spec.SingleBandRasterOutput(
            id="npv_raster_path",
            path="intermediate/npv.tif",
            about=gettext(
                "Map of the net present value of a farm centered on each pixel."
            ),
            data_type=float,
            units=u.currency,
        ),
        spec.VectorOutput(
            id="grid_point_vector_path",
            path="intermediate/val_grid_points.shp",
            about=gettext("Point vector created from the grid point data provided"
                " in the Grid Connection Points CSV. Contains all connection points"
                " of type 'GRID.'"),
            geometry_types={"POINT"},
            fields=[],
        ),
        spec.VectorOutput(
            id="grid_projected_vector_path",
            path="intermediate/grid_point_projected_clipped.shp",
            about=gettext("Point vector created from the grid point data provided"
                " in the Grid Connection Points CSV, clipped to the AOI. Contains"
                " all connection points of type 'GRID' that fall within the AOI"),
            geometry_types={"POINT"},
            fields=[],
        ),
        spec.VectorOutput(
            id="land_point_vector_path",
            path="intermediate/val_land_points.shp",
            about=gettext("Point vector created from the grid point data provided"
                " in the Grid Connection Points CSV. Contains all connection points"
                " of type 'LAND.'"),
            geometry_types={"POINT"},
            fields=[],
        ),
        spec.VectorOutput(
            id="land_projected_vector_path",
            path="intermediate/land_point_projected_clipped.shp",
            about=gettext("Point vector created from the grid point data provided"
                " in the Grid Connection Points CSV, clipped to the AOI. Contains"
                " all connection points of type 'LAND' that fall within the AOI"),
            geometry_types={"POINT"},
            fields=[],
        ),
        spec.VectorOutput(
            id="land_to_grid_vector_path",
            path="intermediate/land_point_to_grid.shp",
            about=gettext("Point vector containing shortest distances from each"
                " land point within the AOI to the grid points. Only created if"
                " there are both LAND and GRID connection points within the AOI."),
            geometry_types={"POINT"},
            fields=[
                spec.StringOutput(
                    id="type",
                    about=gettext("Value: 'land'"),
                ),
                spec.NumberOutput(
                    id="lati",
                    about=gettext("Latitude of the connection point."),
                    units=u.degree
                ),
                spec.NumberOutput(
                    id="long",
                    about=gettext("Longitude of the connection point."),
                    units=u.degree
                ),
                spec.NumberOutput(
                    id="L2G",
                    about=gettext("Distance to grid from this connection point."),
                    units=u.kilometer
                )
            ],
        ),
        spec.SingleBandRasterOutput(
            id="land_poly_dist_raster_path",
            path="intermediate/land_poly_dist.tif",
            about=gettext("Map of distance to shore, calculated using the land"
                " polygon when no grid points are provided."),
            data_type=float,
            units=u.meter,
        ),
        spec.FileOutput(
            id="wind_data_pickle_path",
            path="intermediate/wind_data.pickle",
            about=gettext("Pickled wind data dictionary")
        ),
        spec.VectorOutput(
            id="wind_point_vector_path",
            path="intermediate/wind_energy_points_from_data.shp",
            about=gettext("Point vector created from input wind point data"),
            geometry_types={"POINT"},
            fields=WIND_DATA_FIELDS_FROM_INPUT
        ),
        spec.VectorOutput(
            id="unmasked_wind_point_vector_path",
            path="intermediate/unmasked_wind_energy_points.shp",
            about=gettext("Input wind point data, clipped to the AOI"),
            geometry_types={"POINT"},
            fields=WIND_DATA_FIELDS_FROM_INPUT + [
                spec.NumberOutput(
                    id="Masked",
                    about=gettext(
                        "Indicates whether or not a point was masked out due to"
                        " depth or distance constraints in the final output"
                    )
                )
            ]
        ),
        spec.TASKGRAPH_CACHE
    ]
)


# The _SCALE_KEY is used in getting the right wind energy arguments that are
# dependent on the hub height.
_SCALE_KEY = 'LAM'

# The str name for the shape field. So far this is a default from the
# text file given by CK. I guess we could search for the 'K' if needed.
_SHAPE_KEY = 'K'

# Set the raster nodata value and data type to use throughout the model
_TARGET_NODATA = -64329
_TARGET_DATA_TYPE = gdal.GDT_Float32

# The harvested energy is on a per year basis
_NUM_DAYS = 365

# Constant used in getting Scale value at hub height from reference height
# values. See equation 3 in the users guide.
_ALPHA = 0.11

# Field name to be added to the land point shapefile
_LAND_TO_GRID_FIELD = 'L2G'

# The names for the computed output fields to be added to the point shapefile:
_DENSITY_FIELD_NAME = 'Dens_W/m2'
_HARVESTED_FIELD_NAME = 'Harv_MWhr'
_DEPTH_FIELD_NAME = 'DepthVal'
_DIST_FIELD_NAME = 'DistVal'
_NPV_FIELD_NAME = 'NPV'
_LEVELIZED_COST_FIELD_NAME = 'Level_Cost'
_CARBON_FIELD_NAME = 'CO2_Tons'

# The field names used to mask out points in the output shapefile:
_MASK_KEYS = [_DEPTH_FIELD_NAME, _DIST_FIELD_NAME]

# The field name that will be added to the intermediate point shapefile,
# indicating whether or not a point is masked out by depth / distance.
_MASK_FIELD_NAME = 'Masked'

# Resample method for target rasters
_TARGET_RESAMPLE_METHOD = 'near'
# Target pixel size, in meters. Given the increased availability of
# high-resolution wind data (e.g. 2km horizontal resolution), we want a fine
# resolution for rasterizing wind point vector values.
_TARGET_PIXEL_SIZE = (1500, -1500)


def execute(args):
    """Wind Energy.

    This module handles the execution of the wind energy model
    given the following dictionary:

    Args:
        workspace_dir (str): a path to the output workspace folder (required)
        wind_data_path (str): path to a CSV file with the following header
            ['LONG','LATI','LAM', 'K', 'REF']. Each following row is a location
            with at least the Longitude, Latitude, Scale ('LAM'),
            Shape ('K'), and reference height ('REF') at which the data was
            collected (required)
        aoi_vector_path (str): a path to an OGR polygon vector that is
            projected in linear units of meters. The polygon specifies the
            area of interest for the wind data points. If limiting the wind
            farm bins by distance, then the aoi should also cover a portion
            of the land polygon that is of interest (required)
        bathymetry_path (str): a path to a GDAL raster that has the depth
            values of the area of interest (required)
        land_polygon_vector_path (str): a path to an OGR polygon vector that
            provides a coastline for determining distances from wind farm bins
            (required)
        global_wind_parameters_path (str): a float for the average distance
            in kilometers from a grid connection point to a land connection
            point (required for valuation if grid connection points are not
            provided)
        results_suffix (str): a str to append to the end of the output files
            (optional)
        turbine_parameters_path (str): a path to a CSV file that holds the
            turbines biophysical parameters as well as valuation parameters
            (required)
        number_of_turbines (int): an integer value for the number of machines
            for the wind farm (required for valuation)
        min_depth (float): a float value for the minimum depth for offshore
            wind farm installation (meters) (required)
        max_depth (float): a float value for the maximum depth for offshore
            wind farm installation (meters) (required)
        min_distance (float): a float value for the minimum distance from shore
            for offshore wind farm installation (meters) (required)
        max_distance (float): a float value for the maximum distance from shore
            for offshore wind farm installation (meters) (required)
        valuation_container (boolean): Indicates whether model includes
            valuation
        foundation_cost (float): a float representing how much the foundation
            will cost for the specific type of turbine (required for valuation)
        discount_rate (float): a float value for the discount rate (required
            for valuation)
        grid_points_path (str): a path to a CSV file that specifies the
            landing and grid point locations (optional)
        avg_grid_distance (float): a float for the average distance in
            kilometers from a grid connection point to a land connection point
            (required for valuation if grid connection points are not provided)
        price_table (boolean): a bool indicating whether to use the wind energy
            price table or not (required)
        wind_schedule (str): a path to a CSV file for the yearly prices of
            wind energy for the lifespan of the farm (required if 'price_table'
            is true)
        wind_price (float): a float for the wind energy price at year 0
            (required if price_table is false)
        rate_change (float): a float as a percent for the annual rate of change
            in the price of wind energy. (required if price_table is false)
        n_workers (int): The number of worker processes to use for processing
            this model.  If omitted, computation will take place in the current
            process. (optional)

    Returns:
        File registry dictionary mapping MODEL_SPEC output ids to absolute paths

    """
    LOGGER.info('Starting the Wind Energy Model')
    workspace = args['workspace_dir']
    inter_dir = os.path.join(workspace, 'intermediate')
    out_dir = os.path.join(workspace, 'output')
    utils.make_directories([inter_dir, out_dir])

    # Append a _ to the suffix if it's not empty and doesn't already have one
    suffix = utils.make_suffix_string(args, 'results_suffix')
    file_registry = FileRegistry(MODEL_SPEC.outputs, workspace, suffix)

    # Initialize a TaskGraph
    try:
        n_workers = int(args['n_workers'])
    except (KeyError, ValueError, TypeError):
        # KeyError when n_workers is not present in args
        # ValueError when n_workers is an empty string.
        # TypeError when n_workers is None.
        n_workers = -1  # single process mode.
    task_graph = taskgraph.TaskGraph(file_registry['taskgraph_cache'], n_workers)

    # Resample the bathymetry raster if it does not have square pixel size
    try:
        bathy_pixel_size = pygeoprocessing.get_raster_info(
            args['bathymetry_path'])['pixel_size']
        mean_pixel_size, _ = utils.mean_pixel_size_and_area(bathy_pixel_size)
        target_pixel_size = (mean_pixel_size, -mean_pixel_size)
        LOGGER.debug('Target pixel size: %s' % (target_pixel_size,))
        bathymetry_path = args['bathymetry_path']
        # The task list would be empty for clipping and reprojecting bathymetry
        bathy_dependent_task_list = None

    except ValueError:
        LOGGER.debug(
            '%s has pixels that are not square. Resampling the raster to have '
            'square pixels.' % args['bathymetry_path'])
        bathymetry_path = file_registry['bathymetry_path']
        mean_pixel_size = numpy.min(numpy.absolute(bathy_pixel_size))
        # Use it as the target pixel size for resampling and warping rasters
        target_pixel_size = (mean_pixel_size, -mean_pixel_size)
        LOGGER.debug('Target pixel size: %s' % (target_pixel_size,))

        resample_bathymetry_task = task_graph.add_task(
            func=pygeoprocessing.warp_raster,
            args=(args['bathymetry_path'], target_pixel_size,
                  file_registry['bathymetry_path'], _TARGET_RESAMPLE_METHOD),
            target_path_list=[file_registry['bathymetry_path']],
            task_name='resample_bathymetry')

        # Build the task list when clipping and reprojecting bathymetry later.
        bathy_dependent_task_list = [resample_bathymetry_task]

    number_of_turbines = int(args['number_of_turbines'])

    # Read the biophysical turbine parameters into a dictionary
    turbine_dict = MODEL_SPEC.get_input(
        'turbine_parameters_path').get_validated_dataframe(
        args['turbine_parameters_path']).iloc[0].to_dict()
    # Read the biophysical global parameters into a dictionary
    global_params_dict = MODEL_SPEC.get_input(
        'global_wind_parameters_path').get_validated_dataframe(
        args['global_wind_parameters_path']).iloc[0].to_dict()

    # Combine the turbine and global parameters into one dictionary
    parameters_dict = global_params_dict.copy()
    parameters_dict.update(turbine_dict)

    LOGGER.debug('Biophysical Turbine Parameters: %s', parameters_dict)

    if ('valuation_container' not in args or
            args['valuation_container'] is False):
        LOGGER.info('Valuation Not Selected')
        run_valuation = False
    else:
        LOGGER.info(
            'Valuation Selected. Checking required parameters from CSV files.')
        run_valuation = True

        # If Price Table provided use that for price of energy, validate inputs
        time = parameters_dict['time_period']
        if args['price_table']:
            wind_price_df = MODEL_SPEC.get_input(
                'wind_schedule').get_validated_dataframe(
                args['wind_schedule']).sort_index()  # sort by year

            year_count = len(wind_price_df)
            if year_count != time + 1:
                raise ValueError(
                    "The 'time' argument in the Global Wind Energy Parameters "
                    "file must equal the number of years provided in the price"
                    " table.")

            # Save the price values into a list where the indices of the list
            # indicate the time steps for the lifespan of the wind farm
            price_list = wind_price_df['price'].tolist()
        else:
            change_rate = float(args["rate_change"])
            wind_price = float(args["wind_price"])
            # Build up a list of price values where the indices of the list
            # are the time steps for the lifespan of the farm and values
            # are adjusted based on the rate of change
            price_list = []
            for time_step in range(int(time) + 1):
                price_list.append(wind_price * (1 + change_rate)**(time_step))

    compute_density_harvested_task = task_graph.add_task(
        func=_compute_density_harvested_fields,
        args=(args['wind_data_path'], parameters_dict, number_of_turbines,
              file_registry['wind_data_pickle_path']),
        target_path_list=[file_registry['wind_data_pickle_path']],
        task_name='compute_density_harvested_fields')

<<<<<<< HEAD
    aoi_vector_path = args['aoi_vector_path']

    bathymetry_proj_raster_path = os.path.join(
        inter_dir, 'bathymetry_projected%s.tif' % suffix)
    reproject_bathy_task = task_graph.add_task(
        func=_reproject_bathymetry,
        args=(bathymetry_path, aoi_vector_path, _TARGET_PIXEL_SIZE,
              bathymetry_proj_raster_path),
        target_path_list=[bathymetry_proj_raster_path],
        task_name='reproject_bathymetry')

    # Create point shapefile from wind data
    LOGGER.info('Create point shapefile from wind data')

    # The wind energy points shapefile constructed from the dictionary will
    # need to be clipped and projected to the AOI, so save it as an intermediate
    # file. The final clipped and projected shapefile will be written to the
    # output directory.
    wind_point_vector_path = os.path.join(
        inter_dir, 'wind_energy_points_from_data%s.shp' % suffix)

    # Use the projection from the AOI as reference to
    # create wind point vector from wind data dictionary
    target_sr_wkt = pygeoprocessing.get_vector_info(
        aoi_vector_path)['projection_wkt']

    wind_data_to_vector_task = task_graph.add_task(
        func=_wind_data_to_point_vector,
        args=(wind_data_pickle_path, 'wind_data', wind_point_vector_path),
        kwargs={'ref_projection_wkt': target_sr_wkt},
        target_path_list=[wind_point_vector_path],
        task_name='wind_data_to_vector',
        dependent_task_list=[compute_density_harvested_task])

    # Clip the wind energy point shapefile to AOI
    LOGGER.info('Clip and project wind points to AOI')
    clipped_wind_point_vector_path = os.path.join(
        inter_dir, 'unmasked_wind_energy_points%s.shp' % suffix)
    clip_wind_vector_task = task_graph.add_task(
        func=_clip_vector_by_vector,
        args=(wind_point_vector_path, aoi_vector_path,
              clipped_wind_point_vector_path, inter_dir),
        target_path_list=[clipped_wind_point_vector_path],
        task_name='clip_wind_point_by_aoi',
        dependent_task_list=[wind_data_to_vector_task])

    # Handle distance constraints:
    min_distance = float(args['min_distance'])
    max_distance = float(args['max_distance'])
    land_polygon_vector_path = args['land_polygon_vector_path']

    # Clip and project the land polygon shapefile to AOI
    LOGGER.info('Clip and project land polygon to AOI')
    land_poly_proj_vector_path = os.path.join(
        inter_dir, 'projected_clipped_land_poly%s.shp' % suffix)
    clip_reproject_land_poly_task = task_graph.add_task(
        func=_clip_and_reproject_vector,
        args=(land_polygon_vector_path, aoi_vector_path,
              land_poly_proj_vector_path, inter_dir),
        target_path_list=[land_poly_proj_vector_path],
        task_name='clip_and_reproject_land_poly_to_aoi')

    # Rasterize land polygon and calculate distance transform
    dist_trans_path = os.path.join(
        inter_dir, 'distance_trans%s.tif' % suffix)
    create_distance_raster_task = task_graph.add_task(
        func=_create_distance_raster,
        args=(bathymetry_proj_raster_path, land_poly_proj_vector_path,
              dist_trans_path, inter_dir),
        target_path_list=[dist_trans_path],
        task_name='create_distance_raster',
        dependent_task_list=[reproject_bathy_task,
            clip_reproject_land_poly_task])

    # Create the distance mask:
    LOGGER.info('Creating Distance Mask')
    dist_mask_path = os.path.join(inter_dir,
                                  'distance_mask%s.tif' % suffix)
    create_dist_mask_task = task_graph.add_task(
        func=_mask_by_distance,
        args=(dist_trans_path, min_distance, max_distance,
              _TARGET_NODATA, dist_mask_path),
        target_path_list=[dist_mask_path],
        task_name='mask_raster_by_distance',
        dependent_task_list=[create_distance_raster_task])
=======
    # Instantiate lists needed for writing raster values to vector later
    raster_field_to_vector_list = []
    mask_keys = []
    write_vector_dependent_task_list = []

    if 'aoi_vector_path' in args and args['aoi_vector_path'] != '':
        LOGGER.info('AOI Provided')
        aoi_vector_path = args['aoi_vector_path']
        reproject_bathy_task = task_graph.add_task(
            func=_reproject_bathymetry,
            args=(bathymetry_path, aoi_vector_path, _TARGET_PIXEL_SIZE,
                  file_registry['bathymetry_proj_raster_path']),
            target_path_list=[file_registry['bathymetry_proj_raster_path']],
            task_name='reproject_bathymetry')

        # Depth mask will be dependent on the final bathymetry
        depth_mask_dependent_task_list = [reproject_bathy_task]
        target_sr_wkt = pygeoprocessing.get_vector_info(
            aoi_vector_path)['projection_wkt']

        wind_data_to_vector_task = task_graph.add_task(
            func=_wind_data_to_point_vector,
            args=(file_registry['wind_data_pickle_path'],
                  'wind_data', file_registry['wind_point_vector_path']),
            kwargs={'ref_projection_wkt': target_sr_wkt},
            target_path_list=[file_registry['wind_point_vector_path']],
            task_name='wind_data_to_vector',
            dependent_task_list=[compute_density_harvested_task])

        # Clip the wind energy point shapefile to AOI
        LOGGER.info('Clip and project wind points to AOI')
        clip_wind_vector_task = task_graph.add_task(
            func=_clip_vector_by_vector,
            args=(file_registry['wind_point_vector_path'], aoi_vector_path,
                  file_registry['unmasked_wind_point_vector_path'], inter_dir),
            target_path_list=[file_registry['unmasked_wind_point_vector_path']],
            task_name='clip_wind_point_by_aoi',
            dependent_task_list=[wind_data_to_vector_task])

        # Writing raster values to wind vector depends on clipped wind vector
        write_vector_dependent_task_list.append(clip_wind_vector_task)

        # Set the bathymetry path to use for creating the depth mask and the
        # wind point vector path to use for the rest of the model.
        # In this case these paths refer to the projected files. This may not
        # be the case if an AOI is not provided.
        final_bathy_raster_path = file_registry['bathymetry_proj_raster_path']
        intermediate_wind_point_vector_path = file_registry['unmasked_wind_point_vector_path']

        # Try to handle the distance inputs and land datasource if they
        # are present
        try:
            min_distance = float(args['min_distance'])
            max_distance = float(args['max_distance'])
            land_polygon_vector_path = args['land_polygon_vector_path']
        # ValueError will be thrown if run via workbench without params,
        # since min_distance and max_distance will both be ''
        except (KeyError, ValueError):
            LOGGER.info('Distance information not provided')
        else:
            # Clip and project the land polygon shapefile to AOI
            LOGGER.info('Clip and project land polygon to AOI')
            clip_reproject_land_poly_task = task_graph.add_task(
                func=_clip_and_reproject_vector,
                args=(land_polygon_vector_path, aoi_vector_path,
                      file_registry['land_poly_proj_vector_path'], inter_dir),
                target_path_list=[file_registry['land_poly_proj_vector_path']],
                task_name='clip_and_reproject_land_poly_to_aoi')

            # Rasterize land polygon and calculate distance transform
            create_distance_raster_task = task_graph.add_task(
                func=_create_distance_raster,
                args=(file_registry['bathymetry_proj_raster_path'],
                      file_registry['land_poly_proj_vector_path'],
                      file_registry['dist_trans_path'], inter_dir),
                target_path_list=[file_registry['dist_trans_path']],
                task_name='create_distance_raster',
                dependent_task_list=[reproject_bathy_task,
                    clip_reproject_land_poly_task])

            # Create the distance mask:
            LOGGER.info('Creating Distance Mask')
            create_dist_mask_task = task_graph.add_task(
                func=_mask_by_distance,
                args=(file_registry['dist_trans_path'], min_distance,
                      max_distance, _TARGET_NODATA,
                      file_registry['dist_mask_path']),
                target_path_list=[file_registry['dist_mask_path']],
                task_name='mask_raster_by_distance',
                dependent_task_list=[create_distance_raster_task])

            raster_field_to_vector_list.append(
                (file_registry['dist_mask_path'], _DIST_FIELD_NAME))
            mask_keys.append(_DIST_FIELD_NAME)
            write_vector_dependent_task_list.append(create_dist_mask_task)

    else:
        LOGGER.info("AOI argument was not selected")
        if run_valuation:
            # Guard against trying to run the Valuation model without an AOI
            LOGGER.warning("Run Valuation was selected but no AOI was provided. "
                           "Please provide an AOI in order to run Valuation.")
            run_valuation = False

        # Wind point vector that will be the template for the final
        # shapefile; does not need to be clipped to AOI
        intermediate_wind_point_vector_path = file_registry['unmasked_wind_point_vector_path']

        # Create point shapefile from wind data dictionary
        LOGGER.info('Create point shapefile from wind data')
        wind_data_to_vector_task = task_graph.add_task(
            func=_wind_data_to_point_vector,
            args=(file_registry['wind_data_pickle_path'], 'wind_data',
                  file_registry['unmasked_wind_point_vector_path']),
            target_path_list=[file_registry['unmasked_wind_point_vector_path']],
            task_name='wind_data_to_vector_without_aoi',
            dependent_task_list=[compute_density_harvested_task])

        # Set the bathymetry path to use for creating the depth mask.
        # In this case, this path refers to the unprojected file. This may not
        # be the case if an AOI is provided.
        final_bathy_raster_path = bathymetry_path

        # Depth mask creation is not dependent on clipping bathymetry
        depth_mask_dependent_task_list = []

        # Writing raster values to wind vector depends on clipped wind vector
        write_vector_dependent_task_list.append(wind_data_to_vector_task)
>>>>>>> e6248a6c

    # Create a mask for values that are out of the range of the depth values:
    # Get the min and max depth values from the arguments and set to a negative
    # value indicating below sea level
    min_depth = abs(float(args['min_depth'])) * -1
    max_depth = abs(float(args['max_depth'])) * -1

    LOGGER.info('Creating Depth Mask')
    create_depth_mask_task = task_graph.add_task(
        func=pygeoprocessing.raster_calculator,
<<<<<<< HEAD
        args=([(bathymetry_proj_raster_path, 1), (min_depth, 'raw'),
               (max_depth, 'raw')], _depth_op, depth_mask_path,
=======
        args=([(final_bathy_raster_path, 1), (min_depth, 'raw'),
               (max_depth, 'raw')], _depth_op, file_registry['depth_mask_path'],
>>>>>>> e6248a6c
              _TARGET_DATA_TYPE, _TARGET_NODATA),
        target_path_list=[file_registry['depth_mask_path']],
        task_name='mask_depth_on_bathymetry',
<<<<<<< HEAD
        dependent_task_list=[reproject_bathy_task])
=======
        dependent_task_list=depth_mask_dependent_task_list)

    raster_field_to_vector_list.append(
        (file_registry['depth_mask_path'], _DEPTH_FIELD_NAME))
    mask_keys.append(_DEPTH_FIELD_NAME)
    write_vector_dependent_task_list.append(create_depth_mask_task)
>>>>>>> e6248a6c

    if not run_valuation:
        # Write Depth and Distance mask values to Wind Points Shapefile
        LOGGER.info("Adding mask values to shapefile")
<<<<<<< HEAD
        raster_field_to_vector_list = [
            (dist_mask_path, _DIST_FIELD_NAME),
            (depth_mask_path, _DEPTH_FIELD_NAME)
        ]

        final_wind_point_vector_path = os.path.join(
            out_dir, 'wind_energy_points%s.shp' % suffix)
=======
>>>>>>> e6248a6c
        task_graph.add_task(
            func=_index_raster_values_to_point_vector,
            args=(clipped_wind_point_vector_path,
                  raster_field_to_vector_list,
<<<<<<< HEAD
                  final_wind_point_vector_path),
            kwargs={'mask_keys': _MASK_KEYS,
=======
                  file_registry['final_wind_point_vector_path']),
            kwargs={'mask_keys': mask_keys,
>>>>>>> e6248a6c
                    'mask_field': _MASK_FIELD_NAME},
            target_path_list=[file_registry['final_wind_point_vector_path']],
            task_name='add_masked_vals_to_wind_vector',
            dependent_task_list=[clip_wind_vector_task,
                create_dist_mask_task, create_depth_mask_task])

        LOGGER.info('Wind Energy Biophysical Model completed')

        task_graph.close()
        task_graph.join()
        LOGGER.info('Valuation Not Selected. Model completed')
        return

    # Begin the valuation model run:
    LOGGER.info('Starting Wind Energy Valuation Model')

    # Rasterize harvested values:
    LOGGER.info('Creating Harvested Raster')
    create_harvested_raster_task = task_graph.add_task(
        func=pygeoprocessing.new_raster_from_base,
        args=(file_registry['depth_mask_path'],
              file_registry['initial_harvested_rater_path'],
              _TARGET_DATA_TYPE, [_TARGET_NODATA]),
        target_path_list=[file_registry['initial_harvested_rater_path']],
        task_name='create_harvested_raster',
        dependent_task_list=[create_depth_mask_task])

    LOGGER.info('Rasterizing Harvested Points')
    rasterize_harvested_task = task_graph.add_task(
        func=pygeoprocessing.rasterize,
<<<<<<< HEAD
        args=(clipped_wind_point_vector_path, initial_harvested_raster_path),
=======
        args=(intermediate_wind_point_vector_path,
              file_registry['initial_harvested_rater_path']),
>>>>>>> e6248a6c
        kwargs={'option_list': [f'ATTRIBUTE={_HARVESTED_FIELD_NAME}']},
        task_name='rasterize_harvested_points',
        dependent_task_list=[clip_wind_vector_task, create_harvested_raster_task])

    # Mask out any areas where distance or depth has determined that wind farms
    # cannot be located
    LOGGER.info('Mask Harvested raster by depth and distance')
    # We always will have a distance raster if we're running valuation
    harvest_mask_list = [
        file_registry['initial_harvested_rater_path'],
        file_registry['depth_mask_path'],
        file_registry['dist_mask_path']]

    mask_harvested_task = task_graph.add_task(
        func=pygeoprocessing.raster_calculator,
        args=([(path, 1) for path in harvest_mask_list],
              _mask_out_depth_dist, file_registry['harvested_masked_path'],
              _TARGET_DATA_TYPE, _TARGET_NODATA),
        task_name='mask_harvested_raster',
        target_path_list=[file_registry['harvested_masked_path']],
        dependent_task_list=[rasterize_harvested_task,
            create_dist_mask_task])

    if 'grid_points_path' in args and args['grid_points_path']:
        # Handle Grid Points
        LOGGER.info('Grid Points Provided. Reading in the grid points')

        # Read the grid points csv, and convert it to land and grid dictionary
        grid_land_df = MODEL_SPEC.get_input(
            'grid_points_path').get_validated_dataframe(args['grid_points_path'])

        # Convert the dataframes to dictionaries, using 'ID' (the index) as key
        grid_dict = grid_land_df[grid_land_df['type'] == 'grid'].to_dict('index')
        land_dict = grid_land_df[grid_land_df['type'] == 'land'].to_dict('index')

        # Create a point shapefile from the grid point dictionary.
        # This makes it easier for future distance calculations and provides a
        # nice intermediate output for users
        grid_dict_to_vector_task = task_graph.add_task(
            func=_dictionary_to_point_vector,
            args=(grid_dict, 'grid_points', file_registry['grid_point_vector_path']),
            target_path_list=[file_registry['grid_point_vector_path']],
            task_name='grid_dictionary_to_vector')

        # In case any of the above points lie outside the AOI, clip the
        # shapefiles and then project them to the AOI as well.
        task_graph.add_task(
            func=_clip_and_reproject_vector,
            args=(file_registry['grid_point_vector_path'], aoi_vector_path,
                  file_registry['grid_projected_vector_path'], inter_dir),
            target_path_list=[file_registry['grid_projected_vector_path']],
            task_name='clip_and_reproject_grid_vector',
            dependent_task_list=[grid_dict_to_vector_task])

        # It is possible that NO grid points lie within the AOI, so we need to
        # handle both cases
        task_graph.join()  # need to join to get grid feature count
        grid_feature_count = _get_feature_count(file_registry['grid_projected_vector_path'])
        if grid_feature_count > 0:
            LOGGER.debug('There are %s grid point(s) within AOI.' %
                         grid_feature_count)
            # It's possible that no land points were provided, and we need to
            # handle both cases
            if land_dict:
                # A bool used to determine if the final distance raster should
                # be calculated without land points later
                calc_grid_dist_without_land = False

                # Create a point shapefile from the land point dictionary.
                # This makes it easier for future distance calculations and
                # provides a nice intermediate output for users
                land_dict_to_vector_task = task_graph.add_task(
                    func=_dictionary_to_point_vector,
                    args=(land_dict, 'land_points', file_registry['land_point_vector_path']),
                    target_path_list=[file_registry['land_point_vector_path']],
                    task_name='land_dictionary_to_vector')

                # In case any of the above points lie outside the AOI, clip the
                # shapefiles and then project them to the AOI as well.
                task_graph.add_task(
                    func=_clip_and_reproject_vector,
                    args=(file_registry['land_point_vector_path'], aoi_vector_path,
                          file_registry['land_projected_vector_path'], inter_dir),
                    target_path_list=[file_registry['land_projected_vector_path']],
                    task_name='clip_and_reproject_land_vector',
                    dependent_task_list=[land_dict_to_vector_task])

                # It is possible that NO land point lie within the AOI, so we
                # need to handle both cases
                task_graph.join()  # need to join to get land feature count
                land_feature_count = _get_feature_count(
                    file_registry['land_projected_vector_path'])
                if land_feature_count > 0:
                    LOGGER.debug('There are %d land point(s) within AOI.' %
                                 land_feature_count)

                    # Calculate and add the shortest distances from each land
                    # point to the grid points and add them to the new field
                    LOGGER.info(
                        'Adding land to grid distances ("L2G") field to land '
                        'point shapefile.')

                    # Make a path for the grid vector, so Taskgraph can keep
                    # track of the correct timestamp of file being modified
                    land_to_grid_task = task_graph.add_task(
                        func=_calculate_land_to_grid_distance,
                        args=(file_registry['land_projected_vector_path'],
                              file_registry['grid_projected_vector_path'],
                              _LAND_TO_GRID_FIELD,
                              file_registry['land_to_grid_vector_path']),
                        target_path_list=[file_registry['land_to_grid_vector_path']],
                        task_name='calculate_grid_point_to_land_poly')

                    # Calculate distance raster
                    final_dist_task = task_graph.add_task(
                        func=_calculate_distances_land_grid,
                        args=(file_registry['land_to_grid_vector_path'],
                              file_registry['harvested_masked_path'],
                              file_registry['final_dist_raster_path'],
                              inter_dir),
                        target_path_list=[file_registry['final_dist_raster_path']],
                        task_name='calculate_distances_land_grid',
                        dependent_task_list=[land_to_grid_task,
                                             mask_harvested_task])
                else:
                    LOGGER.debug(
                        'No land point lies within AOI. Energy transmission '
                        'cable distances are calculated from grid data.')
                    calc_grid_dist_without_land = True

            else:
                LOGGER.info(
                    'No land points provided in the Grid Connection Points '
                    'CSV file. Energy transmission cable distances are '
                    'calculated from grid data.')
                calc_grid_dist_without_land = True

            if calc_grid_dist_without_land:
                # Calculate distance raster without land points provided
                final_dist_task = task_graph.add_task(
                    func=_create_distance_raster,
                    args=(file_registry['harvested_masked_path'],
                          file_registry['grid_projected_vector_path'],
                          file_registry['final_dist_raster_path'],
                          inter_dir),
                    target_path_list=[file_registry['final_dist_raster_path']],
                    task_name='calculate_grid_distance')

        else:
            LOGGER.debug(
                'No grid or land point lies in AOI. Energy transmission '
                'cable distances are not calculated.')

    else:
        LOGGER.info('Grid points not provided')
        LOGGER.debug(
            'No grid points, calculating distances using land polygon')
        # Since the grid points were not provided use the land polygon to get
        # near shore distances
        # The average land cable distance in km converted to meters
        avg_grid_distance = float(args['avg_grid_distance']) * 1000

        land_poly_dist_raster_task = task_graph.add_task(
            func=_create_distance_raster,
            args=(file_registry['harvested_masked_path'],
                  file_registry['land_poly_proj_vector_path'],
                  file_registry['land_poly_dist_raster_path'], inter_dir),
            target_path_list=[file_registry['land_poly_dist_raster_path']],
            dependent_task_list=[mask_harvested_task],
            task_name='create_land_poly_dist_raster')

        final_dist_task = task_graph.add_task(
            func=pygeoprocessing.raster_calculator,
            args=(
                [(file_registry['land_poly_dist_raster_path'], 1),
                 (avg_grid_distance, 'raw')],
                _add_avg_dist_op, file_registry['final_dist_raster_path'],
                _TARGET_DATA_TYPE, _TARGET_NODATA),
            target_path_list=[file_registry['final_dist_raster_path']],
            task_name='calculate_final_distance_in_meters',
            dependent_task_list=[land_poly_dist_raster_task])

    # Create NPV and levelized rasters
    # Include foundation_cost, discount_rate, number_of_turbines with
    # parameters_dict to pass for NPV calculation
    for key in ['foundation_cost', 'discount_rate', 'number_of_turbines']:
        parameters_dict[key] = float(args[key])

    npv_levelized_task = task_graph.add_task(
        func=_calculate_npv_levelized_rasters,
        args=(file_registry['harvested_masked_path'],
              file_registry['final_dist_raster_path'],
              file_registry['npv_raster_path'],
              file_registry['levelized_raster_path'],
              parameters_dict, price_list),
        target_path_list=[file_registry['npv_raster_path'],
                          file_registry['levelized_raster_path']],
        task_name='calculate_npv_levelized_rasters',
        dependent_task_list=[final_dist_task])

    # Creating carbon offset raster
    # The amount of CO2 not released into the atmosphere, with the constant
    # conversion factor provided in the users guide by Rob Griffin
    carbon_coef = parameters_dict['carbon_coefficient']

    carbon_task = task_graph.add_task(
        func=pygeoprocessing.raster_calculator,
        args=([(file_registry['harvested_masked_path'], 1), (carbon_coef, 'raw')],
              _calculate_carbon_op, file_registry['carbon_raster_path'],
              _TARGET_DATA_TYPE, _TARGET_NODATA),
        target_path_list=[file_registry['carbon_raster_path']],
        dependent_task_list=[mask_harvested_task],
        task_name='calculate_carbon_raster')

    # Write Valuation values to Wind Points shapefile
    LOGGER.info("Adding valuation results to shapefile")
    raster_field_to_vector_list = [
        (file_registry['harvested_masked_path'], _HARVESTED_FIELD_NAME),
        (file_registry['carbon_raster_path'], _CARBON_FIELD_NAME),
        (file_registry['levelized_raster_path'], _LEVELIZED_COST_FIELD_NAME),
        (file_registry['npv_raster_path'], _NPV_FIELD_NAME),
        (file_registry['depth_mask_path'], _DEPTH_FIELD_NAME),
        (file_registry['dist_mask_path'], _DIST_FIELD_NAME)
    ]
<<<<<<< HEAD

    final_wind_point_vector_path = os.path.join(
        out_dir, 'wind_energy_points%s.shp' % suffix)
=======
    mask_keys = [_DEPTH_FIELD_NAME, _DIST_FIELD_NAME]
>>>>>>> e6248a6c
    task_graph.add_task(
        func=_index_raster_values_to_point_vector,
        args=(clipped_wind_point_vector_path,
              raster_field_to_vector_list,
<<<<<<< HEAD
              final_wind_point_vector_path),
        kwargs={'mask_keys': _MASK_KEYS,
=======
              file_registry['final_wind_point_vector_path']),
        kwargs={'mask_keys': mask_keys,
>>>>>>> e6248a6c
                'mask_field': _MASK_FIELD_NAME},
        target_path_list=[file_registry['final_wind_point_vector_path']],
        task_name='add_harv_valuation_to_wind_vector',
        dependent_task_list=[npv_levelized_task, carbon_task])

    task_graph.close()
    task_graph.join()
    LOGGER.info('Wind Energy Valuation Model Completed')
    return file_registry.registry


def _index_raster_values_to_point_vector(
        base_point_vector_path, raster_fieldname_list,
        target_point_vector_path, mask_keys=[], mask_field=None):
    """Add raster values to vector point feature fields.

    This function does two things:
        - Creates a copy of the base point vector and updates the copy to include
          the fields in ``raster_fieldname_list``, the values of which are
          pixel-picked from their corresponding raster. If ``mask_keys`` are
          provided, points that would be NODATA based on the raster(s)
          corresponding to fields in this list will be deleted from the copy.
        - Optionally modifies the base vector to include an additional field,
          ``mask_field``, that indicates whether or not a point was removed from
          the copy based on NODATA values in the rasters corresponding to the
          fieldnames in ``mask_keys``.

    If the base vector contains points that fall beyond the extent of the rasters,
    those points will be removed from the output vector. If ``mask_field`` is
    provided, the value will remain NULL for those points.

    Args:
        base_point_vector_path (str): a path to an OGR point vector file.
        raster_fieldname_list (list): a list of (raster_path, field_name)
            tuples. The values of rasters in this list will be added to the
            vector's features under the associated field name. All rasters must
            already be aligned.
        target_point_vector_path (str): a path to a shapefile that has the
            target field name in addition to the existing fields in the base
            point vector.
        mask_keys (list): (optional) a list of string field names that appear in
            ``raster_fieldname_list``, indicating that the associated raster
            will be used to mask out vector features. Wherever a value in a mask
            raster equals NODATA, the vector feature will be deleted from the
            target point vector.
        mask_field (str): (optional) a field name to add to the base point vector,
            where the value indicates whether or not the point was masked out in
            the target point vector, based on the values of rasters associated
            with the fields in ``mask_keys``. If ``mask_field`` is provided but
            ``mask_keys`` is not, it will be ignored.

    Returns:
        None

    """
    base_raster_path_list = [tup[0] for tup in raster_fieldname_list]
    field_name_list = [tup[1] for tup in raster_fieldname_list]

    if not set(mask_keys).issubset(set(field_name_list)):
        raise ValueError(
            f"Field name(s) in `mask_keys`: {mask_keys} do not appear in "
            f"`raster_fieldname_list`: {field_name_list}")

    # Check that raster inputs are all the same dimensions
    raster_info_list = [
        pygeoprocessing.get_raster_info(raster_path)
        for raster_path in base_raster_path_list]
    geospatial_info = [
        raster_info['raster_size'] for raster_info in raster_info_list]
    if len(set(geospatial_info)) > 1:
        mismatched_rasters = [(raster_path, dimensions) for
            (raster_path, dimensions) in
            zip(base_raster_path_list, geospatial_info)]
        raise ValueError(
            "Input Rasters are not the same dimensions. The following rasters "
            f"are not identical: {mismatched_rasters}")
    # When writing values to the vector, we replace nodata with None;
    # map the fieldnames to the nodata values of their corresponding rasters
    raster_nodata = [raster_info['nodata'][0] for raster_info in raster_info_list]
    field_nodata_map = {fieldname: nodata for fieldname, nodata in
                        zip(field_name_list, raster_nodata)}

    # Since rasters must all already be aligned, use first in list as ref
    raster_info = raster_info_list[0]

    base_vector = gdal.OpenEx(base_point_vector_path, gdal.OF_VECTOR)
    driver = gdal.GetDriverByName("ESRI Shapefile")
    driver.CreateCopy(target_point_vector_path, base_vector)

    # Add the mask field to the base vector
    if mask_field:
        base_vector = gdal.OpenEx(
            base_point_vector_path, gdal.OF_VECTOR | gdal.GA_Update)
        base_layer = base_vector.GetLayer()
        # Since we're mutating the base vector, if the
        # supplied fieldname already exists, don't overwrite it
        if base_layer.FindFieldIndex(mask_field, True) != -1:
            i = 1
            mask_field = f'Masked_{i}'
            while base_layer.FindFieldIndex(mask_field, True) != -1:
                i += 1
            LOGGER.warning(
                "A field with the same name as the supplied `mask_field` "
                "already exists in the base vector. To avoid overwriting, "
                f"the field name `{mask_field}` is being used instead.")
        field_defn = ogr.FieldDefn(mask_field, ogr.OFTReal)
        field_defn.SetWidth(24)
        field_defn.SetPrecision(11)
        base_layer.CreateField(field_defn)

    target_vector = gdal.OpenEx(
        target_point_vector_path, gdal.OF_VECTOR | gdal.GA_Update)
    target_layer = target_vector.GetLayer()
    raster_gt = raster_info['geotransform']
    pixel_size_x, pixel_size_y, raster_min_x, raster_max_y = \
        abs(raster_gt[1]), abs(raster_gt[5]), raster_gt[0], raster_gt[3]

    # Create new fields for the vector attributes
    for field_name in field_name_list:
        field_defn = ogr.FieldDefn(field_name, ogr.OFTReal)
        field_defn.SetWidth(24)
        field_defn.SetPrecision(11)

        field_index = target_layer.FindFieldIndex(field_name, True)
        # If the field doesn't already exist, create it
        if field_index == -1:
            target_layer.CreateField(field_defn)

    # Create coordinate transformation from vector to raster, to make sure the
    # vector points are in the same projection as raster
    raster_sr = osr.SpatialReference()
    raster_sr.ImportFromWkt(raster_info['projection_wkt'])
    vector_sr = osr.SpatialReference()
    vector_sr.ImportFromWkt(
        pygeoprocessing.get_vector_info(base_point_vector_path)[
            'projection_wkt'])
    vector_coord_trans = utils.create_coordinate_transformer(
        vector_sr, raster_sr)

    # We'll check encountered features against this list at the end,
    # for the purposes of removing any points that weren't encountered
    all_fids = [feat.GetFID() for feat in target_layer]
    encountered_fids = set()

    # Initialize an R-Tree indexing object with point geom from base_vector
    def generator_function():
        for feat in target_layer:
            fid = feat.GetFID()
            geom = feat.GetGeometryRef()
            geom_x, geom_y = geom.GetX(), geom.GetY()
            geom_trans_x, geom_trans_y, _ = vector_coord_trans.TransformPoint(
                geom_x, geom_y)
            yield (fid, (
                geom_trans_x, geom_trans_x, geom_trans_y, geom_trans_y), None)

    vector_idx = index.Index(generator_function(), interleaved=False)

    iterables = [pygeoprocessing.iterblocks((base_raster_path_list[index], 1))
        for index in range(len(base_raster_path_list))]
    for block_data in zip(*iterables):
        # Rasters must all be aligned; use block data from first raster
        block_info = block_data[0][0]
        block_matrices = [block_data[index][1]
            for index in range(len(base_raster_path_list))]

        block_min_x = raster_min_x + block_info['xoff'] * pixel_size_x
        block_max_x = raster_min_x + (
            block_info['win_xsize'] + block_info['xoff']) * pixel_size_x

        block_max_y = raster_max_y - block_info['yoff'] * pixel_size_y
        block_min_y = raster_max_y - (
            block_info['win_ysize'] + block_info['yoff']) * pixel_size_y

        # Obtain a list of vector points that fall within the block
        intersect_vectors = list(
            vector_idx.intersection(
                (block_min_x, block_max_x, block_min_y, block_max_y),
                objects=True))

        for vector in intersect_vectors:
            vector_fid = vector.id

            # Occasionally there could be points that intersect multiple block
            # bounding boxes (like points that lie on the boundary of two
            # blocks) and we don't want to double-count.
            if vector_fid in encountered_fids:
                continue

            vector_trans_x, vector_trans_y = vector.bbox[0], vector.bbox[1]

            # To get proper raster value we must index into the raster matrix
            # by getting where the point is located in terms of the matrix
            i = int((vector_trans_x - block_min_x) / pixel_size_x)
            j = int((block_max_y - vector_trans_y) / pixel_size_y)

            data = {}
            for fieldname, block_matrix in zip(field_name_list, block_matrices):
                try:
                    block_value = block_matrix[j][i]
                except IndexError:
                    # It is possible for an index to be *just* on the edge of a
                    # block and exceed the block dimensions.  If this happens,
                    # pass on this point, as another block's bounding box should
                    # catch this point instead.
                    continue
                else:
                    # Use the nodata value specific to that raster
                    if block_value == field_nodata_map[fieldname]:
                        block_value = None
                    else:
                        block_value = float(block_value)
                data[fieldname] = block_value

            encountered_fids.add(vector_fid)
            invalid_feature = False # Always valid if no mask
            if mask_keys:
                invalid_feature = None in [data.get(mask_key, None)
                                           for mask_key in mask_keys]
                if mask_field:
                    base_vector_feat = base_layer.GetFeature(vector_fid)
                    base_vector_feat.SetField(mask_field, invalid_feature)
                    base_layer.SetFeature(base_vector_feat)

            if invalid_feature:
                target_layer.DeleteFeature(vector_fid)
            else:
                target_vector_feat = target_layer.GetFeature(vector_fid)
                for fieldname, value in data.items():
                    target_vector_feat.SetField(fieldname, value)
                target_layer.SetFeature(target_vector_feat)
                feat = None

    # Finally, if any points fall outside of the raster extents, remove them
    out_of_bounds_fids = set(all_fids).difference(encountered_fids)
    if out_of_bounds_fids:
        for vector_fid in out_of_bounds_fids:
            target_layer.DeleteFeature(vector_fid)

    target_vector.ExecuteSQL('REPACK ' + target_layer.GetName())
    target_layer = None
    target_vector = None

    base_layer = None
    base_vector = None


def _reproject_bathymetry(base_raster_path, aoi_vector_path,
        comparison_pixel_size, target_raster_path):
    """Reproject and clip bathymetry raster to AOI bounding box and SRS.

    The minimum of the ``comparison_pixel_size`` and the base raster's pixel
    size will be used as the target pixel size in the ``warp_raster`` call.

    Args:
        base_raster_path (str): path to the bathymetry raster, which may not
            be projected.
        aoi_vector_path (str): path to the AOI vector, which will be used to
            clip the bathymetry raster.
        comparison_pixel_size (tuple): pixel size, in meters, to compare with
            the base raster's pixel size.
        target_raster_path (str): path to the target reprojected bathymetry
            raster.

    Returns:
        None

    """
    LOGGER.info('Clipping and projecting bathymetry to AOI')

    base_raster_info = pygeoprocessing.get_raster_info(base_raster_path)
    aoi_vector_info = pygeoprocessing.get_vector_info(aoi_vector_path)

    base_raster_srs = osr.SpatialReference()
    base_raster_srs.ImportFromWkt(base_raster_info['projection_wkt'])

    target_sr_wkt = aoi_vector_info['projection_wkt']
    target_bounding_box = aoi_vector_info['bounding_box']

    if base_raster_srs.IsGeographic():
        wgs84_sr = osr.SpatialReference()
        wgs84_sr.ImportFromEPSG(4326)
        aoi_wgs84_bounding_box = pygeoprocessing.transform_bounding_box(
            target_bounding_box, target_sr_wkt, wgs84_sr.ExportToWkt())

        centroid_y = (
            aoi_wgs84_bounding_box[3] + aoi_wgs84_bounding_box[1]) / 2

        # Get pixel size in square meters used for resizing the base
        # raster later on
        base_pixel_size = math.sqrt(
            pygeoprocessing.geoprocessing._m2_area_of_wg84_pixel(
            base_raster_info['pixel_size'][0], centroid_y))
    else:
        base_pixel_size = base_raster_info['pixel_size'][0]

    min_pixel_size = min(base_pixel_size, comparison_pixel_size[0])
    target_pixel_size = (min_pixel_size, -min_pixel_size)

    LOGGER.debug(f'target_sr_wkt: {target_sr_wkt}\n'
                 f'target_pixel_size: {target_pixel_size}\n'
                 f'target_bounding_box: {target_bounding_box}')

    pygeoprocessing.warp_raster(base_raster_path, target_pixel_size,
        target_raster_path, _TARGET_RESAMPLE_METHOD,
        target_bb=target_bounding_box,
        target_projection_wkt=target_sr_wkt)


def _calculate_npv_levelized_rasters(
        base_harvested_raster_path, base_dist_raster_path,
        target_npv_raster_path, target_levelized_raster_path,
        parameters_dict, price_list):
    """Calculate NPV and levelized rasters from harvested and dist rasters.

    Args:
        base_harvested_raster_path (str): a path to the raster that indicates
            the averaged energy output for a given period

        base_dist_raster_path (str): a path to the raster that indicates the
            distance from wind turbines to the land.

        target_npv_raster_path (str): a path to the target raster to store
            the net present value of a farm centered on each pixel.

        target_levelized_raster_path (str): a path to the target raster to
            store the unit price of energy that would be required to set the
            present value of the farm centered at each pixel equal to zero.

        parameters_dict (dict): a dictionary of the turbine and biophysical
            global parameters.

        price_list (list): a list of wind energy prices for a period of time.


    Returns:
        None

    """
    LOGGER.info('Creating output NPV and levelized rasters.')

    pygeoprocessing.new_raster_from_base(
        base_harvested_raster_path, target_npv_raster_path, _TARGET_DATA_TYPE,
        [_TARGET_NODATA])

    pygeoprocessing.new_raster_from_base(
        base_harvested_raster_path, target_levelized_raster_path,
        _TARGET_DATA_TYPE, [_TARGET_NODATA])

    # Open raster bands for writing
    npv_raster = gdal.OpenEx(
        target_npv_raster_path, gdal.OF_RASTER | gdal.GA_Update)
    npv_band = npv_raster.GetRasterBand(1)
    levelized_raster = gdal.OpenEx(
        target_levelized_raster_path, gdal.OF_RASTER | gdal.GA_Update)
    levelized_band = levelized_raster.GetRasterBand(1)

    # Get constants from parameters_dict to make it more readable
    # The length of infield cable in km
    infield_length = parameters_dict['infield_cable_length']
    # The cost of infield cable in currency units per km
    infield_cost = parameters_dict['infield_cable_cost']
    # The cost of the foundation in currency units
    foundation_cost = parameters_dict['foundation_cost']
    # The cost of each turbine unit in currency units
    unit_cost = parameters_dict['turbine_cost']
    # The installation cost as a decimal
    install_cost = parameters_dict['installation_cost']
    # The miscellaneous costs as a decimal factor of capex_arr
    misc_capex_cost = parameters_dict['miscellaneous_capex_cost']
    # The operations and maintenance costs as a decimal factor of capex_arr
    op_maint_cost = parameters_dict['operation_maintenance_cost']
    # The discount rate as a decimal
    discount_rate = parameters_dict['discount_rate']
    # The cost to decommission the farm as a decimal factor of capex_arr
    decom = parameters_dict['decommission_cost']
    # The mega watt value for the turbines in MW
    mega_watt = parameters_dict['turbine_rated_pwr']
    # The distance at which AC switches over to DC power
    circuit_break = parameters_dict['ac_dc_distance_break']
    # The coefficients for the AC/DC megawatt and cable cost from the CAP
    # function
    mw_coef_ac = parameters_dict['mw_coef_ac']
    mw_coef_dc = parameters_dict['mw_coef_dc']
    cable_coef_ac = parameters_dict['cable_coef_ac']
    cable_coef_dc = parameters_dict['cable_coef_dc']

    # The total mega watt capacity of the wind farm where mega watt is the
    # turbines rated power
    number_of_turbines = int(parameters_dict['number_of_turbines'])
    total_mega_watt = mega_watt * number_of_turbines

    # Total infield cable cost
    infield_cable_cost = infield_length * infield_cost * number_of_turbines
    LOGGER.debug('infield_cable_cost : %s', infield_cable_cost)

    # Total foundation cost
    total_foundation_cost = (foundation_cost + unit_cost) * number_of_turbines
    LOGGER.debug('total_foundation_cost : %s', total_foundation_cost)

    # Nominal Capital Cost (CAP) minus the cost of cable which needs distances
    cap_less_dist = infield_cable_cost + total_foundation_cost
    LOGGER.debug('cap_less_dist : %s', cap_less_dist)

    # Discount rate plus one to get that constant
    disc_const = discount_rate + 1
    LOGGER.debug('discount_rate : %s', disc_const)

    # Discount constant raised to the total time, a constant found in the NPV
    # calculation (1+i)^T
    disc_time = disc_const**parameters_dict['time_period']
    LOGGER.debug('disc_time : %s', disc_time)

    for (harvest_block_info, harvest_block_data), (_, dist_block_data) in zip(
            pygeoprocessing.iterblocks((base_harvested_raster_path, 1)),
            pygeoprocessing.iterblocks((base_dist_raster_path, 1))):

        target_arr_shape = harvest_block_data.shape
        target_nodata_mask = pygeoprocessing.array_equals_nodata(
            harvest_block_data, _TARGET_NODATA)

        # Total cable distance converted to kilometers
        cable_dist_arr = dist_block_data / 1000

        # The energy value converted from MWhr/yr (Mega Watt hours as output
        # from CK's biophysical model equations) to kWhr/yr for the
        # valuation model
        energy_val_arr = harvest_block_data * 1000

        # Calculate cable cost. The break at 'circuit_break' indicates the
        # difference in using AC and DC current systems
        circuit_mask = (cable_dist_arr <= circuit_break)
        cable_cost_arr = numpy.full(target_arr_shape, 0, dtype=numpy.float32)

        # Calculate AC cable cost
        cable_cost_arr[circuit_mask] = cable_dist_arr[
            circuit_mask] * cable_coef_ac + (mw_coef_ac * total_mega_watt)
        # Calculate DC cable cost
        cable_cost_arr[~circuit_mask] = cable_dist_arr[
            ~circuit_mask] * cable_coef_dc + (mw_coef_dc * total_mega_watt)
        # Mask out nodata values
        cable_cost_arr[target_nodata_mask] = _TARGET_NODATA

        # Compute the total CAP
        cap_arr = cap_less_dist + cable_cost_arr

        # Nominal total capital costs including installation and
        # miscellaneous costs (capex_arr)
        capex_arr = cap_arr / (1 - install_cost - misc_capex_cost)

        # The ongoing cost of the farm
        ongoing_capex_arr = op_maint_cost * capex_arr

        # The cost to decommission the farm
        decommish_capex_arr = decom * capex_arr / disc_time

        # Initialize the summation of the revenue less the ongoing costs,
        # adjusted for discount rate
        npv_arr = numpy.full(
            target_arr_shape, 0, dtype=numpy.float32)

        # Initialize the numerator summation part of the levelized cost
        levelized_num_arr = numpy.full(
            target_arr_shape, 0, dtype=numpy.float32)

        # Initialize and calculate the denominator summation value for
        # levelized cost of energy at year 0
        levelized_denom_arr = numpy.full(
            target_arr_shape, 0, dtype=numpy.float32)
        levelized_denom_arr = energy_val_arr / disc_const**0

        # Calculate the total NPV and the levelized cost over the lifespan of
        # the wind farm. Starting at year 1, because year 0 yields no revenue
        for year in range(1, len(price_list)):
            # currency units per kilowatt-hour of that year
            currency_per_kwh = price_list[year]

            # The revenue for the wind farm. The energy_val_arr is in kWh/yr
            rev_arr = energy_val_arr * currency_per_kwh

            # Calculate the net present value (NPV), the summation of the net
            # revenue from power generation, adjusted for discount rate
            npv_arr = (
                npv_arr + (rev_arr - ongoing_capex_arr) / disc_const**year)

            # Calculate the cumulative numerator summation value
            levelized_num_arr = levelized_num_arr + (
                (ongoing_capex_arr / disc_const**year))

            # Calculate the cumulative denominator summation value
            levelized_denom_arr = levelized_denom_arr + (
                energy_val_arr / disc_const**year)

        # Calculate the final NPV by subtracting other costs from the NPV
        npv_arr[target_nodata_mask] = _TARGET_NODATA
        npv_arr[~target_nodata_mask] = (
            npv_arr[~target_nodata_mask] -
            decommish_capex_arr[~target_nodata_mask] -
            capex_arr[~target_nodata_mask])

        # Calculate the levelized cost of energy
        levelized_arr = (
            (levelized_num_arr + decommish_capex_arr + capex_arr) /
            levelized_denom_arr)
        levelized_arr[target_nodata_mask] = _TARGET_NODATA

        npv_band.WriteArray(npv_arr,
                            xoff=harvest_block_info['xoff'],
                            yoff=harvest_block_info['yoff'])
        npv_band.FlushCache()

        levelized_band.WriteArray(levelized_arr,
                                  xoff=harvest_block_info['xoff'],
                                  yoff=harvest_block_info['yoff'])
        levelized_band.FlushCache()

    npv_band = None
    npv_raster.FlushCache()
    npv_raster = None

    levelized_band = None
    levelized_raster.FlushCache()
    levelized_raster = None


def _get_feature_count(base_vector_path):
    """Get feature count from vector and return it.

    Args:
        base_vector_path (str): a path to the vector to get feature
            count from.

    Returns:
        feature_count (float): the feature count in the base vector.

    """
    vector = gdal.OpenEx(base_vector_path, gdal.OF_VECTOR)
    layer = vector.GetLayer()
    feature_count = layer.GetFeatureCount()
    layer = None
    vector = None

    return feature_count


def _get_file_ext_and_driver_name(base_vector_path):
    """Get file extension and GDAL driver name from the vector path.

    Args:
        base_path (str): a path to the vector file to get extension from.

    Returns:
        file_ext (str): the file extension of the base file path.
        driver_name (str): the GDAL driver name used to create data.

    """
    file_ext = os.path.splitext(base_vector_path)[1]

    # A dictionary of file extensions/GDAL vector driver names pairs
    vector_formats = {
        '.shp': 'ESRI Shapefile',
        '.gpkg': 'GPKG',
        '.geojson': 'GeoJSON',
        '.gmt': 'GMT'
    }

    try:
        driver_name = vector_formats[file_ext]
    except KeyError:
        raise KeyError(
            'Unknown file extension for vector file %s' % base_vector_path)

    return file_ext, driver_name


def _depth_op(bath, min_depth, max_depth):
    """Determine if a value falls within the range.

    The function takes a value and uses a range to determine if that falls
    within the range.

    Args:
        bath (int): a value of either positive or negative
        min_depth (float): a value specifying the lower limit of the
            range. This value is set above
        max_depth (float): a value specifying the upper limit of the
            range. This value is set above
        _TARGET_NODATA (int or float): a nodata value set above

    Returns:
        out_array (numpy.array): an array where values are _TARGET_NODATA
            if 'bath' does not fall within the range, or 'bath' if it does.

    """
    out_array = numpy.full(
        bath.shape, _TARGET_NODATA, dtype=numpy.float32)
    valid_pixels_mask = ((bath >= max_depth) & (bath <= min_depth) &
                         ~pygeoprocessing.array_equals_nodata(bath, _TARGET_NODATA))
    out_array[
        valid_pixels_mask] = bath[valid_pixels_mask]
    return out_array


def _add_avg_dist_op(tmp_dist, avg_grid_distance):
    """Add in avg_grid_distance.

    Args:
        tmp_dist (numpy.array): an array of distances in meters
        avg_grid_distance (float): the average land cable distance in meters

    Returns:
        out_array (numpy.array): distance values in meters with average
            grid to land distance factored in

    """
    out_array = numpy.full(
        tmp_dist.shape, _TARGET_NODATA, dtype=numpy.float32)
    valid_pixels_mask = ~pygeoprocessing.array_equals_nodata(tmp_dist, _TARGET_NODATA)
    out_array[valid_pixels_mask] = (
        tmp_dist[valid_pixels_mask] + avg_grid_distance)
    return out_array


def _mask_out_depth_dist(*rasters):
    """Return the value of an item in the list based on some condition.

    Return the value of an item in the list if and only if all other values
    are not a nodata value.

    Args:
        *rasters (list): a list of values as follows:
            rasters[0] - the density value (required)
            rasters[1] - the depth mask value (required)
            rasters[2] - the distance mask value (optional)

    Returns:
        out_array (numpy.array): an array of either _TARGET_NODATA or density
            values from rasters[0]

    """
    out_array = numpy.full(rasters[0].shape, _TARGET_NODATA, dtype=numpy.float32)
    nodata_mask = numpy.full(rasters[0].shape, False, dtype=bool)
    for array in rasters:
        nodata_mask = nodata_mask | pygeoprocessing.array_equals_nodata(
                array, _TARGET_NODATA)
    out_array[~nodata_mask] = rasters[0][~nodata_mask]
    return out_array


def _calculate_carbon_op(harvested_arr, carbon_coef):
    """Calculate the carbon offset from harvested array.

    Args:
        harvested_arr (numpy.array): an array of harvested energy values
        carbon_coef (float): the amount of CO2 not released into the
                atmosphere

    Returns:
        out_array (numpy.array): an array of carbon offset values

    """
    out_array = numpy.full(
        harvested_arr.shape, _TARGET_NODATA, dtype=numpy.float32)
    valid_pixels_mask = ~pygeoprocessing.array_equals_nodata(
        harvested_arr, _TARGET_NODATA)

    # The energy value converted from MWhr/yr (Mega Watt hours as output
    # from CK's biophysical model equations) to kWhr for the
    # valuation model
    out_array[valid_pixels_mask] = (
        harvested_arr[valid_pixels_mask] * carbon_coef * 1000)
    return out_array


def _calculate_land_to_grid_distance(
        base_land_vector_path, base_grid_vector_path, dist_field_name,
        target_land_vector_path):
    """Calculate the distances from points to the nearest polygon.

    Distances are calculated from points in a point geometry shapefile to the
    nearest polygon from a polygon shapefile. Both shapefiles must be
    projected in meters

    Args:
        base_land_vector_path (str): a path to an OGR point geometry shapefile
            projected in meters
        base_grid_vector_path (str): a path to an OGR polygon shapefile
            projected in meters
        dist_field_name (str): the name of the new distance field to be added
            to the attribute table of base_point_vector
        copied_point_vector_path (str): if a path is provided, make a copy of
            the base point vector on this path after computing the distance
            field. (optional)

    Returns:
        None.

    """
    LOGGER.info('Starting _calculate_land_to_grid_distance.')

    # Copy the point vector
    _, driver_name = _get_file_ext_and_driver_name(
        target_land_vector_path)
    gdal.VectorTranslate(
        target_land_vector_path, base_land_vector_path,
        format=driver_name)

    target_land_vector = gdal.OpenEx(
        target_land_vector_path, gdal.OF_VECTOR | gdal.GA_Update)
    base_grid_vector = gdal.OpenEx(
        base_grid_vector_path, gdal.OF_VECTOR | gdal.GA_ReadOnly)

    base_grid_layer = base_grid_vector.GetLayer()
    # List to store the grid point geometries as shapely objects
    grid_point_list = []

    LOGGER.info('Loading the polygons into Shapely')
    for grid_point_feat in base_grid_layer:
        # Get the geometry of the grid point in WKT format
        grid_point_wkt = grid_point_feat.GetGeometryRef().ExportToWkt()
        # Load the geometry into shapely making it a shapely object
        shapely_grid_point = shapely.wkt.loads(grid_point_wkt)
        # Add the shapely point geometry to a list
        grid_point_list.append(shapely_grid_point)

    # Take the union over the list of points to get one point collection object
    LOGGER.info('Get the collection of polygon geometries by taking the union')
    grid_point_collection = shapely.ops.unary_union(grid_point_list)

    target_land_layer = target_land_vector.GetLayer()
    # Create a new distance field based on the name given
    dist_field_defn = ogr.FieldDefn(dist_field_name, ogr.OFTReal)
    target_land_layer.CreateField(dist_field_defn)

    LOGGER.info('Loading the points into shapely')
    for land_point_feat in target_land_layer:
        # Get the geometry of the point in WKT format
        land_point_wkt = land_point_feat.GetGeometryRef().ExportToWkt()
        # Load the geometry into shapely making it a shapely object
        shapely_land_point = shapely.wkt.loads(land_point_wkt)
        # Get the distance in meters and convert to km
        land_to_grid_dist = shapely_land_point.distance(
            grid_point_collection) / 1000
        # Add the distance value to the new field and set to the feature
        land_point_feat.SetField(dist_field_name, land_to_grid_dist)
        target_land_layer.SetFeature(land_point_feat)

    target_land_layer = None
    target_land_vector = None
    base_grid_layer = None
    base_grid_vector = None

    LOGGER.info('Finished _calculate_land_to_grid_distance.')


def _mask_by_distance(base_raster_path, min_dist, max_dist, out_nodata,
                      target_raster_path):
    """Create a raster whose pixel values are bound by min and max distances.

    Args:
        base_raster_path (str): path to a raster with euclidean distance values in meters
        min_dist (int): the minimum distance allowed in meters.
        max_dist (int): the maximum distance allowed in meters.
        target_raster_path (str): path output to the raster masked by distance
            values.
        out_nodata (float): the nodata value of the raster.

    Returns:
        None.

    """
    raster_info = pygeoprocessing.get_raster_info(base_raster_path)
    raster_nodata = raster_info['nodata'][0]

    def _dist_mask_op(dist_arr):
        """Mask distance values by min/max values."""
        out_array = numpy.full(dist_arr.shape, out_nodata, dtype=numpy.float32)
        valid_pixels_mask = (
            ~pygeoprocessing.array_equals_nodata(dist_arr, raster_nodata) &
            (dist_arr >= min_dist) & (dist_arr <= max_dist))
        out_array[
            valid_pixels_mask] = dist_arr[valid_pixels_mask]
        return out_array

    pygeoprocessing.raster_calculator([(base_raster_path, 1)], _dist_mask_op,
                                      target_raster_path, _TARGET_DATA_TYPE,
                                      out_nodata)


def _create_distance_raster(base_raster_path, base_vector_path,
                            target_dist_raster_path, work_dir, where_clause=None):
    """Create and rasterize vector onto a raster, and calculate dist transform.

    Create a raster where the pixel values represent the euclidean distance to
    the vector. The distance inherits units from ``base_raster_path`` pixel
    dimensions.

    Args:
        base_raster_path (str): path to raster to create a new raster from.
        base_vector_path (str): path to vector to be rasterized.
        target_dist_raster_path (str): path to raster with distance transform.
        work_dir (str): path to create a temp folder for saving files.
        where_clause (str): If not None, is an SQL query-like string to filter
            which features are rasterized. This kwarg is passed to
            ``pygeoprocessing.rasterize``.

    Returns:
        None

    """
    LOGGER.info("Starting _create_distance_raster")
    temp_dir = tempfile.mkdtemp(dir=work_dir, prefix='dist-raster-')

    base_raster_info = pygeoprocessing.get_raster_info(base_raster_path)
    pixel_xy_scale = tuple([abs(p) for p in base_raster_info['pixel_size']])

    rasterized_raster_path = os.path.join(temp_dir, 'rasterized_raster.tif')

    # Create a new raster based on the given base raster and fill with 0's
    # to set up for distance transform
    pygeoprocessing.new_raster_from_base(
        base_raster_path,
        rasterized_raster_path,
        gdal.GDT_Byte,
        band_nodata_list=[255],
        fill_value_list=[0])

    # Burn vector onto the raster to set up for distance transform
    pygeoprocessing.rasterize(
        base_vector_path,
        rasterized_raster_path,
        burn_values=[1],
        option_list=["ALL_TOUCHED=TRUE"],
        where_clause=where_clause)

    # Calculate euclidean distance transform
    pygeoprocessing.distance_transform_edt(
        (rasterized_raster_path, 1), target_dist_raster_path,
        sampling_distance=pixel_xy_scale)

    # Set the nodata value of output raster to _TARGET_NODATA
    target_dist_raster = gdal.OpenEx(
        target_dist_raster_path, gdal.OF_RASTER | gdal.GA_Update)
    for band in range(1, target_dist_raster.RasterCount+1):
        target_band = target_dist_raster.GetRasterBand(band)
        target_band.SetNoDataValue(_TARGET_NODATA)
        target_band.FlushCache()
        target_band = None
    target_dist_raster.FlushCache()
    target_dist_raster = None

    shutil.rmtree(temp_dir, ignore_errors=True)
    LOGGER.info("Finished _create_distance_raster")


def _compute_density_harvested_fields(
        wind_data_path, parameters_dict, number_of_turbines,
        target_pickle_path):
    """Compute the density and harvested energy based on scale and shape keys.

    Args:
        wind_data_path (str): path to wind data input.

        parameters_dict (dict): a dictionary where the 'parameter_list'
            strings are the keys that have values pulled from bio-parameters
            CSV.

        number_of_turbines (int): an integer value for the number of machines
            for the wind farm.

        target_pickle_path (str): a path to the pickle file that has
            wind_dict_copy, a modified dictionary of wind data with additional
            fields computed from the existing fields and bio-parameters.

    Returns:
        None

    """
    # Hub Height to use for setting Weibull parameters
    hub_height = parameters_dict['hub_height']
    LOGGER.debug('hub_height : %s', hub_height)

    # Read the wind energy data into a dictionary
    LOGGER.info('Reading in Wind Data into a dictionary')
    wind_point_df = MODEL_SPEC.get_input(
        'wind_data_path').get_validated_dataframe(wind_data_path)
    wind_point_df.columns = wind_point_df.columns.str.upper()
    # Calculate scale value at new hub height given reference values.
    # See equation 3 in users guide
    wind_point_df.rename(columns={'LAM': 'REF_LAM'}, inplace=True)
    wind_point_df['LAM'] = wind_point_df.apply(
        lambda row: row.REF_LAM * (hub_height / row.REF)**_ALPHA, axis=1)
    wind_point_df.drop(['REF'], axis=1)  # REF is not needed after calculation
    wind_dict = wind_point_df.to_dict('index')  # so keys will be 0, 1, 2, ...

    wind_dict_copy = wind_dict.copy()

    # The rated power is expressed in units of MW but the harvested energy
    # equation calls for it in terms of Wh. Thus we multiply by a million to
    # get to Wh.
    rated_power = parameters_dict['turbine_rated_pwr'] * 1000000

    # Get the rest of the inputs needed to compute harvested wind energy
    # from the dictionary so that it is in a more readable format
    exp_pwr_curve = parameters_dict['exponent_power_curve']
    air_density_standard = parameters_dict['air_density']
    v_rate = parameters_dict['rated_wspd']
    v_out = parameters_dict['cut_out_wspd']
    v_in = parameters_dict['cut_in_wspd']
    air_density_coef = parameters_dict['air_density_coefficient']
    losses = parameters_dict['loss_parameter']

    # Compute the mean air density, given by CKs formulas
    mean_air_density = air_density_standard - air_density_coef * hub_height

    # Fractional coefficient that lives outside the intregation for computing
    # the harvested wind energy
    fract_coef = rated_power * (mean_air_density / air_density_standard)

    # The coefficient that is multiplied by the integration portion of the
    # harvested wind energy equation
    scalar = _NUM_DAYS * 24 * fract_coef

    # Weibull probability function to integrate over
    def _calc_weibull_probability(v_speed, k_shape, l_scale):
        """Calculate the Weibull probability function of variable v_speed.

        Args:
            v_speed (int or float): a number representing wind speed
            k_shape (float): the shape parameter
            l_scale (float): the scale parameter of the distribution

        Returns:
            a float

        """
        return ((k_shape / l_scale) * (v_speed / l_scale)**(k_shape - 1) *
                (math.exp(-1 * (v_speed / l_scale)**k_shape)))

    # Density wind energy function to integrate over
    def _calc_density_wind_energy(v_speed, k_shape, l_scale):
        """Calculate the probability density function of a Weibull variable.

        Args:
            v_speed (int or float): a number representing wind speed
            k_shape (float): the shape parameter
            l_scale (float): the scale parameter of the distribution

        Returns:
            a float

        """
        return ((k_shape / l_scale) * (v_speed / l_scale)**(k_shape - 1) *
                (math.exp(-1 * (v_speed / l_scale)**k_shape))) * v_speed**3

    # Harvested wind energy function to integrate over
    def _calc_harvested_wind_energy(v_speed, k_shape, l_scale):
        """Calculate the harvested wind energy.

        Args:
            v_speed (int or float): a number representing wind speed
            k_shape (float): the shape parameter
            l_scale (float): the scale parameter of the distribution

        Returns:
            a float

        """
        fract = ((v_speed**exp_pwr_curve - v_in**exp_pwr_curve) /
                 (v_rate**exp_pwr_curve - v_in**exp_pwr_curve))

        return fract * _calc_weibull_probability(v_speed, k_shape, l_scale)

    for key, value_fields in wind_dict.items():
        # Get the indexes for the scale and shape parameters
        scale_value = value_fields[_SCALE_KEY]
        shape_value = value_fields[_SHAPE_KEY]

        # Integrate over the probability density function. 0 and 50 are
        # hard coded values set in CKs documentation
        density_results = integrate.quad(_calc_density_wind_energy, 0, 50,
                                         (shape_value, scale_value))

        # Compute the mean air density, given by CKs formulas
        mean_air_density = air_density_standard - air_density_coef * hub_height

        # Compute the final wind power density value
        density_results = 0.5 * mean_air_density * density_results[0]

        # Integrate over the harvested wind energy function
        harv_results = integrate.quad(_calc_harvested_wind_energy, v_in,
                                      v_rate, (shape_value, scale_value))

        # Integrate over the Weibull probability function
        weibull_results = integrate.quad(_calc_weibull_probability, v_rate,
                                         v_out, (shape_value, scale_value))

        # Compute the final harvested wind energy value
        harvested_wind_energy = (
            scalar * (harv_results[0] + weibull_results[0]))

        # Convert harvested energy from Whr/yr to MWhr/yr by dividing by
        # 1,000,000
        harvested_wind_energy = harvested_wind_energy / 1000000

        # Now factor in the percent losses due to turbine
        # downtime (mechanical failure, storm damage, etc.)
        # and due to electrical resistance in the cables
        harvested_wind_energy = (1 - losses) * harvested_wind_energy

        # Finally, multiply the harvested wind energy by the number of
        # turbines to get the amount of energy generated for the entire farm
        harvested_wind_energy = harvested_wind_energy * number_of_turbines

        # Append calculated results to the dictionary
        wind_dict_copy[key][_DENSITY_FIELD_NAME] = density_results
        wind_dict_copy[key][_HARVESTED_FIELD_NAME] = harvested_wind_energy

    with open(target_pickle_path, 'wb') as pickle_file:
        pickle.dump(wind_dict_copy, pickle_file)


def _dictionary_to_point_vector(
        base_dict_data, layer_name, target_vector_path):
    """Create a point shapefile from a dictionary.

    The point shapefile created is not projected and uses latitude and
        longitude for its geometry.

    Args:
        base_dict_data (dict): a python dictionary with keys being unique id's
            that point to sub-dictionaries that have key-value pairs. These
            inner key-value pairs will represent the field-value pair for the
            point features. At least two fields are required in the sub-
            dictionaries. All the keys in the sub dictionary should have the
            same name and order. All the values in the sub dictionary should
            have the same type 'LATI' and 'LONG'. These fields determine the
            geometry of the point.
            0 : {'TYPE':GRID, 'LATI':41, 'LONG':-73, ...},
            1 : {'TYPE':GRID, 'LATI':42, 'LONG':-72, ...},
            2 : {'TYPE':GRID, 'LATI':43, 'LONG':-72, ...},
        layer_name (str): a python str for the name of the layer
        target_vector_path (str): a path to the output path of the point
            vector.

    Returns:
        None

    """
    # If the target_vector_path exists delete it
    _, driver_name = _get_file_ext_and_driver_name(target_vector_path)
    output_driver = ogr.GetDriverByName(driver_name)
    if os.path.exists(target_vector_path):
        output_driver.DeleteDataSource(target_vector_path)

    target_vector = output_driver.CreateDataSource(target_vector_path)

    # Set the spatial reference to WGS84 (lat/long)
    source_sr = osr.SpatialReference()
    source_sr.SetWellKnownGeogCS("WGS84")

    output_layer = target_vector.CreateLayer(layer_name, source_sr,
                                             ogr.wkbPoint)

    # Outer unique keys
    outer_keys = list(base_dict_data.keys())

    # Construct a list of fields to add from the keys of the inner dictionary
    field_list = list(base_dict_data[outer_keys[0]])

    # Create a dictionary to store what variable types the fields are
    type_dict = {}
    for field in field_list:
        field_type = None
        # Get a value from the field
        val = base_dict_data[outer_keys[0]][field]
        # Check to see if the value is a str of characters or a number. This
        # will determine the type of field created in the shapefile
        if isinstance(val, str):
            type_dict[field] = 'str'
            field_type = ogr.OFTString
        else:
            type_dict[field] = 'number'
            field_type = ogr.OFTReal
        output_field = ogr.FieldDefn(field, field_type)
        output_layer.CreateField(output_field)

    # For each inner dictionary (for each point) create a point and set its
    # fields
    for point_dict in base_dict_data.values():
        latitude = point_dict['lati']
        longitude = point_dict['long']

        geom = ogr.Geometry(ogr.wkbPoint)
        geom.AddPoint_2D(longitude, latitude)

        output_feature = ogr.Feature(output_layer.GetLayerDefn())

        for field_name in point_dict:
            field_index = output_feature.GetFieldIndex(field_name)
            output_feature.SetField(field_index, point_dict[field_name])

        output_feature.SetGeometryDirectly(geom)
        output_layer.CreateFeature(output_feature)
        output_feature = None

    output_layer.SyncToDisk()


def _wind_data_to_point_vector(wind_data_pickle_path,
                               layer_name,
                               target_vector_path,
                               ref_projection_wkt=None):
    """Create a point shapefile given a dictionary of the wind data fields.

    Args:
        wind_data_pickle_path (str): a path to the pickle file that has
            wind_dict_copy, where the keys are tuples of the lat/long
            coordinates:
                {
                1 : {'LATI':97, 'LONG':43, 'LAM':6.3, 'K':2.7, 'REF':10, ...},
                2 : {'LATI':55, 'LONG':51, 'LAM':6.2, 'K':2.4, 'REF':10, ...},
                3 : {'LATI':73, 'LONG':47, 'LAM':6.5, 'K':2.3, 'REF':10, ...}
                }
        layer_name (str): the name of the layer.
        target_vector_path (str): path to the output destination of the
            shapefile.
        ref_projection_wkt (str): reference projection of in Well Known Text.

    Returns:
        None

    """
    LOGGER.info('Entering _wind_data_to_point_vector')

    # Unpickle the wind data dictionary
    with open(wind_data_pickle_path, 'rb') as pickle_file:
        wind_data = pickle.load(pickle_file)

    # Get driver based on file extension
    _, driver_name = _get_file_ext_and_driver_name(target_vector_path)

    # If the target_vector_path exists delete it
    if os.path.isfile(target_vector_path):
        driver = ogr.GetDriverByName(driver_name)
        driver.DeleteDataSource(target_vector_path)

    target_driver = ogr.GetDriverByName(driver_name)
    target_vector = target_driver.CreateDataSource(target_vector_path)
    target_sr = osr.SpatialReference()
    target_sr.SetWellKnownGeogCS("WGS84")

    need_geotranform = False
    if ref_projection_wkt:
        ref_sr = osr.SpatialReference(wkt=ref_projection_wkt)
        if ref_sr.IsProjected:
            # Get coordinate transformation between two projections
            coord_trans = utils.create_coordinate_transformer(
                target_sr, ref_sr)
            need_geotranform = True
    else:
        need_geotranform = False

    if need_geotranform:
        target_layer = target_vector.CreateLayer(
            layer_name, ref_sr, ogr.wkbPoint)
    else:
        target_layer = target_vector.CreateLayer(
            layer_name, target_sr, ogr.wkbPoint)

    # Construct a list of fields to add from the keys of the inner dictionary
    field_list = list(wind_data[list(wind_data.keys())[0]])

    # For the two fields that we computed and added to the dictionary, move
    # them to the last
    for field in [_DENSITY_FIELD_NAME, _HARVESTED_FIELD_NAME]:
        if field in field_list:
            field_list.remove(field)
            field_list.append(field)

    LOGGER.debug('field_list : %s', field_list)

    LOGGER.info('Creating fields for the target vector')
    for field in field_list:
        target_field = ogr.FieldDefn(field, ogr.OFTReal)
        target_layer.CreateField(target_field)

    LOGGER.info('Entering iteration to create and set the features')
    # For each inner dictionary (for each point) create a point
    for point_dict in wind_data.values():
        geom = ogr.Geometry(ogr.wkbPoint)
        latitude = point_dict['LATI']
        longitude = point_dict['LONG']
        # When projecting to WGS84, extents -180 to 180 are used for
        # longitude. In case input longitude is from -360 to 0 convert
        if longitude < -180:
            longitude += 360
        if need_geotranform:
            point_x, point_y, _ = coord_trans.TransformPoint(
                longitude, latitude)
            geom.AddPoint(point_x, point_y)
        else:
            geom.AddPoint_2D(longitude, latitude)

        target_feature = ogr.Feature(target_layer.GetLayerDefn())
        target_layer.CreateFeature(target_feature)

        for field_name in point_dict:
            field_index = target_feature.GetFieldIndex(field_name)
            target_feature.SetField(field_index, point_dict[field_name])

        target_feature.SetGeometryDirectly(geom)
        target_layer.SetFeature(target_feature)
        target_feature = None

    LOGGER.info('Finished _wind_data_to_point_vector')
    target_vector = None


def _clip_and_reproject_vector(base_vector_path, clip_vector_path,
                               target_vector_path, work_dir):
    """Clip a vector against an AOI and output result in AOI coordinates.

    Args:
        base_vector_path (str): path to a base vector
        clip_vector_path (str): path to an AOI vector
        target_vector_path (str): desired output path to write the clipped
            base against AOI in AOI's coordinate system.
        work_dir (str): path to create a temp folder for saving temporary
            files. The temp folder will be deleted when function finishes.

    Returns:
        None.
    """
    LOGGER.info('Entering _clip_and_reproject_vector')
    temp_dir = tempfile.mkdtemp(dir=work_dir, prefix='clip-reproject-')
    file_ext, driver_name = _get_file_ext_and_driver_name(target_vector_path)

    # Get the base and target spatial reference in Well Known Text
    base_sr_wkt = pygeoprocessing.get_vector_info(base_vector_path)[
        'projection_wkt']
    target_sr_wkt = pygeoprocessing.get_vector_info(clip_vector_path)[
        'projection_wkt']

    # Create path for the reprojected shapefile
    clipped_vector_path = os.path.join(
        temp_dir, 'clipped_vector' + file_ext)
    reprojected_clip_path = os.path.join(
        temp_dir, 'reprojected_clip_vector' + file_ext)

    if base_sr_wkt != target_sr_wkt:
        # Reproject clip vector to the spatial reference of the base vector.
        # Note: reproject_vector can be expensive if vector has many features.
        pygeoprocessing.reproject_vector(
            clip_vector_path, base_sr_wkt, reprojected_clip_path,
            driver_name=driver_name)

    # Clip the base vector to the AOI
    _clip_vector_by_vector(
        base_vector_path, reprojected_clip_path, clipped_vector_path, temp_dir)

    # Reproject the clipped base vector to the spatial reference of clip vector
    pygeoprocessing.reproject_vector(
        clipped_vector_path, target_sr_wkt, target_vector_path,
        driver_name=driver_name)

    shutil.rmtree(temp_dir, ignore_errors=True)
    LOGGER.info('Finished _clip_and_reproject_vector')


def _clip_vector_by_vector(
        base_vector_path, clip_vector_path, target_vector_path, work_dir):
    """Clip a vector from another vector keeping features.

    Create a new target vector where base features are contained in the
        polygon in clip_vector_path. Assumes all data are in the same
        projection.

    Args:
        base_vector_path (str): path to a vector to clip.
        clip_vector_path (str): path to a polygon vector for clipping.
        target_vector_path (str): output path for the clipped vector.
        work_dir (str): path to create a temp folder for saving temporary
            files. The temp folder will be deleted when function finishes.

    Returns:
        None.

    """
    LOGGER.info('Entering _clip_vector_by_vector')

    file_ext, driver_name = _get_file_ext_and_driver_name(target_vector_path)

    # Get the base and target spatial reference in Well Known Text
    base_sr_wkt = pygeoprocessing.get_vector_info(base_vector_path)[
        'projection_wkt']
    target_sr_wkt = pygeoprocessing.get_vector_info(clip_vector_path)[
        'projection_wkt']

    if base_sr_wkt != target_sr_wkt:
        # Reproject clip vector to the spatial reference of the base vector.
        # Note: reproject_vector can be expensive if vector has many features.
        temp_dir = tempfile.mkdtemp(dir=work_dir, prefix='clip-')
        reprojected_clip_vector_path = os.path.join(
            temp_dir, 'reprojected_clip_vector' + file_ext)
        pygeoprocessing.reproject_vector(
            clip_vector_path, base_sr_wkt, reprojected_clip_vector_path,
            driver_name=driver_name)
        clip_vector_path = reprojected_clip_vector_path

    # Get layer and geometry informations from base vector path
    base_vector = gdal.OpenEx(base_vector_path, gdal.OF_VECTOR)
    base_layer = base_vector.GetLayer()
    base_layer_defn = base_layer.GetLayerDefn()
    base_geom_type = base_layer.GetGeomType()

    clip_vector = gdal.OpenEx(clip_vector_path, gdal.OF_VECTOR)
    clip_layer = clip_vector.GetLayer()

    target_driver = gdal.GetDriverByName(driver_name)
    target_vector = target_driver.Create(
        target_vector_path, 0, 0, 0, gdal.GDT_Unknown)
    target_layer = target_vector.CreateLayer(
        base_layer_defn.GetName(), base_layer.GetSpatialRef(), base_geom_type)
    base_layer.Clip(clip_layer, target_layer)

    empty_clip = False
    # Check if the feature count is less than 1, indicating the two vectors
    # did not intersect. This will raise a ValueError below. GetFeatureCount
    # can return -1 if the count is not known or too expensive to compute.
    if target_layer.GetFeatureCount() <= 0:
        empty_clip = True

    # Allow function to clean up resources
    target_layer = None
    target_vector = None
    clip_vector = None
    clip_vector = None
    base_layer = None
    base_vector = None

    if base_sr_wkt != target_sr_wkt:
        shutil.rmtree(temp_dir, ignore_errors=True)

    if empty_clip:
        # The "clip_vector_path" is always the AOI.
        raise ValueError(
            f"Clipping {base_vector_path} by {clip_vector_path} returned 0"
            f" features. This means the AOI and {base_vector_path} do not"
            " intersect spatially. Please check that the AOI has spatial"
            " overlap with all input data.")

    LOGGER.info('Finished _clip_vector_by_vector')


def _calculate_distances_land_grid(base_point_vector_path, base_raster_path,
                                   target_dist_raster_path, work_dir):
    """Creates a distance transform raster.

    The distances are calculated based on the shortest distances of each point
    feature in 'base_point_vector_path' and each feature's 'L2G' field.

    Args:
        base_point_vector_path (str): path to an OGR shapefile that has
            the desired features to get the distance from.
        base_raster_path (str): path to a GDAL raster that is used to
            get the proper extents and configuration for the new raster.
        target_dist_raster_path (str): path to a GDAL raster for the final
            distance transform raster output.
        work_dir (str): path to create a temp folder for saving files.

    Returns:
        None.

    """
    LOGGER.info('Starting _calculate_distances_land_grid.')
    temp_dir = tempfile.mkdtemp(dir=work_dir, prefix='calc-dist-land')

    # Open the point shapefile and get the layer
    base_point_vector = gdal.OpenEx(base_point_vector_path, gdal.OF_VECTOR)
    base_point_layer = base_point_vector.GetLayer()
    # A list to hold the land to grid distances in order for each point
    # features 'L2G' field
    l2g_dist = []
    # A list to hold the individual distance transform paths in order
    land_point_dist_raster_path_list = []

    fid_field = base_point_layer.GetFIDColumn()
    if not fid_field:
        fid_field = 'FID'
    # Create a new shapefile with only one feature to burn onto a raster
    # in order to get the distance transform based on that one feature
    for feature_index, point_feature in enumerate(base_point_layer):
        # Get the point features land to grid value and add it to the list
        l2g_dist.append(float(point_feature.GetField('L2G')))

        dist_raster_path = os.path.join(temp_dir, f'dist_{feature_index}.tif')
        _create_distance_raster(
            base_raster_path, base_point_vector_path, dist_raster_path,
            work_dir, where_clause=f'{fid_field}={point_feature.GetFID()}')
        # Add each features distance transform result to list
        land_point_dist_raster_path_list.append(dist_raster_path)

    l2g_dist_array = numpy.array(l2g_dist)

    def _min_land_ocean_dist(*grid_distances):
        """Aggregate each features distance transform output and create one
            distance output that has the shortest distances combined with each
            features land to grid distance

        Args:
            *grid_distances (numpy.ndarray): a variable number of numpy.ndarray

        Returns:
            a numpy.ndarray of the shortest distances

        """
        # Get the shape of the incoming numpy arrays
        # Initialize with land to grid distances from the first array
        min_distances = numpy.min(grid_distances, axis=0)
        min_land_grid_dist = l2g_dist_array[numpy.argmin(grid_distances, axis=0)]
        return min_distances + min_land_grid_dist

    pygeoprocessing.raster_calculator(
        [(path, 1)
         for path in land_point_dist_raster_path_list], _min_land_ocean_dist,
        target_dist_raster_path, _TARGET_DATA_TYPE, _TARGET_NODATA)

    shutil.rmtree(temp_dir, ignore_errors=True)

    LOGGER.info('Finished _calculate_distances_land_grid.')


@validation.invest_validator
def validate(args, limit_to=None):
    """Validate an input dictionary for Wind Energy.

    Args:
        args (dict): The args dictionary.

        limit_to=None (str or None): If a str key, only this args parameter
            will be validated.  If ````None````, all args parameters will be
            validated.

    Returns:
        A list of tuples where tuple[0] is an iterable of keys that the error
        message applies to and tuple[1] is the str validation warning.
    """
    validation_warnings = validation.validate(args, MODEL_SPEC)
    invalid_keys = validation.get_invalid_keys(validation_warnings)
    sufficient_keys = validation.get_sufficient_keys(args)
    valid_sufficient_keys = sufficient_keys - invalid_keys

    if ('wind_schedule' in valid_sufficient_keys and
            'global_wind_parameters_path' in valid_sufficient_keys):
        year_count = utils.read_csv_to_dataframe(
            args['wind_schedule']).shape[0]
        time = MODEL_SPEC.get_input(
            'global_wind_parameters_path').get_validated_dataframe(
            args['global_wind_parameters_path']).iloc[0]['time_period']
        if year_count != time + 1:
            validation_warnings.append((
                ['wind_schedule'],
                "The 'time' argument in the Global Wind Energy Parameters "
                "file must equal the number of years provided in the price "
                "table."))
    return validation_warnings<|MERGE_RESOLUTION|>--- conflicted
+++ resolved
@@ -982,28 +982,15 @@
         target_path_list=[file_registry['wind_data_pickle_path']],
         task_name='compute_density_harvested_fields')
 
-<<<<<<< HEAD
     aoi_vector_path = args['aoi_vector_path']
-
-    bathymetry_proj_raster_path = os.path.join(
-        inter_dir, 'bathymetry_projected%s.tif' % suffix)
     reproject_bathy_task = task_graph.add_task(
         func=_reproject_bathymetry,
         args=(bathymetry_path, aoi_vector_path, _TARGET_PIXEL_SIZE,
-              bathymetry_proj_raster_path),
-        target_path_list=[bathymetry_proj_raster_path],
+              file_registry['bathymetry_proj_raster_path']),
+        target_path_list=[file_registry['bathymetry_proj_raster_path']],
         task_name='reproject_bathymetry')
 
-    # Create point shapefile from wind data
     LOGGER.info('Create point shapefile from wind data')
-
-    # The wind energy points shapefile constructed from the dictionary will
-    # need to be clipped and projected to the AOI, so save it as an intermediate
-    # file. The final clipped and projected shapefile will be written to the
-    # output directory.
-    wind_point_vector_path = os.path.join(
-        inter_dir, 'wind_energy_points_from_data%s.shp' % suffix)
-
     # Use the projection from the AOI as reference to
     # create wind point vector from wind data dictionary
     target_sr_wkt = pygeoprocessing.get_vector_info(
@@ -1011,21 +998,20 @@
 
     wind_data_to_vector_task = task_graph.add_task(
         func=_wind_data_to_point_vector,
-        args=(wind_data_pickle_path, 'wind_data', wind_point_vector_path),
+        args=(file_registry['wind_data_pickle_path'],
+              'wind_data', file_registry['wind_point_vector_path']),
         kwargs={'ref_projection_wkt': target_sr_wkt},
-        target_path_list=[wind_point_vector_path],
+        target_path_list=[file_registry['wind_point_vector_path']],
         task_name='wind_data_to_vector',
         dependent_task_list=[compute_density_harvested_task])
 
     # Clip the wind energy point shapefile to AOI
     LOGGER.info('Clip and project wind points to AOI')
-    clipped_wind_point_vector_path = os.path.join(
-        inter_dir, 'unmasked_wind_energy_points%s.shp' % suffix)
     clip_wind_vector_task = task_graph.add_task(
         func=_clip_vector_by_vector,
-        args=(wind_point_vector_path, aoi_vector_path,
-              clipped_wind_point_vector_path, inter_dir),
-        target_path_list=[clipped_wind_point_vector_path],
+        args=(file_registry['wind_point_vector_path'], aoi_vector_path,
+              file_registry['unmasked_wind_point_vector_path'], inter_dir),
+        target_path_list=[file_registry['unmasked_wind_point_vector_path']],
         task_name='clip_wind_point_by_aoi',
         dependent_task_list=[wind_data_to_vector_task])
 
@@ -1036,168 +1022,34 @@
 
     # Clip and project the land polygon shapefile to AOI
     LOGGER.info('Clip and project land polygon to AOI')
-    land_poly_proj_vector_path = os.path.join(
-        inter_dir, 'projected_clipped_land_poly%s.shp' % suffix)
     clip_reproject_land_poly_task = task_graph.add_task(
         func=_clip_and_reproject_vector,
         args=(land_polygon_vector_path, aoi_vector_path,
-              land_poly_proj_vector_path, inter_dir),
-        target_path_list=[land_poly_proj_vector_path],
+              file_registry['land_poly_proj_vector_path'], inter_dir),
+        target_path_list=[file_registry['land_poly_proj_vector_path']],
         task_name='clip_and_reproject_land_poly_to_aoi')
 
     # Rasterize land polygon and calculate distance transform
-    dist_trans_path = os.path.join(
-        inter_dir, 'distance_trans%s.tif' % suffix)
     create_distance_raster_task = task_graph.add_task(
         func=_create_distance_raster,
-        args=(bathymetry_proj_raster_path, land_poly_proj_vector_path,
-              dist_trans_path, inter_dir),
-        target_path_list=[dist_trans_path],
+        args=(file_registry['bathymetry_proj_raster_path'],
+              file_registry['land_poly_proj_vector_path'],
+              file_registry['dist_trans_path'], inter_dir),
+        target_path_list=[file_registry['dist_trans_path']],
         task_name='create_distance_raster',
         dependent_task_list=[reproject_bathy_task,
             clip_reproject_land_poly_task])
 
     # Create the distance mask:
     LOGGER.info('Creating Distance Mask')
-    dist_mask_path = os.path.join(inter_dir,
-                                  'distance_mask%s.tif' % suffix)
     create_dist_mask_task = task_graph.add_task(
         func=_mask_by_distance,
-        args=(dist_trans_path, min_distance, max_distance,
-              _TARGET_NODATA, dist_mask_path),
-        target_path_list=[dist_mask_path],
+        args=(file_registry['dist_trans_path'], min_distance,
+              max_distance, _TARGET_NODATA,
+              file_registry['dist_mask_path']),
+        target_path_list=[file_registry['dist_mask_path']],
         task_name='mask_raster_by_distance',
         dependent_task_list=[create_distance_raster_task])
-=======
-    # Instantiate lists needed for writing raster values to vector later
-    raster_field_to_vector_list = []
-    mask_keys = []
-    write_vector_dependent_task_list = []
-
-    if 'aoi_vector_path' in args and args['aoi_vector_path'] != '':
-        LOGGER.info('AOI Provided')
-        aoi_vector_path = args['aoi_vector_path']
-        reproject_bathy_task = task_graph.add_task(
-            func=_reproject_bathymetry,
-            args=(bathymetry_path, aoi_vector_path, _TARGET_PIXEL_SIZE,
-                  file_registry['bathymetry_proj_raster_path']),
-            target_path_list=[file_registry['bathymetry_proj_raster_path']],
-            task_name='reproject_bathymetry')
-
-        # Depth mask will be dependent on the final bathymetry
-        depth_mask_dependent_task_list = [reproject_bathy_task]
-        target_sr_wkt = pygeoprocessing.get_vector_info(
-            aoi_vector_path)['projection_wkt']
-
-        wind_data_to_vector_task = task_graph.add_task(
-            func=_wind_data_to_point_vector,
-            args=(file_registry['wind_data_pickle_path'],
-                  'wind_data', file_registry['wind_point_vector_path']),
-            kwargs={'ref_projection_wkt': target_sr_wkt},
-            target_path_list=[file_registry['wind_point_vector_path']],
-            task_name='wind_data_to_vector',
-            dependent_task_list=[compute_density_harvested_task])
-
-        # Clip the wind energy point shapefile to AOI
-        LOGGER.info('Clip and project wind points to AOI')
-        clip_wind_vector_task = task_graph.add_task(
-            func=_clip_vector_by_vector,
-            args=(file_registry['wind_point_vector_path'], aoi_vector_path,
-                  file_registry['unmasked_wind_point_vector_path'], inter_dir),
-            target_path_list=[file_registry['unmasked_wind_point_vector_path']],
-            task_name='clip_wind_point_by_aoi',
-            dependent_task_list=[wind_data_to_vector_task])
-
-        # Writing raster values to wind vector depends on clipped wind vector
-        write_vector_dependent_task_list.append(clip_wind_vector_task)
-
-        # Set the bathymetry path to use for creating the depth mask and the
-        # wind point vector path to use for the rest of the model.
-        # In this case these paths refer to the projected files. This may not
-        # be the case if an AOI is not provided.
-        final_bathy_raster_path = file_registry['bathymetry_proj_raster_path']
-        intermediate_wind_point_vector_path = file_registry['unmasked_wind_point_vector_path']
-
-        # Try to handle the distance inputs and land datasource if they
-        # are present
-        try:
-            min_distance = float(args['min_distance'])
-            max_distance = float(args['max_distance'])
-            land_polygon_vector_path = args['land_polygon_vector_path']
-        # ValueError will be thrown if run via workbench without params,
-        # since min_distance and max_distance will both be ''
-        except (KeyError, ValueError):
-            LOGGER.info('Distance information not provided')
-        else:
-            # Clip and project the land polygon shapefile to AOI
-            LOGGER.info('Clip and project land polygon to AOI')
-            clip_reproject_land_poly_task = task_graph.add_task(
-                func=_clip_and_reproject_vector,
-                args=(land_polygon_vector_path, aoi_vector_path,
-                      file_registry['land_poly_proj_vector_path'], inter_dir),
-                target_path_list=[file_registry['land_poly_proj_vector_path']],
-                task_name='clip_and_reproject_land_poly_to_aoi')
-
-            # Rasterize land polygon and calculate distance transform
-            create_distance_raster_task = task_graph.add_task(
-                func=_create_distance_raster,
-                args=(file_registry['bathymetry_proj_raster_path'],
-                      file_registry['land_poly_proj_vector_path'],
-                      file_registry['dist_trans_path'], inter_dir),
-                target_path_list=[file_registry['dist_trans_path']],
-                task_name='create_distance_raster',
-                dependent_task_list=[reproject_bathy_task,
-                    clip_reproject_land_poly_task])
-
-            # Create the distance mask:
-            LOGGER.info('Creating Distance Mask')
-            create_dist_mask_task = task_graph.add_task(
-                func=_mask_by_distance,
-                args=(file_registry['dist_trans_path'], min_distance,
-                      max_distance, _TARGET_NODATA,
-                      file_registry['dist_mask_path']),
-                target_path_list=[file_registry['dist_mask_path']],
-                task_name='mask_raster_by_distance',
-                dependent_task_list=[create_distance_raster_task])
-
-            raster_field_to_vector_list.append(
-                (file_registry['dist_mask_path'], _DIST_FIELD_NAME))
-            mask_keys.append(_DIST_FIELD_NAME)
-            write_vector_dependent_task_list.append(create_dist_mask_task)
-
-    else:
-        LOGGER.info("AOI argument was not selected")
-        if run_valuation:
-            # Guard against trying to run the Valuation model without an AOI
-            LOGGER.warning("Run Valuation was selected but no AOI was provided. "
-                           "Please provide an AOI in order to run Valuation.")
-            run_valuation = False
-
-        # Wind point vector that will be the template for the final
-        # shapefile; does not need to be clipped to AOI
-        intermediate_wind_point_vector_path = file_registry['unmasked_wind_point_vector_path']
-
-        # Create point shapefile from wind data dictionary
-        LOGGER.info('Create point shapefile from wind data')
-        wind_data_to_vector_task = task_graph.add_task(
-            func=_wind_data_to_point_vector,
-            args=(file_registry['wind_data_pickle_path'], 'wind_data',
-                  file_registry['unmasked_wind_point_vector_path']),
-            target_path_list=[file_registry['unmasked_wind_point_vector_path']],
-            task_name='wind_data_to_vector_without_aoi',
-            dependent_task_list=[compute_density_harvested_task])
-
-        # Set the bathymetry path to use for creating the depth mask.
-        # In this case, this path refers to the unprojected file. This may not
-        # be the case if an AOI is provided.
-        final_bathy_raster_path = bathymetry_path
-
-        # Depth mask creation is not dependent on clipping bathymetry
-        depth_mask_dependent_task_list = []
-
-        # Writing raster values to wind vector depends on clipped wind vector
-        write_vector_dependent_task_list.append(wind_data_to_vector_task)
->>>>>>> e6248a6c
 
     # Create a mask for values that are out of the range of the depth values:
     # Get the min and max depth values from the arguments and set to a negative
@@ -1208,51 +1060,28 @@
     LOGGER.info('Creating Depth Mask')
     create_depth_mask_task = task_graph.add_task(
         func=pygeoprocessing.raster_calculator,
-<<<<<<< HEAD
-        args=([(bathymetry_proj_raster_path, 1), (min_depth, 'raw'),
-               (max_depth, 'raw')], _depth_op, depth_mask_path,
-=======
-        args=([(final_bathy_raster_path, 1), (min_depth, 'raw'),
-               (max_depth, 'raw')], _depth_op, file_registry['depth_mask_path'],
->>>>>>> e6248a6c
+        args=([(file_registry['bathymetry_proj_raster_path'], 1),
+               (min_depth, 'raw'), (max_depth, 'raw')],
+              _depth_op, file_registry['depth_mask_path'],
               _TARGET_DATA_TYPE, _TARGET_NODATA),
         target_path_list=[file_registry['depth_mask_path']],
         task_name='mask_depth_on_bathymetry',
-<<<<<<< HEAD
         dependent_task_list=[reproject_bathy_task])
-=======
-        dependent_task_list=depth_mask_dependent_task_list)
-
-    raster_field_to_vector_list.append(
-        (file_registry['depth_mask_path'], _DEPTH_FIELD_NAME))
-    mask_keys.append(_DEPTH_FIELD_NAME)
-    write_vector_dependent_task_list.append(create_depth_mask_task)
->>>>>>> e6248a6c
 
     if not run_valuation:
         # Write Depth and Distance mask values to Wind Points Shapefile
         LOGGER.info("Adding mask values to shapefile")
-<<<<<<< HEAD
         raster_field_to_vector_list = [
-            (dist_mask_path, _DIST_FIELD_NAME),
-            (depth_mask_path, _DEPTH_FIELD_NAME)
+            (file_registry['dist_mask_path'], _DIST_FIELD_NAME),
+            (file_registry['depth_mask_path'], _DEPTH_FIELD_NAME)
         ]
 
-        final_wind_point_vector_path = os.path.join(
-            out_dir, 'wind_energy_points%s.shp' % suffix)
-=======
->>>>>>> e6248a6c
         task_graph.add_task(
             func=_index_raster_values_to_point_vector,
-            args=(clipped_wind_point_vector_path,
+            args=(file_registry['unmasked_wind_point_vector_path'],
                   raster_field_to_vector_list,
-<<<<<<< HEAD
-                  final_wind_point_vector_path),
+                  file_registry['final_wind_point_vector_path']),
             kwargs={'mask_keys': _MASK_KEYS,
-=======
-                  file_registry['final_wind_point_vector_path']),
-            kwargs={'mask_keys': mask_keys,
->>>>>>> e6248a6c
                     'mask_field': _MASK_FIELD_NAME},
             target_path_list=[file_registry['final_wind_point_vector_path']],
             task_name='add_masked_vals_to_wind_vector',
@@ -1283,12 +1112,8 @@
     LOGGER.info('Rasterizing Harvested Points')
     rasterize_harvested_task = task_graph.add_task(
         func=pygeoprocessing.rasterize,
-<<<<<<< HEAD
-        args=(clipped_wind_point_vector_path, initial_harvested_raster_path),
-=======
-        args=(intermediate_wind_point_vector_path,
+        args=(file_registry['unmasked_wind_point_vector_path'],
               file_registry['initial_harvested_rater_path']),
->>>>>>> e6248a6c
         kwargs={'option_list': [f'ATTRIBUTE={_HARVESTED_FIELD_NAME}']},
         task_name='rasterize_harvested_points',
         dependent_task_list=[clip_wind_vector_task, create_harvested_raster_task])
@@ -1513,24 +1338,13 @@
         (file_registry['depth_mask_path'], _DEPTH_FIELD_NAME),
         (file_registry['dist_mask_path'], _DIST_FIELD_NAME)
     ]
-<<<<<<< HEAD
-
-    final_wind_point_vector_path = os.path.join(
-        out_dir, 'wind_energy_points%s.shp' % suffix)
-=======
-    mask_keys = [_DEPTH_FIELD_NAME, _DIST_FIELD_NAME]
->>>>>>> e6248a6c
+
     task_graph.add_task(
         func=_index_raster_values_to_point_vector,
-        args=(clipped_wind_point_vector_path,
+        args=(file_registry['unmasked_wind_point_vector_path'],
               raster_field_to_vector_list,
-<<<<<<< HEAD
-              final_wind_point_vector_path),
+              file_registry['final_wind_point_vector_path']),
         kwargs={'mask_keys': _MASK_KEYS,
-=======
-              file_registry['final_wind_point_vector_path']),
-        kwargs={'mask_keys': mask_keys,
->>>>>>> e6248a6c
                 'mask_field': _MASK_FIELD_NAME},
         target_path_list=[file_registry['final_wind_point_vector_path']],
         task_name='add_harv_valuation_to_wind_vector',
