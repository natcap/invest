--- conflicted
+++ resolved
@@ -68,7 +68,6 @@
 
 MODEL_SPEC = {
     "model_id": "crop_production_regression",
-<<<<<<< HEAD
     "model_title": gettext("Crop Production: Regression"),
     "pyname": "natcap.invest.crop_production_regression",
     "userguide": "crop_production.html",
@@ -80,11 +79,6 @@
         ],
         "hidden": ["n_workers"]
     },
-=======
-    "model_name": MODEL_METADATA["crop_production_regression"].model_title,
-    "pyname": MODEL_METADATA["crop_production_regression"].pyname,
-    "userguide": MODEL_METADATA["crop_production_regression"].userguide,
->>>>>>> 84f6108b
     "args_with_spatial_overlap": {
         "spatial_keys": ["landcover_raster_path", "aggregate_polygon_path"],
         "different_projections_ok": True,
