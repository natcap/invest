--- conflicted
+++ resolved
@@ -13,13 +13,7 @@
 from . import spec_utils
 from . import utils
 from . import validation
-<<<<<<< HEAD
-from . import gettext
-
-=======
-from .model_metadata import MODEL_METADATA
 from .unit_registry import u
->>>>>>> 95cf02e3
 
 LOGGER = logging.getLogger(__name__)
 
