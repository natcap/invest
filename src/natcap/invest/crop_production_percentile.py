--- conflicted
+++ resolved
@@ -22,50 +22,6 @@
 LOGGER = logging.getLogger(__name__)
 
 CROP_OPTIONS = {
-<<<<<<< HEAD
-    # TODO: use human-readable translatable crop names (#614)
-    crop: {"description": crop} for crop in [
-        "abaca", "agave", "alfalfa", "almond", "aniseetc",
-        "apple", "apricot", "areca", "artichoke", "asparagus",
-        "avocado", "bambara", "banana", "barley", "bean",
-        "beetfor", "berrynes", "blueberry", "brazil",
-        "canaryseed", "carob", "carrot", "carrotfor", "cashew",
-        "broadbean", "buckwheat", "cabbage", "cabbagefor",
-        "cashewapple", "cassava", "castor", "cauliflower",
-        "cerealnes", "cherry", "chestnut", "chickpea",
-        "chicory", "chilleetc", "cinnamon", "citrusnes",
-        "clove", "clover", "cocoa", "coconut", "coffee",
-        "cotton", "cowpea", "cranberry", "cucumberetc",
-        "currant", "date", "eggplant", "fibrenes", "fig",
-        "flax", "fonio", "fornes", "fruitnes", "garlic",
-        "ginger", "gooseberry", "grape", "grapefruitetc",
-        "grassnes", "greenbean", "greenbroadbean", "greencorn",
-        "greenonion", "greenpea", "groundnut", "hazelnut",
-        "hemp", "hempseed", "hop", "jute", "jutelikefiber",
-        "kapokfiber", "kapokseed", "karite", "kiwi", "kolanut",
-        "legumenes", "lemonlime", "lentil", "lettuce",
-        "linseed", "lupin", "maize", "maizefor", "mango",
-        "mate", "melonetc", "melonseed", "millet",
-        "mixedgrain", "mixedgrass", "mushroom", "mustard",
-        "nutmeg", "nutnes", "oats", "oilpalm", "oilseedfor",
-        "oilseednes", "okra", "olive", "onion", "orange",
-        "papaya", "pea", "peachetc", "pear", "pepper",
-        "peppermint", "persimmon", "pigeonpea", "pimento",
-        "pineapple", "pistachio", "plantain", "plum", "poppy",
-        "potato", "pulsenes", "pumpkinetc", "pyrethrum",
-        "quince", "quinoa", "ramie", "rapeseed", "rasberry",
-        "rice", "rootnes", "rubber", "rye", "ryefor",
-        "safflower", "sesame", "sisal", "sorghum",
-        "sorghumfor", "sourcherry", "soybean", "spicenes",
-        "spinach", "stonefruitnes", "strawberry", "stringbean",
-        "sugarbeet", "sugarcane", "sugarnes", "sunflower",
-        "swedefor", "sweetpotato", "tangetc", "taro", "tea",
-        "tobacco", "tomato", "triticale", "tropicalnes",
-        "tung", "turnipfor", "vanilla", "vegetablenes",
-        "vegfor", "vetch", "walnut", "watermelon", "wheat",
-        "yam", "yautia"
-    ]
-=======
     # Human-readable/translatable crop names come from three sources:
     # (1) Monfreda et. al. Table 1
     # (2) "EarthStat and FAO crop names and crop groups" table
@@ -247,7 +203,6 @@
     "wheat": {"description": gettext("Wheat")},
     "yam": {"description": gettext("Yams")},
     "yautia": {"description": gettext("Yautia")},
->>>>>>> b3774ae4
 }
 
 nutrient_units = {
