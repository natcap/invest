--- conflicted
+++ resolved
@@ -613,14 +613,9 @@
         None.
 
     """
-<<<<<<< HEAD
     crop_to_landcover_df = MODEL_SPEC.get_input(
         'landcover_to_crop_table_path').get_validated_dataframe(
             args['landcover_to_crop_table_path'])
-=======
-    crop_to_landcover_df = validation.get_validated_dataframe(
-        args['landcover_to_crop_table_path'],
-        **MODEL_SPEC['args']['landcover_to_crop_table_path'])
 
     lucodes_in_table = set(list(
         crop_to_landcover_df[_EXPECTED_LUCODE_TABLE_HEADER]))
@@ -647,7 +642,6 @@
         LOGGER.warning(
             "The following lucodes are in the landcover raster but aren't "
             f"in the landcover to crop table: {lucodes_missing_from_table}")
->>>>>>> 470d012c
 
     bad_crop_name_list = []
     for crop_name in crop_to_landcover_df.index:
