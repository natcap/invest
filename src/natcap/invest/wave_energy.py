--- conflicted
+++ resolved
@@ -1661,13 +1661,8 @@
     vector_sr = osr.SpatialReference()
     vector_sr.ImportFromWkt(
         pygeoprocessing.get_vector_info(target_point_vector_path)[
-<<<<<<< HEAD
             'projection_wkt'])
-    vector_coord_trans = osr.CoordinateTransformation(vector_sr, raster_sr)
-=======
-            'projection'])
     vector_coord_trans = utils.create_coordinate_transformer(vector_sr, raster_sr)
->>>>>>> 6243a792
 
     # Initialize an R-Tree indexing object with point geom from base_vector
     def generator_function():
