--- conflicted
+++ resolved
@@ -101,7 +101,6 @@
 
 MODEL_SPEC = {
     "model_id": "recreation",
-<<<<<<< HEAD
     "model_title": gettext("Visitation: Recreation and Tourism"),
     "pyname": "natcap.invest.recreation.recmodel_client",
     "userguide": "recreation.html",
@@ -109,17 +108,13 @@
     "ui_spec": {
         "order": [
             ['workspace_dir', 'results_suffix'],
-            ['aoi_path', 'start_year', 'end_year'],
+            ['aoi_path'],
+            ['start_year', 'end_year'],
             ['compute_regression', 'predictor_table_path', 'scenario_predictor_table_path'],
             ['grid_aoi', 'grid_type', 'cell_size'],
         ],
         "hidden": ['n_workers', 'hostname', 'port']
     },
-=======
-    "model_name": MODEL_METADATA["recreation"].model_title,
-    "pyname": MODEL_METADATA["recreation"].pyname,
-    "userguide": MODEL_METADATA["recreation"].userguide,
->>>>>>> 84f6108b
     "args": {
         "workspace_dir": spec_utils.WORKSPACE,
         "results_suffix": spec_utils.SUFFIX,
