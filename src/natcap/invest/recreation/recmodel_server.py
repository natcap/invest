--- conflicted
+++ resolved
@@ -45,8 +45,6 @@
 LOGGER = logging.getLogger('natcap.invest.recreation.recmodel_server')
 
 
-<<<<<<< HEAD
-=======
 def _numpy_dumps(numpy_array):
     """Safely pickle numpy array to string.
     Args:
@@ -73,7 +71,6 @@
         return numpy.load(file_stream)
 
 
->>>>>>> a23dd2b4
 def _try_except_wrapper(mesg):
     """Wrap the function in a try/except to log exception before failing.
 
@@ -618,15 +615,9 @@
         n_points = 0
 
         while True:
-<<<<<<< HEAD
-            point_array = numpy_array_queue.get()
-            if (isinstance(point_array, str) and
-                    point_array == 'STOP'):  # count 'n cpu' STOPs
-=======
             payload = numpy_array_queue.get()
             # if the item is a 'STOP' sentinel, don't load as an array
             if payload == 'STOP':
->>>>>>> a23dd2b4
                 n_parse_processes -= 1
                 if n_parse_processes == 0:
                     break
