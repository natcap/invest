--- conflicted
+++ resolved
@@ -22,7 +22,6 @@
 
 MODEL_SPEC = {
     "model_id": "coastal_blue_carbon_preprocessor",
-<<<<<<< HEAD
     "model_title": gettext("Coastal Blue Carbon Preprocessor"),
     "pyname": "natcap.invest.coastal_blue_carbon.preprocessor",
     "userguide": "coastal_blue_carbon.html",
@@ -34,11 +33,6 @@
         ],
         "hidden": ["n_workers"]
     },
-=======
-    "model_name": MODEL_METADATA["coastal_blue_carbon_preprocessor"].model_title,
-    "pyname": MODEL_METADATA["coastal_blue_carbon_preprocessor"].pyname,
-    "userguide": MODEL_METADATA["coastal_blue_carbon_preprocessor"].userguide,
->>>>>>> 84f6108b
     "args": {
         "workspace_dir": spec_utils.WORKSPACE,
         "results_suffix": spec_utils.SUFFIX,
