# -*- coding: utf-8 -*-
"""Coastal Blue Carbon Preprocessor."""
import logging
import os
import time

import pygeoprocessing
import taskgraph
from osgeo import gdal

from .. import gettext
from .. import spec_utils
from .. import utils
from .. import validation
from ..unit_registry import u
from . import coastal_blue_carbon

LOGGER = logging.getLogger(__name__)

BIOPHYSICAL_COLUMNS_SPEC = coastal_blue_carbon.MODEL_SPEC[
    'args']['biophysical_table_path']['columns']

MODEL_SPEC = {
    "model_id": "coastal_blue_carbon_preprocessor",
    "model_name": gettext("Coastal Blue Carbon Preprocessor"),
    "pyname": "natcap.invest.coastal_blue_carbon.preprocessor",
    "userguide": "coastal_blue_carbon.html",
    "aliases": ("cbc_pre",),
    "ui_spec": {
        "order": [
            ['workspace_dir', 'results_suffix'],
            ['lulc_lookup_table_path', 'landcover_snapshot_csv']
        ],
<<<<<<< HEAD
        "hidden": ["n_workers"],
        "forum_tag": 'blue-carbon'
=======
        "hidden": ["n_workers"]
>>>>>>> 10af95df
    },
    "args": {
        "workspace_dir": spec_utils.WORKSPACE,
        "results_suffix": spec_utils.SUFFIX,
        "n_workers": spec_utils.N_WORKERS,
        "lulc_lookup_table_path": {
            "name": gettext("LULC lookup table"),
            "type": "csv",
            "about": gettext(
                "A table mapping LULC codes from the snapshot rasters to the "
                "corresponding LULC class names, and whether or not the "
                "class is a coastal blue carbon habitat."),
            "index_col": "code",
            "columns": {
                "code": {
                    "type": "integer",
                    "about": gettext(
                        "LULC code. Every value in the "
                        "snapshot LULC maps must have a corresponding entry "
                        "in this column.")},
                "lulc-class": {
                    "type": "freestyle_string",
                    "about": gettext("Name of the LULC class.")},
                "is_coastal_blue_carbon_habitat": {
                    "type": "boolean",
                    "about": gettext(
                        "Enter TRUE if this LULC class is a coastal blue "
                        "carbon habitat, FALSE if not.")}
            }
        },
        "landcover_snapshot_csv": {
            "type": "csv",
            "index_col": "snapshot_year",
            "columns": {
                "snapshot_year": {
                    "type": "integer",
                    "about": gettext("Year to snapshot.")},
                "raster_path": {
                    "type": "raster",
                    "bands": {1: {"type": "integer"}},
                    "about": gettext(
                        "Map of LULC in the snapshot year. "
                        "All values in this raster must have corresponding "
                        "entries in the LULC Lookup table.")
                }
            },
            "about": gettext(
                "A table mapping snapshot years to corresponding LULC maps "
                "for each year."),
            "name": gettext("LULC snapshots table")
        }
    },
    "outputs": {
        "transitions.csv": {
            "about": (
                "LULC transition matrix. The first column represents the "
                "source LULC class, and the first row represents the "
                "destination LULC classes. Cells are populated with "
                "transition states, or left empty if no such transition occurs."),
            "index_col": "lulc-class",
            "columns": {
                "lulc-class": {
                    "type": "integer",
                    "about": gettext(
                        "LULC codes matching the codes in the biophysical "
                        "table.")},
                "[LULC]": {
                    "type": "option_string",
                    "options": {
                        "accum": {
                            "description": gettext("a state of carbon accumulation")
                        },
                        "disturb": {
                            "description": gettext(
                                "Carbon disturbance occurred. Replace this "
                                "with one of ‘low-impact-disturb’, "
                                "‘med-impact-disturb’, or ‘high-impact-disturb’ "
                                "to indicate the degree of disturbance.")},
                        "NCC": {
                            "description": gettext("no change in carbon")
                        }
                    }
                }
            }
        },
        "carbon_pool_transient_template.csv": {
            "about": (
                "Table mapping each LULC type to impact and accumulation "
                "information. This is a template that you will fill out to "
                "create the biophysical table input to the main model."),
            "index_col": "code",
            "columns": {
                **BIOPHYSICAL_COLUMNS_SPEC,
                # remove "expression" property which doesn't go in output spec
                "biomass-half-life": dict(
                    set(BIOPHYSICAL_COLUMNS_SPEC["biomass-half-life"].items()) -
                    {("expression", "value > 0")}
                ),
                "soil-half-life": dict(
                    set(BIOPHYSICAL_COLUMNS_SPEC["soil-half-life"].items()) -
                    {("expression", "value > 0")}
                )
            }
        },
        "aligned_lulc_[YEAR].tif": {
            "about": (
                "Copy of LULC map for the given year, aligned and resampled "
                "to match all the other LULC maps."),
            "bands": {1: {"type": "integer"}}
        },
        "taskgraph_cache": spec_utils.TASKGRAPH_DIR
    }
}


ALIGNED_LULC_RASTER_TEMPLATE = 'aligned_lulc_{year}{suffix}.tif'
TRANSITION_TABLE = 'carbon_pool_transition_template{suffix}.csv'
BIOPHYSICAL_TABLE = 'carbon_biophysical_table_template{suffix}.csv'


def execute(args):
    """Coastal Blue Carbon Preprocessor.

    The preprocessor accepts a list of rasters and checks for cell-transitions
    across the rasters.  The preprocessor outputs a CSV file representing a
    matrix of land cover transitions, each cell pre-filled with a string
    indicating whether carbon accumulates or is disturbed as a result of the
    transition, if a transition occurs.

    Args:
        args['workspace_dir'] (string): directory path to workspace
        args['results_suffix'] (string): append to outputs directory name if
            provided
        args['lulc_lookup_table_path'] (string): filepath of lulc lookup table
        args['landcover_csv_path'] (string): filepath to a CSV containing the
            year and filepath to snapshot rasters on disk.  The years may be in
            any order, but must be unique.

    Returns:
        ``None``
    """
    suffix = utils.make_suffix_string(args, 'results_suffix')
    output_dir = os.path.join(args['workspace_dir'], 'outputs_preprocessor')
    utils.make_directories([output_dir])

    try:
        n_workers = int(args['n_workers'])
    except (KeyError, ValueError, TypeError):
        # KeyError when n_workers is not present in args
        # ValueError when n_workers is an empty string.
        # TypeError when n_workers is None.
        n_workers = -1  # Synchronous mode.
    task_graph = taskgraph.TaskGraph(
        os.path.join(args['workspace_dir'], 'taskgraph_cache'),
        n_workers, reporting_interval=5.0)

    snapshots_dict = validation.get_validated_dataframe(
        args['landcover_snapshot_csv'],
        **MODEL_SPEC['args']['landcover_snapshot_csv']
    )['raster_path'].to_dict()

    # Align the raster stack for analyzing the various transitions.
    min_pixel_size = float('inf')
    source_snapshot_paths = []
    aligned_snapshot_paths = []
    for snapshot_year, raster_path in sorted(
            snapshots_dict.items(), key=lambda x: x[0]):
        source_snapshot_paths.append(raster_path)
        aligned_snapshot_paths.append(os.path.join(
            output_dir, ALIGNED_LULC_RASTER_TEMPLATE.format(
                year=snapshot_year, suffix=suffix)))
        min_pixel_size = min(
            utils.mean_pixel_size_and_area(
                pygeoprocessing.get_raster_info(raster_path)['pixel_size'])[0],
            min_pixel_size)

    baseline_srs_wkt = pygeoprocessing.get_raster_info(
        snapshots_dict[min(snapshots_dict.keys())])['projection_wkt']
    alignment_task = task_graph.add_task(
        func=pygeoprocessing.align_and_resize_raster_stack,
        args=(source_snapshot_paths,
              aligned_snapshot_paths,
              (['near']*len(source_snapshot_paths)),
              (min_pixel_size, -min_pixel_size),
              'intersection'),
        kwargs={'target_projection_wkt': baseline_srs_wkt},
        target_path_list=aligned_snapshot_paths,
        task_name='Align input landcover rasters')

    landcover_df = validation.get_validated_dataframe(
        args['lulc_lookup_table_path'],
        **MODEL_SPEC['args']['lulc_lookup_table_path'])

    target_transition_table = os.path.join(
        output_dir, TRANSITION_TABLE.format(suffix=suffix))
    _ = task_graph.add_task(
        func=_create_transition_table,
        args=(landcover_df,
              aligned_snapshot_paths,
              target_transition_table),
        target_path_list=[target_transition_table],
        dependent_task_list=[alignment_task],
        task_name='Determine transitions and write transition table')

    target_biophysical_table_path = os.path.join(
        output_dir, BIOPHYSICAL_TABLE.format(suffix=suffix))
    _ = task_graph.add_task(
        func=_create_biophysical_table,
        args=(landcover_df, target_biophysical_table_path),
        target_path_list=[target_biophysical_table_path],
        task_name='Write biophysical table template')

    task_graph.close()
    task_graph.join()


def _create_transition_table(landcover_df, lulc_snapshot_list,
                             target_table_path):
    """Create the transition table from a series of landcover snapshots.

    Args:
        landcover_df (pandas.DataFrame: A table mapping integer landcover
            codes to values indicating the landcover class name in the
            ``lulc-class`` column and ``True`` or ``False`` under the
            ``is_coastal_blue_carbon_habitat`` column.
        lulc_snapshot_list (list): A list of string paths to GDAL rasters on
            disk.  All rasters must have the same spatial reference, pixel size
            and dimensions and must also all be integer rasters, where all
            non-nodata pixel values must be represented in the
            ``landcover_df`` dataframe.
        target_table_path (string): A string path to where the target
            transition table should be written.

    Returns:
        ``None``.
    """
    n_rows, n_cols = pygeoprocessing.get_raster_info(
        lulc_snapshot_list[0])['raster_size']
    n_pixels_total = (n_rows * n_cols) * len(lulc_snapshot_list)
    n_pixels_processed = 0

    raster_tuple_list = []
    for raster_path in lulc_snapshot_list:
        raster = gdal.OpenEx(raster_path, gdal.OF_RASTER)
        band = raster.GetRasterBand(1)
        nodata = band.GetNoDataValue()
        raster_tuple_list.append((raster, band, nodata))

    transition_pairs = set()
    last_log_time = time.time()
    for block_offsets in pygeoprocessing.iterblocks((lulc_snapshot_list[0], 1),
                                                    offset_only=True):
        _, from_band, from_nodata = raster_tuple_list[0]
        from_array = from_band.ReadAsArray(**block_offsets)
        from_band = None

        for (_, to_band, to_nodata) in raster_tuple_list[1:]:
            if time.time() - last_log_time >= 5.0:
                percent_complete = n_pixels_processed / n_pixels_total
                LOGGER.info(
                    "Determining landcover transitions, "
                    f"{percent_complete:.2f}% complete.")

            to_array = to_band.ReadAsArray(**block_offsets)

            # This comparison assumes that our landcover rasters are of an
            # integer type.  When int matrices, we can compare directly to
            # None.
            valid_pixels = (
                ~pygeoprocessing.array_equals_nodata(from_array, from_nodata) &
                ~pygeoprocessing.array_equals_nodata(to_array, to_nodata))
            transition_pairs = transition_pairs.union(
                set(zip(from_array[valid_pixels].flatten(),
                        to_array[valid_pixels].flatten())))

            # Swap the arrays around to use the current 'to_array', 'to_nodata'
            # as the 'from_array', 'from_nodata' in the next iteration.
            from_array, from_nodata = (to_array, to_nodata)
            n_pixels_processed += to_array.size
    raster_tuple_list = None
    to_band = None
    LOGGER.info("Determining landcover transitions, 100.00%% complete.")

    # Mapping of whether the from, to landcover types are coastal blue carbon
    # habitats to the string carbon transition type.
    # The keys are structured as a tuple of two booleans where:
    #  * tuple[0] = whether the FROM transition is CBC habitat
    #  * tuple[1] = whether the TO transition is CBC habitat
    transition_types = {
        (True, True): 'accum',  # veg --> veg
        (False, True): 'accum',  # non-veg --> veg
        (True, False): 'disturb',  # veg --> non-veg
        (False, False): 'NCC',  # non-veg --> non-veg
    }

    sparse_transition_table = {}
    for from_lucode, to_lucode in transition_pairs:
        try:
            from_is_cbc = landcover_df[
                'is_coastal_blue_carbon_habitat'][from_lucode]
            to_is_cbc = landcover_df[
            'is_coastal_blue_carbon_habitat'][to_lucode]
        except KeyError:
            for variable in (from_lucode, to_lucode):
                if variable not in landcover_df.index:
                    raise ValueError(
                        'The landcover table is missing a row with the '
                        f'landuse code {variable}.')

        sparse_transition_table[(from_lucode, to_lucode)] = (
            transition_types[(from_is_cbc, to_is_cbc)])

    code_list = sorted(landcover_df.index)
    lulc_class_list_sorted = [
        landcover_df['lulc-class'][code] for code in code_list]
    with open(target_table_path, 'w') as csv_file:
        fieldnames = ['lulc-class'] + lulc_class_list_sorted
        csv_file.write(f"{','.join(fieldnames)}\n")
        for row_code in code_list:
            class_name = landcover_df['lulc-class'][row_code]
            row = [class_name]
            for col_code in code_list:
                try:
                    column_value = sparse_transition_table[
                        (row_code, col_code)]
                except KeyError:
                    # When there isn't a transition that we know about, just
                    # leave the table blank.
                    column_value = ''
                row.append(column_value)
            csv_file.write(','.join(row) + '\n')

        # Append legend
        csv_file.write("\n,legend")
        csv_file.write(
            "\n,empty cells indicate that no transitions occur of that type")
        csv_file.write("\n,disturb (disturbance): change to low- med- or "
                       "high-impact-disturb")
        csv_file.write("\n,accum (accumulation)")
        csv_file.write("\n,NCC (no-carbon-change)")


def _create_biophysical_table(landcover_df, target_biophysical_table_path):
    """Write the biophysical table template to disk.

    The biophysical table templates contains all of the fields required by the
    main Coastal Blue Carbon model, and any field values that exist in the
    landcover table provided to this model will be carried over to the new
    table.

    Args:
        landcover_df (pandas.DataFrame): A table mapping int landcover codes
            to biophysical data
        target_biophysical_table_path (string): The path to where the
            biophysical table template will be stored on disk.

    Returns:
        ``None``
    """
    target_column_names = [
        colname.lower() for colname in coastal_blue_carbon.MODEL_SPEC['args'][
            'biophysical_table_path']['columns']]

    with open(target_biophysical_table_path, 'w') as bio_table:
        bio_table.write(f"{','.join(target_column_names)}\n")
        for lulc_code, row in landcover_df.sort_index().iterrows():
            # 2 columns are defined below, and we need 1 less comma to only
            # have commas between fields.
            row = []
            for colname in target_column_names:
                if colname == 'code':
                    row.append(str(lulc_code))
                else:
                    try:
                        # Use the user's defined value if it exists
                        row.append(str(landcover_df[colname][lulc_code]))
                    except KeyError:
                        row.append('')
            bio_table.write(f"{','.join(row)}\n")


@validation.invest_validator
def validate(args, limit_to=None):
    """Validate an input dictionary for Coastal Blue Carbon: Preprocessor.

    Args:
        args (dict): The args dictionary.
        limit_to=None (str or None): If a string key, only this args parameter
            will be validated.  If ``None``, all args parameters will be
            validated.

    Returns:
        A list of tuples where tuple[0] is an iterable of keys that the error
        message applies to and tuple[1] is the string validation warning.
    """
    return validation.validate(args, MODEL_SPEC['args'])<|MERGE_RESOLUTION|>--- conflicted
+++ resolved
@@ -31,12 +31,7 @@
             ['workspace_dir', 'results_suffix'],
             ['lulc_lookup_table_path', 'landcover_snapshot_csv']
         ],
-<<<<<<< HEAD
-        "hidden": ["n_workers"],
-        "forum_tag": 'blue-carbon'
-=======
         "hidden": ["n_workers"]
->>>>>>> 10af95df
     },
     "args": {
         "workspace_dir": spec_utils.WORKSPACE,
