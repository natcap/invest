import collections
import contextlib
<<<<<<< HEAD
import copy
import functools
=======
>>>>>>> d196ffe5
import importlib
import json
import logging
import os
import pprint
import queue
import re
import threading
import types
import typing
import warnings

from osgeo import gdal
from osgeo import ogr
from osgeo import osr
import geometamaker
import natcap.invest
import pandas
import pint
import pygeoprocessing
from pygeoprocessing.geoprocessing_core import GDALUseExceptions
from pydantic import AfterValidator, BaseModel, ConfigDict, \
    field_validator, model_validator
import taskgraph

from natcap.invest.file_registry import FileRegistry
from natcap.invest import utils
from . import gettext
from .unit_registry import u
from . import validation_messages


LOGGER = logging.getLogger(__name__)

# accessing a file could take a long time if it's in a file streaming service
# to prevent the UI from hanging due to slow validation,
# set a timeout for these functions.
def timeout(func, timeout=5):
    """Stop a function after a given amount of time.

    Args:
        func (function): function to apply the timeout to
        args: arguments to pass to the function
        timeout (number): how many seconds to allow the function to run.
            Defaults to 5.

    Returns:
        A string warning message if the thread completed in time and returned
        warnings, ``None`` otherwise.

    Raises:
        ``RuntimeWarning`` if the thread does not complete in time.
    """
    # use a queue to share the return value from the file checking thread
    # the target function puts the return value from `func` into shared memory
    message_queue = queue.Queue()

    def wrapper(*args, **kwargs):
        def put_fn():
            message_queue.put(func(*args, **kwargs))
        thread = threading.Thread(target=put_fn)
        LOGGER.debug(f'Starting file checking thread with timeout={timeout}')
        thread.start()
        thread.join(timeout=timeout)
        if thread.is_alive():
            # first arg to `check_csv`, `check_raster`, `check_vector` is the path
            warnings.warn(
                f'Validation of file {args[0]} timed out. If this file '
                'is stored in a file streaming service, it may be taking a long '
                'time to download. Try storing it locally instead.')

        else:
            LOGGER.debug('File checking thread completed.')
            # get any warning messages returned from the thread
            a = message_queue.get()
            return a

    return wrapper


def check_headers(expected_headers, actual_headers, header_type='header'):
    """Validate that expected headers are in a list of actual headers.

    - Each expected header should be found exactly once.
    - Actual headers may contain extra headers that are not expected.
    - Headers are converted to lowercase before matching.

    Args:
        expected_headers (list[str]): A list of headers that are expected to
            exist in `actual_headers`.
        actual_headers (list[str]): A list of actual headers to validate
            against `expected_headers`.
        header_type (str): A string to use in the error message to refer to the
            header (typically one of 'column', 'row', 'field')

    Returns:
        None, if validation passes; or a string describing the problem, if a
        validation rule is broken.
    """
    actual_headers = [header.lower()
                      for header in actual_headers]  # case insensitive
    for expected in expected_headers:
        count = actual_headers.count(expected)
        if count == 0:
            return validation_messages.MATCHED_NO_HEADERS.format(
                header=header_type,
                header_name=expected)
        elif count > 1:
            return validation_messages.DUPLICATE_HEADER.format(
                header=header_type,
                header_name=expected,
                number=count)


def _check_projection(srs, projected, projection_units):
    """Validate a GDAL projection.

    Args:
        srs (osr.SpatialReference): A GDAL Spatial Reference object
            representing the spatial reference of a GDAL dataset.
        projected (bool): Whether the spatial reference must be projected in
            linear units.
        projection_units (pint.Unit): The projection's required linear units.

    Returns:
        A string error message if an error was found. ``None`` otherwise.

    """
    with GDALUseExceptions():
        empty_srs = osr.SpatialReference()
        if srs is None or srs.IsSame(empty_srs):
            return validation_messages.INVALID_PROJECTION

        if projected:
            if not srs.IsProjected():
                return validation_messages.NOT_PROJECTED

        if projection_units:
            # pint uses underscores in multi-word units e.g. 'survey_foot'
            # it is case-sensitive
            layer_units_name = srs.GetLinearUnitsName().lower().replace(' ', '_')
            try:
                # this will parse common synonyms: m, meter, meters, metre, metres
                layer_units = u.Unit(layer_units_name)
                # Compare pint Unit objects
                if projection_units != layer_units:
                    return validation_messages.WRONG_PROJECTION_UNIT.format(
                        unit_a=projection_units, unit_b=layer_units_name)
            except pint.errors.UndefinedUnitError:
                return validation_messages.WRONG_PROJECTION_UNIT.format(
                    unit_a=projection_units, unit_b=layer_units_name)


def validate_permissions_string(permissions):
    """
    Validate an rwx-style permissions string.

    Args:
        permissions (str): a string to validate as permissions

    Returns:
        None

    Raises:
        AssertionError if `permissions` isn't a string, if it's
        an empty string, if it has any letters besides 'r', 'w', 'x',
        or if it has any of those letters more than once
    """
    valid_letters = {'r', 'w', 'x'}
    used_letters = set()
    for letter in permissions:
        if letter not in valid_letters:
            raise ValueError('permissions contains a letter other than r,w,x')
        if letter in used_letters:
            raise ValueError('permissions contains a duplicate letter')
        used_letters.add(letter)
    return permissions


class Input(BaseModel):
    """A data input, or parameter, of an invest model.

    This represents an abstract input or parameter, which is rendered as an
    input field in the InVEST workbench. This does not store the value of the
    parameter for a specific run of the model.
    """
    model_config = ConfigDict(arbitrary_types_allowed=True)
    """Allow fields to have arbitrary types (that don't inherit from BaseModel).
    Needed for pint.Unit."""

    id: str
    """Input identifier that should be unique within a model"""

    name: typing.Union[str, None] = None
    """The user-facing name of the input. The workbench UI displays this
    property as a label for each input. The name should be as short as
    possible. Any extra description should go in ``about``. The name should
    be all lower-case, except for things that are always capitalized (acronyms,
    proper names).

    Good examples: ``precipitation``, ``Kc factor``, ``valuation table``

    Bad examples: ``PRECIPITATION``, ``kc_factor``, ``table of valuation parameters``
    """

    about: typing.Union[str, None] = None
    """User-facing description of the input"""

    required: typing.Union[bool, str] = True
    """Whether the input is required to be provided. Defaults to True. Set to
    False if the input is always optional. If the input is conditionally
    required depending on the state of other inputs, provide a string
    expression that evaluates to a boolean to describe this condition."""

    allowed: typing.Union[bool, str] = True
    """Defaults to True. If the input is not allowed to be provided under a
    certain condition (such as when running the model in a mode where the
    input is not used), provide a string expression that evaluates to a
    boolean to describe this condition."""

    hidden: bool = False
    """Whether to hide the input from the model input form in the workbench.
    Use this if the value should not be configurable from the input form, such
    as if it's pulled in from another source. Defaults to False."""

    def format_required_string(self) -> str:
        """Represent this input's required status as a user-friendly string."""
        if self.required is True:
            return gettext('required')
        elif self.required is False:
            return gettext('optional')
        else:
            # assume that the about text will describe the conditional
            return gettext('conditionally required')


    def capitalize_name(self) -> str:
        """Capitalize a self.name into title case.

        Returns:
            capitalized string (each word capitalized except linking words)
        """

        def capitalize_word(word):
            """Capitalize a word, if appropriate."""
            if word in {'of', 'the'}:
                return word
            else:
                return word[0].upper() + word[1:]

        title = ' '.join([capitalize_word(word) for word in self.name.split(' ')])
        title = '/'.join([capitalize_word(word) for word in title.split('/')])
        return title

    def preprocess(self, value):
        """Base preprocessing function.

        Override this when specific preprocessing is needed.

        Args:
            value (object): value to preprocess

        Returns:
            unchanged value (object)
        """
        return value


class Output(BaseModel):
    """A data output, or result, of an invest model.

    This represents an abstract output which is produced as a result of running
    an invest model. This does not store the value of the output for a specific
    run of the model.
    """
    model_config = ConfigDict(arbitrary_types_allowed=True)
    """Allow fields to have arbitrary types (that don't inherit from BaseModel).
    Needed for pint.Unit."""

    id: str
    """Output identifier that should be unique within a model"""

    about: typing.Union[str, None] = None
    """User-facing description of the output"""

    created_if: typing.Union[bool, str] = True
    """Defaults to True. If the input is only created under a certain condition
    (such as when running the model in a specific mode), provide a string
    expression that evaluates to a boolean to describe this condition."""


class FileInput(Input):
    """A generic file input, or parameter, of an invest model.

    This represents a not-otherwise-specified file input type. Use this only if
    a more specific type, such as `CSVInput` or `VectorInput`, does not apply.
    """
    permissions: typing.Annotated[str, AfterValidator(
        validate_permissions_string)] = 'r'
    """A string that includes the lowercase characters ``r``, ``w`` and/or
    ``x``, indicating read, write, and execute permissions (respectively)
    required for this file."""

    type: typing.ClassVar[str] = 'file'

    display_name: typing.ClassVar[str] = gettext('file')

    rst_section: typing.ClassVar[str] = 'file'

    @timeout
    def validate(self, filepath: str):
        """Validate a file against the requirements for this input.

        Args:
            filepath (string): The filepath to validate.

        Returns:
            A string error message if an error was found.  ``None`` otherwise.
        """
        if not os.path.exists(filepath):
            return validation_messages.FILE_NOT_FOUND

        for letter, mode, descriptor in (
                ('r', os.R_OK, 'read'),
                ('w', os.W_OK, 'write'),
                ('x', os.X_OK, 'execute')):
            if letter in self.permissions and not os.access(filepath, mode):
                return validation_messages.NEED_PERMISSION_FILE.format(permission=descriptor)

    @staticmethod
    def format_column(col: pandas.Series, base_path: str) -> pandas.Series:
        """Format a column of a pandas dataframe that contains FileInput values.

        File path values are cast to `pandas.StringDtype`. Relative paths are
        expanded to absolute paths relative to `base_path`. NA values remain NA.

        Args:
            col: Column of a pandas dataframe to format
            base_path: Base path of the source CSV. Relative file path values
                will be expanded relative to this base path.

        Returns:
            Transformed dataframe column
        """
        def format_path(p):
            if pandas.isna(p):
                return p
            p = str(p).strip()
            # don't expand remote paths
            # this method is originally for GDAL paths but it works on all file types
            if utils._GDALPath.from_uri(p).is_local:
                if not utils._GDALPath.from_uri(base_path).is_local:
                    raise ValueError('Remote CSVs cannot reference local file paths')
                return utils.expand_path(p, base_path)
            return p

        return col.apply(format_path).astype(pandas.StringDtype())


class SpatialFileInput(FileInput):
    """Base class for raster and vector spatial inputs."""

    projected: typing.Union[bool, None] = None
    """Defaults to None, indicating a projected (as opposed to geographic)
    coordinate system is not required. Set to True if a projected coordinate
    system is required."""

    projection_units: typing.Union[pint.Unit, None] = None
    """Defaults to None. If `projected` is `True`, and a specific unit of
    projection (such as meters) is required, indicate it here."""

    @model_validator(mode='after')
    def check_projected_projection_units(self):
        if self.projection_units and not self.projected:
            raise ValueError(
                'Cannot specify projection_units when projected is None')
        return self

    def preprocess(self, value):
        """Normalize a path to a GDAL-compatible local or remote path.

        Args:
            value (string): path to normalize

        Returns:
            normalized path string or None
        """
        if value:
            return utils._GDALPath.from_uri(value).to_normalized_path()
        return None  # if None or empty string, return None

    @staticmethod
    def format_column(col: pandas.Series, base_path: str) -> pandas.Series:
        """Format a dataframe column that contains spatial file paths.

        File path values are cast to `pandas.StringDtype`. Relative paths are
        expanded to absolute paths relative to `base_path`. NA values remain NA.

        Args:
            col: Column of a pandas dataframe to format
            base_path: Base path of the source CSV. Relative file path values
                will be expanded relative to this base path.

        Returns:
            Transformed dataframe column
        """
        def format_path(p):
            if pandas.isna(p):
                return p
            p = str(p).strip()
            # don't expand remote paths
            # this method is originally for GDAL paths but it works on all file types
            if utils._GDALPath.from_uri(p).is_local:
                if not utils._GDALPath.from_uri(base_path).is_local:
                    raise ValueError('Remote CSVs cannot reference local file paths')
                return utils.expand_path(p, base_path)
            return utils._GDALPath.from_uri(p).to_normalized_path()

        return col.apply(format_path).astype(pandas.StringDtype())


class RasterBand(BaseModel):
    """A single-band raster input, or parameter, of an invest model.

    This represents a raster file input (all GDAL-supported raster file types
    are allowed), where only the first band is needed.
    """
    model_config = ConfigDict(arbitrary_types_allowed=True)
    """Allow fields to have arbitrary types (that don't inherit from BaseModel).
    Needed for pint.Unit."""

    band_id: typing.Union[int, str] = 1
    """band index used to access the raster band"""

    data_type: typing.Type = float
    """float or int"""

    units: typing.Union[pint.Unit, None]
    """units of measurement of the raster band values"""


class RasterInput(SpatialFileInput):
    """A raster input, or parameter, of an invest model.

    This represents a raster file input (all GDAL-supported raster file types
    are allowed), which may have multiple bands.
    """
    bands: list[RasterBand]
    """An iterable of `RasterBand` representing the bands expected to be in
    the raster."""

    type: typing.ClassVar[str] = 'raster'

    display_name: typing.ClassVar[str] = gettext('raster')

    rst_section: typing.ClassVar[str] = 'raster'

    @timeout
    def validate(self, filepath: str):
        """Validate a raster file against the requirements for this input.

        Args:
            filepath (string): The filepath to validate.

        Returns:
            A string error message if an error was found.  ``None`` otherwise.
        """
        with GDALUseExceptions():
            gdal_path = utils._GDALPath.from_uri(filepath)
            if gdal_path.is_local:
                file_warning = super().validate(filepath)
                if file_warning:
                    return file_warning

            try:
                gdal_dataset = gdal.OpenEx(
                    gdal_path.to_normalized_path(), gdal.OF_RASTER)
            except RuntimeError:
                return validation_messages.NOT_GDAL_RASTER

            # Check that an overview .ovr file wasn't opened.
            if os.path.splitext(filepath)[1] == '.ovr':
                return validation_messages.OVR_FILE

            srs = gdal_dataset.GetSpatialRef()
            projection_warning = _check_projection(
                srs, self.projected, self.projection_units)
            if projection_warning:
                return projection_warning


class SingleBandRasterInput(SpatialFileInput):
    """A single-band raster input, or parameter, of an invest model.

    This represents a raster file input (all GDAL-supported raster file types
    are allowed), where only the first band is needed. While the same thing can
    be achieved using a `RasterInput`, this class exists to simplify access to
    the band properties when there is only one band.
    """
    data_type: typing.Type = float
    """float or int"""

    units: typing.Union[pint.Unit, None]
    """units of measurement of the raster values"""

    type: typing.ClassVar[str] = 'raster'

    display_name: typing.ClassVar[str] = gettext('raster')

    rst_section: typing.ClassVar[str] = 'raster'

    @timeout
    def validate(self, filepath: str):
        """Validate a raster file against the requirements for this input.

        Args:
            filepath (string): The filepath to validate.

        Returns:
            A string error message if an error was found.  ``None`` otherwise.
        """
        with GDALUseExceptions():
            gdal_path = utils._GDALPath.from_uri(filepath)
            if gdal_path.is_local:
                file_warning = super().validate(filepath)
                if file_warning:
                    return file_warning

            try:
                gdal_dataset = gdal.OpenEx(
                    gdal_path.to_normalized_path(), gdal.OF_RASTER)
            except RuntimeError:
                return validation_messages.NOT_GDAL_RASTER

            # Check that an overview .ovr file wasn't opened.
            if os.path.splitext(filepath)[1] == '.ovr':
                return validation_messages.OVR_FILE

            srs = gdal_dataset.GetSpatialRef()
            projection_warning = _check_projection(
                srs, self.projected, self.projection_units)
            if projection_warning:
                return projection_warning


class VectorInput(SpatialFileInput):
    """A vector input, or parameter, of an invest model.

    This represents a vector file input (all GDAL-supported vector file types
    are allowed). It is assumed that only the first layer is used.
    """
    geometry_types: set
    """A set of geometry type(s) that are allowed for this vector"""

    fields: list[Input]
    """An iterable of `Input`s representing the fields that this vector is
    expected to have. The `key` of each input must match the corresponding
    field name."""

    type: typing.ClassVar[str] = 'vector'

    display_name: typing.ClassVar[str] = gettext('vector')

    rst_section: typing.ClassVar[str] = 'vector'

    _fields_dict: dict[str, Input] = {}

    @model_validator(mode='after')
    def check_field_types(self):
        for field in (self.fields or []):
            for input_type in {IntegerInput, NumberInput, OptionStringInput,
                               PercentInput, RatioInput, StringInput}:
                if isinstance(field, input_type):
                    break
            else:
                raise ValueError(f'Field {field} is not an allowed type')
        return self

    def model_post_init(self, context):
        self._fields_dict = {field.id: field for field in self.fields}

    def get_field(self, key: str) -> Input:
        return self._fields_dict[key]

    @timeout
    def validate(self, filepath: str):
        """Validate a vector file against the requirements for this input.

        Args:
            filepath (string): The filepath to validate.

        Returns:
            A string error message if an error was found.  ``None`` otherwise.
        """
        with GDALUseExceptions():
            gdal_path = utils._GDALPath.from_uri(filepath)
            if gdal_path.is_local:
                file_warning = super().validate(filepath)
                if file_warning:
                    return file_warning

            try:
                gdal_dataset = gdal.OpenEx(
                    gdal_path.to_normalized_path(), gdal.OF_VECTOR)
            except RuntimeError:
                return validation_messages.NOT_GDAL_VECTOR

            geom_map = {
                'POINT': [ogr.wkbPoint, ogr.wkbPointM, ogr.wkbPointZM,
                          ogr.wkbPoint25D],
                'LINESTRING': [ogr.wkbLineString, ogr.wkbLineStringM,
                               ogr.wkbLineStringZM, ogr.wkbLineString25D],
                'POLYGON': [ogr.wkbPolygon, ogr.wkbPolygonM,
                            ogr.wkbPolygonZM, ogr.wkbPolygon25D],
                'MULTIPOINT': [ogr.wkbMultiPoint, ogr.wkbMultiPointM,
                               ogr.wkbMultiPointZM, ogr.wkbMultiPoint25D],
                'MULTILINESTRING': [ogr.wkbMultiLineString, ogr.wkbMultiLineStringM,
                                    ogr.wkbMultiLineStringZM,
                                    ogr.wkbMultiLineString25D],
                'MULTIPOLYGON': [ogr.wkbMultiPolygon, ogr.wkbMultiPolygonM,
                                 ogr.wkbMultiPolygonZM, ogr.wkbMultiPolygon25D]
            }

            allowed_geom_types = []
            for geom in self.geometry_types:
                allowed_geom_types += geom_map[geom]

            # NOTE: this only checks the layer geometry type, not the types of the
            # actual geometries (layer.GetGeometryTypes()). This is probably equivalent
            # in most cases, and it's more efficient than checking every geometry, but
            # we might need to change this in the future if it becomes a problem.
            # Currently not supporting ogr.wkbUnknown which allows mixed types.
            layer = gdal_dataset.GetLayer()
            if layer.GetGeomType() not in allowed_geom_types:
                return validation_messages.WRONG_GEOM_TYPE.format(allowed=self.geometry_types)

            if self.fields:
                field_patterns = []
                for spec in self.fields:
                    # brackets are a special character for our args spec syntax
                    # they surround the part of the key that's user-defined
                    # user-defined rows/columns/fields are not validated here, so skip
                    if spec.required is True and '[' not in spec.id:
                        field_patterns.append(spec.id)

                fieldnames = [defn.GetName() for defn in layer.schema]
                required_field_warning = check_headers(
                    field_patterns, fieldnames, 'field')
                if required_field_warning:
                    return required_field_warning

            srs = layer.GetSpatialRef()
            projection_warning = _check_projection(srs, self.projected, self.projection_units)
            return projection_warning

    def format_geometry_types_rst(self):
        """Represent self.geometry_types in RST text.

        Args:
            geometry_types (set(str)): set of geometry names

        Returns:
            string
        """
        # sort the geometry types so they always display in a consistent order
        sorted_geoms = sorted(
            self.geometry_types,
            key=lambda g: GEOMETRY_ORDER.index(g))
        return '/'.join(gettext(geom).lower() for geom in sorted_geoms)


class RasterOrVectorInput(SpatialFileInput):
    """An invest model input that can be either a single-band raster or a vector."""

    data_type: typing.Type = float
    """Data type for the raster values (float or int)"""

    units: typing.Union[pint.Unit, None]
    """Units of measurement of the raster values"""

    geometry_types: set
    """A set of geometry type(s) that are allowed for this vector"""

    fields: typing.Union[list[Input]]
    """An iterable of `Input`s representing the fields that this vector is
    expected to have. The `key` of each input must match the corresponding
    field name."""

    type: typing.ClassVar[str] = 'raster_or_vector'

    display_name: typing.ClassVar[str] = gettext('raster or vector')

    rst_section: typing.ClassVar[str] = 'raster'

    _single_band_raster_input: SingleBandRasterInput
    _vector_input: VectorInput
    _fields_dict: dict[str, Input] = {}

    def model_post_init(self, context):
        self._single_band_raster_input = SingleBandRasterInput(
            id=self.id,
            data_type=self.data_type,
            units=self.units,
            projected=self.projected,
            projection_units=self.projection_units)
        self._vector_input = VectorInput(
            id=self.id,
            geometry_types=self.geometry_types,
            fields=self.fields,
            projected=self.projected,
            projection_units=self.projection_units)
        self._fields_dict = {field.id: field for field in self.fields}

    def get_field(self, key: str) -> Input:
        return self.fields_dict[key]

    @timeout
    def validate(self, filepath: str):
        """Validate a raster or vector file against the requirements for this input.

        Args:
            filepath (string): The filepath to validate.

        Returns:
            A string error message if an error was found.  ``None`` otherwise.
        """
        try:
            gis_type = pygeoprocessing.get_gis_type(
                utils._GDALPath.from_uri(filepath).to_normalized_path())
        except ValueError as err:
            return str(err)
        if gis_type == pygeoprocessing.RASTER_TYPE:
            return self._single_band_raster_input.validate(filepath)
        else:
            return self._vector_input.validate(filepath)


class CSVInput(FileInput):
    """A CSV table input, or parameter, of an invest model.

    For CSVs with a simple layout, `columns` or `rows` (but not both) may be
    specified. For more complex table structures that cannot be described by
    `columns` or `rows`, you may omit both attributes. Note that more complex
    table structures are often more difficult to use; consider dividing them
    into multiple, simpler tabular inputs.
    """
    columns: typing.Union[list[Input], None] = None
    """An iterable of `Input`s representing the columns that this CSV is
    expected to have. The `id` of each input must match the corresponding
    column header."""

    rows: typing.Union[list[Input], None] = None
    """An iterable of `Input`s representing the rows that this CSV is
    expected to have. The `id` of each input must match the corresponding
    row header."""

    index_col: typing.Union[str, None] = None
    """The header name of the column to use as the index. When processing a
    CSV file to a dataframe, the dataframe index will be set to this column."""

    na_allowed: list[str] = []
    """List of header names of columns in which NA values are allowed."""

    type: typing.ClassVar[str] = 'csv'

    display_name: typing.ClassVar[str] = gettext('CSV')

    rst_section: typing.ClassVar[str] = 'csv'

    _columns_dict: dict[str, Input] = {}
    _fields_dict: dict[str, Input] = {}

    @model_validator(mode='after')
    def check_not_both_rows_and_columns(self):
        if self.rows is not None and self.columns is not None:
            raise ValueError('Cannot have both rows and columns')
        return self

    @model_validator(mode='after')
    def check_index_col_in_columns(self):
        if (self.index_col is not None and
                self.index_col not in [s.id for s in self.columns]):
            raise ValueError(f'index_col {self.index_col} not found in columns')
        return self

    @model_validator(mode='after')
    def check_row_and_column_types(self):
        allowed_types = {
            BooleanInput, IntegerInput, NumberInput, OptionStringInput,
            PercentInput, RasterOrVectorInput, RatioInput, FileInput,
            SingleBandRasterInput, StringInput, VectorInput, CSVInput}
        for row in (self.rows or []):
            for input_type in allowed_types:
                if isinstance(row, input_type):
                    break
            else:
                raise ValueError(f'Row {row} is not an allowed type')
        for col in (self.columns or []):
            for input_type in allowed_types:
                if isinstance(col, input_type):
                    break
            else:
                raise ValueError(f'Column {col} is not an allowed type')
        return self

    def model_post_init(self, context):
        if self.columns:
            self._columns_dict = {col.id: col for col in self.columns}
        if self.rows:
            self._rows_dict = {row.id: row for row in self.rows}

    def get_column(self, key: str) -> Input:
        return self._columns_dict[key]

    def get_row(self, key: str) -> Input:
        return self._rows_dict[key]

    @timeout
    def validate(self, filepath: str):
        """Validate a CSV file against the requirements for this input.

        Args:
            filepath (string): The filepath to validate.

        Returns:
            A string error message if an error was found.  ``None`` otherwise.
        """
        # don't check existence of remote paths
        if utils._GDALPath.from_uri(filepath).is_local:
            file_warning = super().validate(filepath)
            if file_warning:
                return file_warning

        if self.columns or self.rows:
            try:
                self.get_validated_dataframe(filepath)
            except Exception as e:
                return str(e)

    def get_validated_dataframe(self, csv_path: str, read_csv_kwargs={}, args=None):
        """Read a CSV into a dataframe that is guaranteed to match the spec.

        This is only supported when `columns` or `rows` is provided. Each
        column will be read in to a dataframe and values will be pre-processed
        according to that column input type. Column/row headers are matched
        case-insensitively. Values are cast to the appropriate
        type and relative paths are expanded.

        Args:
            csv_path: Path to the CSV to process
            read_csv_kwargs: Additional kwargs to pass to `pandas.read_csv`
            args: Optional. Dictionary of arg values used to evaluate the
                `required` condition of self.columns.

        Returns:
            pandas dataframe

        Raises:
            ValueError if the CSV cannot be parsed to fulfill the requirements
            for this input - if a required column or row is missing, or if the
            values in a column cannot be interpreted as the expected type.

            AssertionError from ``utils.evaluate_expression`` if any conditonal
            requirement string can't be evaluated given the values in ``args``.
        """
        if not (self.columns or self.rows):
            raise ValueError('One of columns or rows must be provided')

        # build up a list of regex patterns to match columns against columns from
        # the table that match a pattern in this list (after stripping whitespace
        # and lowercasing) will be included in the dataframe
        axis = 'column' if self.columns else 'row'

        if self.rows:
            read_csv_kwargs = read_csv_kwargs.copy()
            read_csv_kwargs['header'] = None

        df = utils.read_csv_to_dataframe(csv_path, **read_csv_kwargs)

        if self.rows:
            # swap rows and column
            df = df.set_index(df.columns[0]).rename_axis(
                None, axis=0).T.reset_index(drop=True)

        columns = self.columns if self.columns else self.rows

        patterns = []
        for column in columns:
            column = column.id.lower()
            match = re.match(r'(.*)\[(.+)\](.*)', column)
            if match:
                groups = match.groups()
                patterns.append(f'{groups[0]}(.+){groups[2]}')
            else:
                # for regular column names, use the exact name as the pattern
                patterns.append(column.replace('(', r'\(').replace(')', r'\)'))

        # select only the columns that match a pattern
        df = df[[col for col in df.columns if any(
            re.fullmatch(pattern, col) for pattern in patterns)]]

        # drop any empty rows
        df = df.dropna(how="all").reset_index(drop=True)

        available_cols = set(df.columns)

        # Evaluate any conditional requirement strings to booleans
        # This will raise an error if any can't be evaluated
        columns = copy.deepcopy(columns)
        for col_spec in columns:
            if isinstance(col_spec.required, str):
                col_spec.required = bool(utils.evaluate_expression(
                    col_spec.required, args or {}))

        for col_spec, pattern in zip(columns, patterns):
            matching_cols = [c for c in available_cols if re.fullmatch(pattern, c)]
            if col_spec.required and not matching_cols:
                if '[' in col_spec.id:
                    raise ValueError(validation_messages.PATTERN_MATCHED_NONE.format(
                        header=axis,
                        header_name=col_spec.id))
                else:
                    raise ValueError(validation_messages.MATCHED_NO_HEADERS.format(
                        header=axis,
                        header_name=col_spec.id))
            available_cols -= set(matching_cols)
            for col in matching_cols:
                try:
                    df[col] = col_spec.format_column(df[col], csv_path)
                except Exception as err:
                    raise ValueError(
                        f'Value(s) in the "{col}" column could not be interpreted '
                        f'as {type(col_spec).__name__}s. Original error: {err}')
                if col_spec.id not in self.na_allowed and any(df[col].isna()):
                    raise ValueError(f'Null value(s) found in column "{col}"')

                # recursively validate the values within the column
                def check_value(value):
                    err_msg = col_spec.validate(value)
                    if err_msg:
                        raise ValueError(
                            f'Error in {axis} "{col}", value "{value}": {err_msg}')
                df[col][df[col].notna()].apply(check_value)

        if any(df.columns.duplicated()):
            duplicated_columns = df.columns[df.columns.duplicated]
            raise ValueError(validation_messages.DUPLICATE_HEADER.format(
                header=header_type,
                header_name=expected,
                number=count))

        # set the index column, if specified
        if self.index_col is not None:
            index_col = self.index_col.lower()
            if index_col not in df.columns:
                # If 'index_col' is not a column then KeyError is raised for
                # using it as the index column
                raise KeyError(f"The column '{index_col}' could not be found "
                               f"in the table {csv_path}")
            if any(df[index_col].duplicated()):
                raise ValueError(
                    f"Duplicates found in the index column '{index_col}'")
            df = df.set_index(index_col)

        return df

    def preprocess(self, value):
        """Preprocess a CSV path.

        Args:
            value (string): path to process

        Returns:
            path string or None
        """
        return value if value else None


class DirectoryInput(Input):
    """A directory input, or parameter, of an invest model.

    Use this type when you need to specify a group of many file-based inputs,
    or an unknown number of file-based inputs, by grouping them together in a
    directory. This may also be used to describe an empty directory where model
    outputs will be written to.
    """
    contents: list[Input]
    """An iterable of `Input`s representing the contents of this directory. The
    `key` of each input must be the file name or pattern."""

    permissions: typing.Annotated[str, AfterValidator(
        validate_permissions_string)] = ''
    """A string that includes the lowercase characters ``r``, ``w`` and/or ``x``,
    indicating read, write, and execute permissions (respectively) required for
    this directory."""

    must_exist: bool = True
    """Defaults to True, indicating the directory must already exist before
    running the model. Set to False if the directory will be created."""

    type: typing.ClassVar[str] = 'directory'

    display_name: typing.ClassVar[str] = gettext('directory')

    rst_section: typing.ClassVar[str] = 'directory'

    _contents_dict: dict[str, Input] = {}

    @model_validator(mode='after')
    def check_contents_types(self):
        allowed_types = {
            CSVInput, DirectoryInput, FileInput, RasterOrVectorInput,
            SingleBandRasterInput, VectorInput}
        for content in (self.contents or []):
            for input_type in allowed_types:
                if isinstance(content, input_type):
                    break
            else:
                raise ValueError(
                    f'Directory contents {content} is not an allowed type')
        return self

    def model_post_init(self, context):
        self._contents_dict = {x.id: x for x in self.contents}

    def get_contents(self, key: str) -> Input:
        return self._contents_dict[key]

    @timeout
    def validate(self, dirpath: str):
        """Validate a directory path against the requirements for this input.

        Args:
            filepath (string): The filepath to validate.

        Returns:
            A string error message if an error was found.  ``None`` otherwise.
        """
        if not utils._GDALPath.from_uri(dirpath).is_local:
            return  # Don't check paths and permissions for remote paths

        if self.must_exist:
            if not os.path.exists(dirpath):
                return validation_messages.DIR_NOT_FOUND

        if os.path.exists(dirpath):
            if not os.path.isdir(dirpath):
                return validation_messages.NOT_A_DIR
        else:
            # find the parent directory that does exist and check permissions
            child = dirpath
            parent = os.path.normcase(os.path.abspath(dirpath))
            while child:
                # iterate child because if this gets back to the root dir,
                # child becomes an empty string and parent remains root string.
                parent, child = os.path.split(parent)
                if os.path.exists(parent):
                    dirpath = parent
                    break

        if 'r' in self.permissions:
            try:
                os.scandir(dirpath).close()
            except OSError:
                return validation_messages.NEED_PERMISSION_DIRECTORY.format(permission='read')

        # Check for x access before checking for w,
        # since w operations to a dir are dependent on x access
        if 'x' in self.permissions:
            try:
                cwd = os.getcwd()
                os.chdir(dirpath)
            except OSError:
                return validation_messages.NEED_PERMISSION_DIRECTORY.format(permission='execute')
            finally:
                os.chdir(cwd)

        if 'w' in self.permissions:
            try:
                temp_path = os.path.join(dirpath, 'temp__workspace_validation.txt')
                with open(temp_path, 'w') as temp:
                    temp.close()
                    os.remove(temp_path)
            except OSError:
                return validation_messages.NEED_PERMISSION_DIRECTORY.format(permission='write')


class NumberInput(Input):
    """A floating-point number input, or parameter, of an invest model.

    Use a more specific type (such as `IntegerInput`, `RatioInput`, or
    `PercentInput`) where applicable.
    """
    units: typing.Union[pint.Unit, None]
    """The units of measurement for this numeric value"""

    expression: typing.Union[str, None] = None
    """A string expression that can be evaluated to a boolean indicating whether
    the value meets a required condition. The expression must contain the string
    ``value``, which will represent the user-provided value (after it has been
    cast to a float). Example: ``"(value >= 0) & (value <= 1)"``."""

    type: typing.ClassVar[str] = 'number'

    display_name: typing.ClassVar[str] = gettext('number')

    rst_section: typing.ClassVar[str] = 'number'

    def validate(self, value):
        """Validate a numeric value against the requirements for this input.

        Args:
            value: The value to validate.

        Returns:
            A string error message if an error was found.  ``None`` otherwise.
        """
        try:
            float(value)
        except (TypeError, ValueError):
            return validation_messages.NOT_A_NUMBER.format(value=value)

        if self.expression:
            # Check to make sure that 'value' is in the expression.
            if 'value' not in self.expression:
                raise AssertionError(
                    'The variable name value is not found in the '
                    f'expression: {self.expression}')

            # Expression is assumed to return a boolean, something like
            # "value > 0" or "(value >= 0) & (value < 1)".  An exception will
            # be raised if asteval can't evaluate the expression.
            result = utils.evaluate_expression(self.expression, {'value': float(value)})
            if not result:  # A python bool object is returned.
                return validation_messages.INVALID_VALUE.format(condition=self.expression)

    @staticmethod
    def format_column(col, *args):
        """Format a column of a pandas dataframe that contains NumberInput values.

        Values are cast to float.

        Args:
            col: Column of a pandas dataframe to format

        Returns:
            Transformed dataframe column
        """
        return col.astype(float)

    def preprocess(self, value):
        """Normalize a value to a float.

        Args:
            value: value to preprocess

        Returns:
            float or None
        """
        return None if value in {None, ''} else float(value)


class IntegerInput(NumberInput):
    """An integer input, or parameter, of an invest model."""
    type: typing.ClassVar[str] = 'integer'

    display_name: typing.ClassVar[str] = gettext('integer')

    rst_section: typing.ClassVar[str] = 'integer'

    units: typing.Union[pint.Unit, None] = None

    def validate(self, value):
        """Validate a value against the requirements for this input.

        Args:
            value: The value to validate.

        Returns:
            A string error message if an error was found.  ``None`` otherwise.
        """
        message = super().validate(value)
        if message:
            return message

        # must first cast to float, to handle both string and float inputs
        # since we already called super().validate, we know that the value
        # can be cast to float
        if not float(value).is_integer():
            return validation_messages.NOT_AN_INTEGER.format(value=value)


    @staticmethod
    def format_column(col, *args):
        """Format a column of a pandas dataframe that contains IntegerInput values.

        Values are cast to `pandas.Int64Dtype`.

        Args:
            col: Column of a pandas dataframe to format

        Returns:
            Transformed dataframe column
        """
        return col.astype(pandas.Int64Dtype())

    def preprocess(self, value):
        """Normalize a value to an integer.

        Args:
            value: value to preprocess

        Returns:
            int or None
        """
        # cast to float first to handle strings and floats
        return None if value in {None, ''} else int(float(value))


class NWorkersInput(IntegerInput):

    def preprocess(self, value):
        # unlike other numeric inputs, we allow n_workers to be None or an
        # empty string, and default to single process mode in that case
        if value is None or value == '':
            return -1
        return super().preprocess(value)


class RatioInput(NumberInput):
    """A ratio input, or parameter, of an invest model.

    A ratio is a proportion expressed as a value from 0 to 1 (in contrast to a
    percent, which ranges from 0 to 100). Values are restricted to the
    range [0, 1].
    """
    type: typing.ClassVar[str] = 'ratio'

    display_name: typing.ClassVar[str] = gettext('ratio')

    rst_section: typing.ClassVar[str] = 'ratio'

    units: typing.ClassVar[None] = None

    def validate(self, value):
        """Validate a value against the requirements for this input.

        Args:
            value: The value to validate.

        Returns:
            A string error message if an error was found.  ``None`` otherwise.
        """
        message = super().validate(value)
        if message:
            return message
        as_float = float(value)
        if as_float < 0 or as_float > 1:
            return validation_messages.NOT_WITHIN_RANGE.format(
                value=as_float,
                range='[0, 1]')


class PercentInput(NumberInput):
    """A percent input, or parameter, of an invest model.

    A percent is a proportion expressed as a value from 0% to 100% (in contrast
    to a ratio, which ranges from 0 to 1). By default there is no restriction on
    the range a percent value can take, so values may be less than 0 or greater
    than 100. Use the ``expression`` parameter to enforce a value range.
    """
    type: typing.ClassVar[str] = 'percent'

    display_name: typing.ClassVar[str] = gettext('percent')

    rst_section: typing.ClassVar[str] = 'percent'

    units: typing.ClassVar[None] = None

    def validate(self, value):
        """Validate a value against the requirements for this input.

        Args:
            value: The value to validate.

        Returns:
            A string error message if an error was found.  ``None`` otherwise.
        """
        message = super().validate(value)
        if message:
            return message


class BooleanInput(Input):
    """A boolean input, or parameter, of an invest model."""
    type: typing.ClassVar[str] = 'boolean'

    display_name: typing.ClassVar[str] = gettext('true/false')

    rst_section: typing.ClassVar[str] = 'truefalse'

    def validate(self, value):
        """Validate a value against the requirements for this input.

        Args:
            value: The value to validate.

        Returns:
            A string error message if an error was found.  ``None`` otherwise.
        """
        if not isinstance(value, bool):
            return validation_messages.NOT_BOOLEAN.format(value=value)

    @staticmethod
    def format_column(col, *args):
        """Format a column of a pandas dataframe that contains BooleanInput values.

        Values are cast to boolean.

        Args:
            col: Column of a pandas dataframe to format

        Returns:
            Transformed dataframe column
        """
        return col.astype('boolean')

    def preprocess(self, value):
        """Normalize a value to a boolean.

        Args:
            value: value to preprocess

        Returns:
            bool or None
        """
        return None if value in {None, ''} else bool(value)


class StringInput(Input):
    """A string input, or parameter, of an invest model.

    This represents a textual input. Do not use this to represent numeric or
    file-based inputs which can be better represented by another type.
    """
    regexp: typing.Union[str, None] = None
    """An optional regex pattern which the text value must match"""

    type: typing.ClassVar[str] = 'string'

    display_name: typing.ClassVar[str] = gettext('text')

    rst_section: typing.ClassVar[str] = 'text'

    @field_validator('regexp', mode='after')
    @classmethod
    def check_regexp(cls, regexp: typing.Union[str, None]) -> typing.Union[str, None]:
        if regexp is not None:
            try:
                re.compile(regexp)
            except Exception:
                raise ValueError(f'Failed to compile regexp {regexp}')
        return regexp

    def validate(self, value):
        """Validate a value against the requirements for this input.

        Args:
            value: The value to validate.

        Returns:
            A string error message if an error was found.  ``None`` otherwise.
        """
        if self.regexp:
            matches = re.fullmatch(self.regexp, str(value))
            if not matches:
                return validation_messages.REGEXP_MISMATCH.format(regexp=self.regexp)

    @staticmethod
    def format_column(col, *args):
        """Format a column of a pandas dataframe that contains StringInput values.

        Values are cast to `pandas.StringDtype`, lowercased, and leading and
        trailing whitespace is stripped. NA values remain NA.

        Args:
            col: Column of a pandas dataframe to format

        Returns:
            Transformed dataframe column
        """
        return col.apply(
            lambda s: s if pandas.isna(s) else str(s).strip().lower()
        ).astype(pandas.StringDtype())

    def preprocess(self, value):
        """Normalize a value to a string.

        Args:
            value: value to preprocess

        Returns:
            string or None
        """
        return None if value in {None, ''} else str(value)


class ResultsSuffixInput(StringInput):

    def preprocess(self, value):
        value = super().preprocess(value)
        if value is None:
            return ''
        # suffix should always start with an underscore
        if (value and not value.startswith('_')):
            value = '_' + value
        return value


class Option(BaseModel):
    """An option in an OptionStringInput or OptionStringOutput."""

    key: str
    """The unique key that identifies this option. If the OptionStringInput is
    represented by a dropdown menu, and `display_name` is `None`, this key will
    be displayed in the menu. For options in CSV columns etc, this is the value
    that should be entered in the column."""

    display_name: typing.Union[str, None] = None
    """For OptionStringInputs that are represented by a dropdown menu, this
    optional attribute will be displayed in the menu instead of the `key`."""

    about: typing.Union[str, None] = None
    """Optional description of this option. Only needed for keys that are
    not self-explanatory."""


class OptionStringInput(Input):
    """A string input, or parameter, which is limited to a set of options.

    This corresponds to a dropdown menu in the workbench, where the user
    is limited to a set of pre-defined options.
    """
    options: list[Option]
    """A list of the values that this input may take. Use this if the set of
    options is predetermined. If using `dropdown_function` instead, this
    should be an empty list."""

    dropdown_function: typing.Union[typing.Callable, None] = None
    """A function that returns a list of the values that this input may take.
    Use this if the set of options must be dynamically generated."""

    type: typing.ClassVar[str] = 'option_string'

    display_name: typing.ClassVar[str] = gettext('option')

    rst_section: typing.ClassVar[str] = 'option'

    @model_validator(mode='after')
    def check_options(self):
        if self.dropdown_function and self.options:
            raise ValueError(f'Cannot have both dropdown_function and options')
        return self

    def validate(self, value):
        """Validate a value against the requirements for this input.

        Args:
            value: The value to validate.

        Returns:
            A string error message if an error was found.  ``None`` otherwise.
        """
        # if options is empty, that means it's dynamically populated
        # so validation should be left to the model's validate function.

        if self.options:
            option_keys = self.list_options()
            if str(value).lower() not in option_keys:
                return validation_messages.INVALID_OPTION.format(option_list=option_keys)

    @staticmethod
    def format_column(col, *args):
        """Format a pandas dataframe column that contains OptionStringInput values.

        Values are cast to `pandas.StringDtype`, lowercased, and leading and
        trailing whitespace is stripped. NA values remain NA.

        Args:
            col: Column of a pandas dataframe to format

        Returns:
            Transformed dataframe column
        """
        return col.apply(
            lambda s: s if pandas.isna(s) else str(s).strip().lower()
        ).astype(pandas.StringDtype())

    def list_options(self):
        """Return a sorted list of the option keys."""
        if self.options:
            return sorted([option.key.lower() for option in self.options])

    def format_rst(self):
        """Represent `self.options` as a RST-formatted bulleted list.

        Args:
            options: list of Options to format

        Returns:
            list of RST-formatted strings, where each is a line in a bullet list
        """
        lines = []
        for option in self.options:
            display_name = option.display_name if option.display_name else option.key
            if option.about:
                lines.append(f'- "**{display_name}**": {option.about}')
            else:
                lines.append(f'- "**{display_name}**"')

        # sort the options alphabetically
        # casefold() is a more aggressive version of lower() that may work better
        # for some languages to remove all case distinctions
        return sorted(lines, key=lambda line: line.casefold())

    def preprocess(self, value):
        """Normalize an option string value to a lower cased string.

        Args:
            value: value to preprocess

        Returns:
            string
        """
        return None if value in {None, ''} else str(value).lower()


class FileOutput(Output):
    """A generic file output, or result, of an invest model.

    This represents a not-otherwise-specified file output type. Use this only if
    a more specific type, such as `CSVOutput` or `VectorOutput`, does not apply.
    """
    path: str
    """Path to the output file within the workspace directory"""


class SingleBandRasterOutput(FileOutput):
    """A single-band raster output, or result, of an invest model.

    This represents a raster file output (all GDAL-supported raster file types
    are allowed), where only the first band is used.
    """
    data_type: typing.Type = float
    """float or int"""

    units: typing.Union[pint.Unit, None] = None
    """units of measurement of the raster values"""


class RasterOutput(FileOutput):
    """A raster output, or result, of an invest model.

    This represents a raster file output (all GDAL-supported raster file types
    are allowed), which may have multiple bands.
    """
    bands: list[RasterBand]
    """An iterable of `RasterBand` representing the bands expected to be in
    the raster."""


class VectorOutput(FileOutput):
    """A vector output, or result, of an invest model.

    This represents a vector file output (all GDAL-supported vector file types
    are allowed). It is assumed that only the first layer is used.
    """
    geometry_types: set = set()
    """A set of geometry type(s) that are produced in this vector"""

    fields: list[Output]
    """An iterable of `Output`s representing the fields created in this vector.
    The `key` of each input must match the corresponding field name."""

    @model_validator(mode='after')
    def check_field_types(self):
        for field in (self.fields or []):
            for output_type in {IntegerOutput, NumberOutput, OptionStringOutput,
                                PercentOutput, RatioOutput, StringOutput}:
                if isinstance(field, output_type):
                    break
            else:
                raise ValueError(f'Field {field} is not an allowed type')
        return self


class CSVOutput(FileOutput):
    """A CSV table output, or result, of an invest model.

    For CSVs with a simple layout, `columns` or `rows` (but not both) may be
    specified. For more complex table structures that cannot be described by
    `columns` or `rows`, you may omit both attributes. Note that more complex
    table structures are often more difficult to use; consider dividing them
    into multiple, simpler tabular outputs.
    """
    columns: typing.Union[list[Output], None] = None
    """An iterable of `Output`s representing the table's columns. The `key` of
    each input must match the corresponding column header."""

    rows: typing.Union[list[Output], None] = None
    """An iterable of `Output`s representing the table's rows. The `key` of
    each input must match the corresponding row header."""

    index_col: typing.Union[str, None] = None
    """The header name of the column that is the index of the table."""

    @model_validator(mode='after')
    def validate_index_col_in_columns(self):
        if (self.index_col is not None and
                self.index_col not in [s.id for s in self.columns]):
            raise ValueError(f'index_col {self.index_col} not found in columns')
        return self

    @model_validator(mode='after')
    def check_row_and_column_types(self):
        allowed_types = {
            IntegerOutput, NumberOutput, OptionStringOutput, PercentOutput,
            FileOutput, RatioOutput, SingleBandRasterOutput, StringOutput,
            VectorOutput}
        for row in (self.rows or []):
            for output_type in allowed_types:
                if isinstance(row, output_type):
                    break
            else:
                raise ValueError(f'Row {row} is not an allowed type')
        for col in (self.columns or []):
            for output_type in allowed_types:
                if isinstance(col, output_type):
                    break
            else:
                raise ValueError(f'Column {col} is not an allowed type')
        return self


class NumberOutput(Output):
    """A floating-point number output, or result, of an invest model.

    Use a more specific type (such as `IntegerOutput`, `RatioOutput`, or
    `PercentOutput`) where applicable.
    """
    units: typing.Union[pint.Unit, None] = None
    """The units of measurement for this numeric value"""


class IntegerOutput(Output):
    """An integer output, or result, of an invest model."""
    pass


class RatioOutput(Output):
    """A ratio output, or result, of an invest model.

    A ratio is a proportion expressed as a value from 0 to 1 (in contrast to a
    percent, which ranges from 0 to 100).
    """
    pass


class PercentOutput(Output):
    """A percent output, or result, of an invest model.

    A percent is a proportion expressed as a value from 0 to 100 (in contrast to
    a ratio, which ranges from 0 to 1).
    """
    pass


class StringOutput(Output):
    """A string output, or result, of an invest model.

    This represents a textual output. Do not use this to represent numeric or
    file-based inputs which can be better represented by another type.
    """
    pass


class OptionStringOutput(Output):
    """A string output, or result, which is limited to a set of options."""

    options: list[Option]
    """A list of the values that this input may take"""


class ModelSpec(BaseModel):
    """Specification of an invest model describing metadata, inputs, and outputs."""

    model_id: str
    """The unique identifier for the plugin model, used internally by invest.
    This identifier should be concise, meaningful, and unique - a good choice
    is often a short version of the ``model_title``, or the name of the github
    repo. Using snake-case is recommended for consistancy. Including the word
    "model" is redundant and not recommended.

    Good example: ``'carbon_storage'``
    Bad examples: ``'Carbon storage'``, ``carbon_storage_model``
    """

    model_title: str
    """The user-facing title for the plugin. This is displayed in the workbench.
    Title-case is recommended. Including the word "model" is redundant and not
    recommended.

    Good example: ``'Carbon Storage'``
    Bad examples: ``'Carbon storage'``, ``The Carbon Storage Model``, ``carbon_storage``
    """

    userguide: str
    """Optional. For core invest models, this is the name of the models'
    documentation file in the core invest user guide. For plugins, this field
    is currently unused. It may be set to a URL pointing to the plugin
    documentation. A future invest release will display it as a link.

    Example: ``"https://github.com/natcap/invest-demo-plugin/blob/main/README.md"``
    """

    input_field_order: list[list[str]]
    """A list that specifies the order and grouping of model inputs.
    Inputs will be displayed in the input form from top to bottom in the order
    listed here. Sub-lists represent groups of inputs that will be visually
    separated by a horizontal line. This improves UX by breaking up long lists
    and visually grouping related inputs. If you do not wish to use groups,
    all inputs may go in the same sub-list. It is a convention to begin with a
    group of ``workspace_dir`` and ``results_suffix``. Each item in the
    sub-lists must match the key of an ``Input`` in ``inputs``. The key of each
    ``Input`` must be included exactly once, unless it is hidden.

    Example: ``[['workspace_dir', 'results_suffix'], ['foo'], ['bar', baz']]``
    """

    inputs: list[Input]
    """A list of the data inputs, or parameters, to the model."""

    outputs: list[Output]
    """A list of the data outputs, or results, of the model."""

    validate_spatial_overlap: typing.Union[bool, list[str]] = True
    """If True, validation will check that the bounding boxes of all
    top-level spatial inputs overlap (after reprojecting all to the same
    coordinate reference system)."""

    different_projections_ok: bool = True
    """Whether spatial inputs are allowed to have different projections. If
    False, validation will check that all top-level spatial inputs have the
    same projection. This is only considered if ``validate_spatial_overlap``
    is ``True``."""

    aliases: set = set()
    """Optional. A set of alternative names by which the model can be called
    from the invest command line interface, in addition to the ``model_id``."""

    module_name: str
    """The importable module name of the model e.g. ``natcap.invest.foo``."""

    @model_validator(mode='after')
    def check_inputs_in_field_order(self):
        """Check that all inputs either appear in `input_field_order`,
        or are marked as hidden."""
        found_keys = set()
        for group in self.input_field_order:
            for key in group:
                if key in found_keys:
                    raise ValueError(
                        f'Key {key} appears more than once in input_field_order')
                found_keys.add(key)
        for _input in self.inputs:
            if _input.hidden is True:
                if _input.id in found_keys:
                    raise ValueError(
                        f'Input {_input.id} is hidden but appears in input_field_order')
                found_keys.add(_input.id)
        if found_keys != set([s.id for s in self.inputs]):
            raise ValueError(
                f'Mismatch between keys in inputs and input_field_order')
        return self

    def get_input(self, key: str) -> Input:
        """Get an Input of this model by its key."""
        return {_input.id: _input for _input in self.inputs}[key]

    def get_output(self, key: str) -> Output:
        """Get an Output of this model by its key."""
        return {_output.id: _output for _output in self.outputs}[key]

    def to_json(self):
        """Serialize an MODEL_SPEC dict to a JSON string.

        Args:
            spec (dict): An invest model's MODEL_SPEC.

        Raises:
            TypeError if any object type within the spec is not handled by
            json.dumps or by the fallback serializer.

        Returns:
            JSON String
        """

        def fallback_serializer(obj):
            """Serialize objects that are otherwise not JSON serializeable."""
            if isinstance(obj, pint.Unit):
                return format_unit(obj)
            # Sets are present in 'geometry_types' attributes of some args
            # We don't need to worry about deserializing back to a set/array
            # so casting to string is okay.
            elif isinstance(obj, set):
                return str(obj)
            elif isinstance(obj, types.FunctionType):
                return str(obj)
            elif obj is int:
                return 'integer'
            elif obj is float:
                return 'number'
            elif isinstance(obj, BaseModel):
                as_dict = obj.model_dump()
                # type is a ClassVar, so it won't be included in the default dump
                if hasattr(obj, 'type'):
                    as_dict['type'] = obj.type
                return as_dict
            raise TypeError(f'fallback serializer is missing for {type(obj)}')

        spec_dict = self.__dict__.copy()
        # rename 'inputs' to 'args' to stay consistent with the old api
        spec_dict.pop('inputs')
        spec_dict['args'] = {_input.id: _input for _input in self.inputs}
        spec_dict['outputs'] = {_output.id: _output for _output in self.outputs}
        return json.dumps(spec_dict, default=fallback_serializer, ensure_ascii=False)

    def preprocess_inputs(self, input_values):
        """Preprocess a dictionary of input values.

        The resulting dict will contain exactly the input keys in the model spec.
        Inputs which were not provided will have a value of None. Each provided
        input value is passed through the corresponding Input.preprocess method.

        Args:
            input_values (dict): Dict mapping input keys to input values

        Returns:
            dictionary mapping input keys to preprocessed input values
        """
        values = {}
        for _input in self.inputs:
            values[_input.id] = _input.preprocess(
                input_values.get(_input.id, None))
        return values

    def generate_metadata_for_outputs(self, file_registry, args_dict):
        """Create metadata for all items in an invest model output workspace.

        Args:
            file_registry (dict) - the file registry dict in the form
                of ``FileRegistry.registry``
            args_dict (dict) - the arguments dictionary passed to the
                model's ``execute`` function.

        Returns:
            None
        """
        formatted_args = pprint.pformat(args_dict)
        lineage_statement = (
            f'Created by {self.model_id} execute('
            f'\n{formatted_args})\nVersion {natcap.invest.__version__}')
        keywords = [self.model_id, 'InVEST']

        def _generate_metadata(root_key, value):
            if isinstance(value, collections.abc.Mapping):
                # The root key for a registry filepath is the id for
                # the output spec item. Intermediate keys do not matter
                for k, v in value.items():
                    _generate_metadata(root_key, v)
            else:
                if os.path.exists(value):
                    if 'taskgraph.db' in value:
                        return
                    try:
                        write_metadata_file(
                            value, self.get_output(root_key),
                            keywords, lineage_statement)
                    except ValueError as error:
                        # Some unsupported file formats, e.g. html
                        LOGGER.debug(error)

        for key, value in file_registry.items():
            _generate_metadata(key, value)

    def create_output_directories(self, args):
        """Create the necessary output directories given a set of args.

        Args:
            args (dict): maps input keys to values

        Returns:
            None
        """
        # evaluate which outputs we expect to be created, given the
        # model spec and provided input values
        outputs_to_be_created = set([
            output.id for output in self.outputs if bool(
                utils.evaluate_expression(
                    expression=f'{output.created_if}',
                    variable_map=args
                )
            ) is True
        ])
        # Identify all output subdirectories needed, based on the output
        # paths, and create them
        for output in self.outputs:
            if output.id in outputs_to_be_created:
                os.makedirs(os.path.join(
                    args['workspace_dir'], os.path.split(output.path)[0]
                ), exist_ok=True)

    def setup(self, args, taskgraph_key='taskgraph_cache'):
        """Perform boilerplate setup needed in an invest execute function.

        Args:
            args (dict): maps input keys to values
            taskgraph_key (str): Input key that identifies the taskgraph cache.
                Defaults to 'taskgraph_cache'.

        Returns:
            Tuple of ``(args, file_registry, graph)`` where ``args`` is the
            result of passing the input args through ``self.preprocess_inputs``,
            ``file_registry`` is a ``FileRegistry``, and ``graph`` is a
            ``TaskGraph``, all instantiated appropriately for the given args
            and model specification.
        """
        args = self.preprocess_inputs(args)
        self.create_output_directories(args)
        file_registry = FileRegistry(
            outputs=self.outputs,
            workspace_dir=args['workspace_dir'],
            file_suffix=args['results_suffix'])
        graph = taskgraph.TaskGraph(file_registry[taskgraph_key],
                                    n_workers=args['n_workers'])
        return args, file_registry, graph

    def execute(self, args, create_logfile=False, log_level=logging.NOTSET,
            generate_metadata=False, save_file_registry=False,
            check_outputs=False):
        """Invest model execute function wrapper.

        Performs additonal work before and after the execute function runs:
            - GDAL exceptions are enabled
            - Optionally,

        Args:
            args (dict): the raw user input args dictionary
            generate_metadata (bool): Defaults to False. If True, use
                geometamaker to create metadata files in the workspace
                after execution completes.
            save_file_registry (bool): Defaults to False. If True, the
                file registry dictionary will be saved to the workspace
                as a JSON file after execution completes.
            create_logfile (bool): Defaults to False. If True, all logging
                from the execute function as well as all other pre- and
                post-processing will be written to a logfile in the workspace.
            log_level (int): The logging threshold for the log file (only applies
                if ``create_logfile`` is true. Log messages with a level less
                than this will be excluded from the logfile. The default value
                (``logging.NOTSET``) will cause all logging to be captured.
            check_outputs (bool): Defaults to False. If True, will check that
                the expected outputs and no others were created based on the
                given args and the ``created_if`` attribute of each output. An
                error will be raised if a discrepancy is found.

        Returns:
            file registry dictionary

        Raises:
            RuntimeError if ``check_outputs`` is ``True`` and a discrepancy is
            detected between actual and expected outputs
        """
        if create_logfile:
            cm = utils.prepare_workspace(args['workspace_dir'],
                                         model_id=self.model_id,
                                         logging_level=log_level)
        else: # null context manager, has no effect
            cm = contextlib.nullcontext()

        with GDALUseExceptions(), cm:

            LOGGER.log(
                100,  # define high log level so it should always show in logs
                'Starting model with parameters: \n' +
                utils.format_args_dict(args, self.model_id))

            model_module = importlib.import_module(self.module_name)
            registry = model_module.execute(args)

            preprocessed_args = self.preprocess_inputs(args)

            if check_outputs:
                # evaluate which outputs we expect to be created, given the
                # model spec and provided input values
                outputs_to_be_created = set([
                    output.id for output in self.outputs if bool(
                        utils.evaluate_expression(
                            expression=f'{output.created_if}',
                            variable_map=preprocessed_args
                        )
                    ) is True
                ])
                if outputs_to_be_created != set(registry.keys()):
                    raise RuntimeError(
                        'The set of outputs created differs from what was expected.\n'
                        f'Missing outputs: {outputs_to_be_created - set(registry.keys())}\n'
                        f'Extra outputs: {set(registry.keys()) - outputs_to_be_created}')

            # optionally create metadata files for the results
            if generate_metadata:
                LOGGER.info('Generating metadata for results')
                try:
                    # If there's an exception from creating metadata
                    # I don't think we want to indicate a model failure
                    self.generate_metadata_for_outputs(
                        registry, preprocessed_args)
                except Exception as exc:
                    LOGGER.warning(
                        'Something went wrong while generating metadata',
                        exc_info=exc)

            # optionally write the file registry dict to a JSON file in the workspace
            if save_file_registry:
                file_registry_path = os.path.join(
                    preprocessed_args['workspace_dir'],
                    f'file_registry{preprocessed_args["results_suffix"]}.json')
                with open(file_registry_path, 'w') as json_file:
                    json.dump(registry, json_file, indent=4)

            return registry


# Specs for common arg types ##################################################
WORKSPACE = DirectoryInput(
    id="workspace_dir",
    name="workspace",
    about=(
        "The folder where all the model's output files will be written."
        " If this folder does not exist, it will be created. If data"
        " already exists in the folder, it will be overwritten."
    ),
    contents=[],
    permissions="rwx",
    must_exist=False,
)
SUFFIX = ResultsSuffixInput(
    id="results_suffix",
    name=gettext("file suffix"),
    about=gettext(
        "Suffix that will be appended to all output file names. Useful to"
        " differentiate between model runs."
    ),
    required=False,
    regexp="[a-zA-Z0-9_-]*"
)
N_WORKERS = NWorkersInput(
    id="n_workers",
    name=gettext("taskgraph n_workers parameter"),
    about=gettext(
        "The n_workers parameter to provide to taskgraph. -1 will cause all jobs"
        " to run synchronously. 0 will run all jobs in the same process, but"
        " scheduling will take place asynchronously. Any other positive integer"
        " will cause that many processes to be spawned to execute tasks."
    ),
    required=False,
    hidden=True,
    units=u.none,
    expression="value >= -1"
)
DEM = SingleBandRasterInput(
    id="dem_path",
    name=gettext("digital elevation model"),
    about=gettext("Map of elevation above sea level."),
    data_type=float,
    units=u.meter
)
PROJECTED_DEM = DEM.model_copy(update=dict(projected=True))
THRESHOLD_FLOW_ACCUMULATION = NumberInput(
    id="threshold_flow_accumulation",
    name=gettext("threshold flow accumulation"),
    about=gettext(
        "The number of upslope pixels that must flow into a pixel before it is"
        " classified as a stream."
    ),
    units=u.pixel,
    expression="value >= 0"
)
SOIL_GROUP = SingleBandRasterInput(
    id="soil_group_path",
    name=gettext("soil hydrologic group"),
    about=gettext(
        "Map of soil hydrologic groups. Pixels may have values 1, 2, 3, or 4,"
        " corresponding to soil hydrologic groups A, B, C, or D, respectively."
    ),
    data_type=int,
    units=None
)
LULC_TABLE_COLUMN = IntegerInput(
    id="lucode",
    about=gettext(
        "LULC codes from the LULC raster. Each code must be a unique"
        " integer."
    )
)
AOI = VectorInput(
    id="aoi_path",
    name=gettext("area of interest"),
    about=gettext(
        "A map of areas over which to aggregate and summarize the final results."
    ),
    geometry_types={"POLYGON", "MULTIPOLYGON"},
    fields=[]
)
LULC = SingleBandRasterInput(
    id="lulc_bas_path",
    name=gettext("baseline LULC"),
    about=gettext(
        "A map of LULC for the baseline scenario, which must occur prior to the"
        " alternate scenario. All values in this raster must have corresponding"
        " entries in the Carbon Pools table."
    ),
    data_type=int,
    units=None
)
FLOW_DIR_ALGORITHM = OptionStringInput(
    id="flow_dir_algorithm",
    name=gettext("flow direction algorithm"),
    about=gettext("Flow direction algorithm to use."),
    options=[
        Option(key="D8", description="D8 flow direction"),
        Option(key="MFD", description="Multiple flow direction")
    ]
)

# Specs for common outputs ####################################################
TASKGRAPH_CACHE = FileOutput(
    id="taskgraph_cache",
    path="taskgraph_cache/taskgraph.db",
    about=gettext(
        "Cache that stores data between model runs. This directory contains no"
        " human-readable data and you may ignore it."
    )
)
FILLED_DEM = SingleBandRasterOutput(
    id='filled_dem',
    path='filled_dem.tif',
    about=gettext("Map of elevation after any pits are filled"),
    data_type=float,
    units=u.meter
)
FLOW_ACCUMULATION = SingleBandRasterOutput(
    id='flow_accumulation',
    path='flow_accumulation.tif',
    about=gettext("Map of flow accumulation"),
    data_type=float,
    units=u.none
)
FLOW_DIRECTION = SingleBandRasterOutput(
    id='flow_direction',
    path='flow_direction.tif',
    about=gettext(
        "MFD flow direction. Note: the pixel values should not be interpreted"
        " directly. Each 32-bit number consists of 8 4-bit numbers. Each 4-bit"
        " number represents the proportion of flow into one of the eight"
        " neighboring pixels."
    ),
    data_type=int,
    units=None
)
SLOPE = SingleBandRasterOutput(
    id="slope",
    path='slope.tif',
    about=gettext(
        "Percent slope, calculated from the pit-filled DEM. 100 is equivalent to"
        " a 45 degree slope."
    ),
    data_type=float,
    units=None
)
STREAM = SingleBandRasterOutput(
    id='stream',
    path='stream.tif',
    about=gettext(
        "Stream network, created using flow direction and flow accumulation"
        " derived from the DEM and Threshold Flow Accumulation. Values of 1"
        " represent streams, values of 0 are non-stream pixels."
    ),
    data_type=int,
    units=None
)

# geometry types ##############################################################
# the full list of ogr geometry types is in an enum in
# https://github.com/OSGeo/gdal/blob/master/gdal/ogr/ogr_core.h

POINT = {'POINT'}
LINESTRING = {'LINESTRING'}
POLYGON = {'POLYGON'}
MULTIPOINT = {'MULTIPOINT'}
MULTILINESTRING = {'MULTILINESTRING'}
MULTIPOLYGON = {'MULTIPOLYGON'}

LINES = LINESTRING | MULTILINESTRING
POLYGONS = POLYGON | MULTIPOLYGON
POINTS = POINT | MULTIPOINT
ALL_GEOMS = LINES | POLYGONS | POINTS


def format_unit(unit):
    """Represent a pint Unit as user-friendly unicode text.

    This attempts to follow the style guidelines from the NIST
    Guide to the SI (https://www.nist.gov/pml/special-publication-811):
    - Use standard symbols rather than spelling out
    - Use '/' to represent division
    - Use the center dot ' · ' to represent multiplication
    - Combine denominators into one, surrounded by parentheses

    Args:
        unit (pint.Unit): the unit to format

    Raises:
        TypeError if unit is not an instance of pint.Unit.

    Returns:
        String describing the unit.
    """
    if unit is None:
        return ''

    if not isinstance(unit, pint.Unit):
        raise TypeError(
            f'{unit} is of type {type(unit)}. '
            f'It should be an instance of pint.Unit')

    # Optionally use a pre-set format for a particular unit
    custom_formats = {
        u.pixel: gettext('number of pixels'),
        u.year_AD: '',  # don't need to mention units for a year input
        u.other: '',    # for inputs that can have any or multiple units
        # For soil erodibility (t*h*ha/(ha*MJ*mm)), by convention the ha's
        # are left on top and bottom and don't cancel out
        # pint always cancels units where it can, so add them back in here
        # this isn't a perfect solution
        # see https://github.com/hgrecco/pint/issues/1364
        u.t * u.hr / (u.MJ * u.mm): 't · h · ha / (ha · MJ · mm)',
        u.none: gettext('unitless')
    }
    if unit in custom_formats:
        return custom_formats[unit]

    # look up the abbreviated symbol for each unit
    # `formatter` expects an iterable of (unit, exponent) pairs, which lives in
    # the pint.Unit's `_units` attribute.
    unit_items = [(u.get_symbol(key), val) for key, val in unit._units.items()]
    formatted_unit = pint.formatting.formatter(
        unit_items,
        as_ratio=True,
        single_denominator=True,
        product_fmt=" · ",
        division_fmt='/',
        power_fmt="{}{}",
        parentheses_fmt="({})",
        exp_call=pint.formatting._pretty_fmt_exponent)

    if 'currency' in formatted_unit:
        formatted_unit = formatted_unit.replace('currency', gettext('currency units'))
    return formatted_unit


# accepted geometry_types for a vector will be displayed in this order
GEOMETRY_ORDER = [
    'POINT',
    'MULTIPOINT',
    'LINESTRING',
    'MULTILINESTRING',
    'POLYGON',
    'MULTIPOLYGON']

INPUT_TYPES_HTML_FILE = 'input_types.html'


def format_type_string(arg_type):
    """Represent an arg type as a user-friendly string.

    Args:
        arg_type (str|set(str)): the type to format. May be a single type or a
            set of types.

    Returns:
        formatted string that links to a description of the input type(s)
    """
    if arg_type is RasterOrVectorInput:
        return (
            f'`{SingleBandRasterInput.display_name} <{INPUT_TYPES_HTML_FILE}#{SingleBandRasterInput.rst_section}>`__ or '
            f'`{VectorInput.display_name} <{INPUT_TYPES_HTML_FILE}#{VectorInput.rst_section}>`__')
    return f'`{arg_type.display_name} <{INPUT_TYPES_HTML_FILE}#{arg_type.rst_section}>`__'


def describe_arg_from_spec(name, spec):
    """Generate RST documentation for an arg, given an arg spec.

    This is used for documenting:
        - a single top-level arg
        - a row or column in a CSV
        - a field in a vector
        - an item in a directory

    Args:
        name (str): Name to give the section. For top-level args this is
            arg['name']. For nested args it's typically their key in the
            dictionary one level up.
        spec (dict): A arg spec dictionary that conforms to the InVEST args
            spec specification. It must at least have the key `'type'`, and
            whatever other keys are expected for that type.
    Returns:
        list of strings, where each string is a line of RST-formatted text.
        The first line has the arg name, type, required state, description,
        and units if applicable. Depending on the type, there may be additional
        lines that are indented, that describe details of the arg such as
        vector fields and geometry types, option_string options, etc.
    """
    type_string = format_type_string(type(spec))
    in_parentheses = [type_string]

    # For numbers and rasters that have units, display the units
    units = spec.units if hasattr(spec, 'units') else None
    if units:
        units_string = format_unit(units)
        if units_string:
            # pybabel can't find the message if it's in the f-string
            translated_units = gettext("units")
            in_parentheses.append(f'{translated_units}: **{units_string}**')

    if type(spec) is VectorInput:
        in_parentheses.append((spec.format_geometry_types_rst()))

    # Represent the required state as a string, defaulting to required
    # It doesn't make sense to include this for boolean checkboxes
    if type(spec) is not BooleanInput:
        required_string = spec.format_required_string()
        in_parentheses.append(f'*{required_string}*')

    # Nested args may not have an about section
    if spec.about:
        sanitized_about_string = spec.about.replace("_", "\\_")
        about_string = f': {sanitized_about_string}'
    else:
        about_string = ''

    first_line = f"**{name}** ({', '.join(in_parentheses)}){about_string}"

    # Add details for the types that have them
    indented_block = []
    if type(spec) is OptionStringInput:
        # may be either a dict or set. if it's empty, the options are
        # dynamically generated. don't try to document them.
        if spec.options:
            indented_block.append(gettext(
                'Values must be one of the following text strings:'))
            indented_block += spec.format_rst()

    elif type(spec) is CSVInput:
        if not spec.columns and not spec.rows:
            first_line += gettext(
                ' Please see the sample data table for details on the format.')

    # prepend the indent to each line in the indented block
    return [first_line] + ['\t' + line for line in indented_block]


def describe_arg_from_name(module_name, *arg_keys):
    """Generate RST documentation for an arg, given its model and name.

    Args:
        module_name (str): invest model module containing the arg.
        *arg_keys: one or more strings that are nested arg keys.

    Returns:
        String describing the arg in RST format. Contains an anchor named
        <arg_keys[0]>-<arg_keys[1]>...-<arg_keys[n]>
        where underscores in arg keys are replaced with hyphens.
    """
    # import the specified module (that should have an MODEL_SPEC attribute)
    module = importlib.import_module(module_name)

    # anchor names cannot contain underscores. sphinx will replace them
    # automatically, but lets explicitly replace them here
    anchor_name = '-'.join(arg_keys).replace('_', '-')

    # start with the spec for all args
    # narrow down to the nested spec indicated by the sequence of arg keys
    spec = module.MODEL_SPEC.get_input(arg_keys[0])
    arg_keys = arg_keys[1:]
    for i, key in enumerate(arg_keys):
        # convert raster band numbers to ints
        if i > 0 and arg_keys[i - 1] == 'bands':
            key = int(key)
        elif i > 0 and arg_keys[i - 1] == 'fields':
            spec = spec.get_field(key)
        elif i > 0 and arg_keys[i - 1] == 'contents':
            spec = spec.get_contents(key)
        elif i > 0 and arg_keys[i - 1] == 'columns':
            spec = spec.get_column(key)
        elif i > 0 and arg_keys[i - 1] == 'rows':
            spec = spec.get_row(key)
        elif key in {'bands', 'fields', 'contents', 'columns', 'rows'}:
            continue
        else:
            try:
                spec = spec.get(key)
            except KeyError:
                keys_so_far = '.'.join(arg_keys[:i + 1])
                raise ValueError(
                    f"Could not find the key '{keys_so_far}' in the "
                    f"{module_name} model's MODEL_SPEC")

    # format spec into an RST formatted description string
    if spec.name:
        arg_name = spec.capitalize_name()
    else:
        arg_name = arg_keys[-1]

    rst_description = '\n\n'.join(describe_arg_from_spec(arg_name, spec))
    return f'.. _{anchor_name}:\n\n{rst_description}'


def write_metadata_file(datasource_path, spec, keywords_list,
                        lineage_statement='', out_workspace=None):
    """Write a metadata sidecar file for an invest dataset.

    Create metadata for invest model inputs or outputs, taking care to
    preserve existing human-modified attributes.

    Note: We do not want to overwrite any existing metadata so if there is
    invalid metadata for the datasource (i.e., doesn't pass geometamaker
    validation in ``describe``), this function will NOT create new metadata.

    Args:
        datasource_path (str) - filepath to the data to describe
        spec (dict) - the invest specification for ``datasource_path``
        keywords_list (list) - sequence of strings
        lineage_statement (str, optional) - string to describe origin of
            the dataset
        out_workspace (str, optional) - where to write metadata if different
            from data location
    Returns:
        None

    """
    try:
        resource = geometamaker.describe(datasource_path, compute_stats=True)
    except ValueError as e:
        # Don't want function to fail bc can't create metadata due to invalid filetype
        LOGGER.debug(f"Skipping metadata creation for {datasource_path}: {e}")
        return None
    resource.set_lineage(lineage_statement)
    # a pre-existing metadata doc could have keywords
    words = resource.get_keywords()
    resource.set_keywords(set(words + keywords_list))

    if spec.about:
        resource.set_description(spec.about)
    attr_specs = None
    if hasattr(spec, 'columns') and spec.columns:
        attr_specs = spec.columns
    if hasattr(spec, 'fields') and spec.fields:
        attr_specs = spec.fields
    if attr_specs:
        # field names in attr_spec might not match the case of the
        # actual fieldname in the data because
        # invest does not require case-sensitive fieldnames
        field_lookup = {
            field.name.lower(): field for field in resource._get_fields()}
        for nested_spec in attr_specs:
            try:
                field_metadata = field_lookup[nested_spec.id.lower()]
                # Field description only gets set if its empty, i.e. ''
                if len(field_metadata.description.strip()) < 1:
                    resource.set_field_description(
                        field_metadata.name, description=nested_spec.about)
                # units only get set if empty
                if len(field_metadata.units.strip()) < 1:
                    units = format_unit(nested_spec.units) if hasattr(
                        nested_spec, 'units') else ''
                    resource.set_field_description(
                        field_metadata.name, units=units)
            except KeyError as error:
                # fields that are in the spec but missing
                # from model results because they are conditional.
                LOGGER.debug(error)
    if isinstance(spec, SingleBandRasterInput) or isinstance(
            spec, SingleBandRasterOutput):
        if len(resource.get_band_description(1).units) < 1:
            units = format_unit(spec.units)
            resource.set_band_description(1, units=units)

    resource.write(workspace=out_workspace)<|MERGE_RESOLUTION|>--- conflicted
+++ resolved
@@ -1,10 +1,6 @@
 import collections
 import contextlib
-<<<<<<< HEAD
 import copy
-import functools
-=======
->>>>>>> d196ffe5
 import importlib
 import json
 import logging
