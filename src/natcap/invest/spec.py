--- conflicted
+++ resolved
@@ -2528,65 +2528,6 @@
     return f'`{arg_type.display_name} <{INPUT_TYPES_HTML_FILE}#{arg_type.rst_section}>`__'
 
 
-<<<<<<< HEAD
-=======
-def describe_arg_from_name(module_name, *arg_keys):
-    """Generate RST documentation for an arg, given its model and name.
-
-    Args:
-        module_name (str): invest model module containing the arg.
-        *arg_keys: one or more strings that are nested arg keys.
-
-    Returns:
-        String describing the arg in RST format. Contains an anchor named
-        <arg_keys[0]>-<arg_keys[1]>...-<arg_keys[n]>
-        where underscores in arg keys are replaced with hyphens.
-    """
-    # import the specified module (that should have an MODEL_SPEC attribute)
-    module = importlib.import_module(module_name)
-
-    # anchor names cannot contain underscores. sphinx will replace them
-    # automatically, but lets explicitly replace them here
-    anchor_name = '-'.join(arg_keys).replace('_', '-')
-
-    # start with the spec for all args
-    # narrow down to the nested spec indicated by the sequence of arg keys
-    spec = module.MODEL_SPEC.get_input(arg_keys[0])
-    arg_keys = arg_keys[1:]
-    for i, key in enumerate(arg_keys):
-        # convert raster band numbers to ints
-        if i > 0 and arg_keys[i - 1] == 'bands':
-            key = int(key)
-        elif i > 0 and arg_keys[i - 1] == 'fields':
-            spec = spec.get_field(key)
-        elif i > 0 and arg_keys[i - 1] == 'contents':
-            spec = spec.get_contents(key)
-        elif i > 0 and arg_keys[i - 1] == 'columns':
-            spec = spec.get_column(key)
-        elif i > 0 and arg_keys[i - 1] == 'rows':
-            spec = spec.get_column(key)
-        elif key in {'bands', 'fields', 'contents', 'columns', 'rows'}:
-            continue
-        else:
-            try:
-                spec = spec.get(key)
-            except KeyError:
-                keys_so_far = '.'.join(arg_keys[:i + 1])
-                raise ValueError(
-                    f"Could not find the key '{keys_so_far}' in the "
-                    f"{module_name} model's MODEL_SPEC")
-
-    # format spec into an RST formatted description string
-    if spec.name:
-        arg_name = spec.capitalize_name()
-    else:
-        arg_name = arg_keys[-1]
-
-    rst_description = '\n\n'.join(spec.describe_rst())
-    return f'.. _{anchor_name}:\n\n{rst_description}'
-
-
->>>>>>> 66b72aac
 def write_metadata_file(datasource_path, spec, keywords_list,
                         lineage_statement='', out_workspace=None):
     """Write a metadata sidecar file for an invest dataset.
