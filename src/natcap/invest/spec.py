--- conflicted
+++ resolved
@@ -2517,81 +2517,6 @@
     return f'`{arg_type.display_name} <{INPUT_TYPES_HTML_FILE}#{arg_type.rst_section}>`__'
 
 
-<<<<<<< HEAD
-=======
-def describe_arg_from_spec(name, spec):
-    """Generate RST documentation for an arg, given an arg spec.
-
-    This is used for documenting:
-        - a single top-level arg
-        - a row or column in a CSV
-        - a field in a vector
-        - an item in a directory
-
-    Args:
-        name (str): Name to give the section. For top-level args this is
-            arg['name']. For nested args it's typically their key in the
-            dictionary one level up.
-        spec (dict): A arg spec dictionary that conforms to the InVEST args
-            spec specification. It must at least have the key `'type'`, and
-            whatever other keys are expected for that type.
-    Returns:
-        list of strings, where each string is a line of RST-formatted text.
-        The first line has the arg name, type, required state, description,
-        and units if applicable. Depending on the type, there may be additional
-        lines that are indented, that describe details of the arg such as
-        vector fields and geometry types, option_string options, etc.
-    """
-    type_string = format_type_string(type(spec))
-    in_parentheses = [type_string]
-
-    # For numbers and rasters that have units, display the units
-    units = spec.units if hasattr(spec, 'units') else None
-    if units:
-        units_string = format_unit(units)
-        if units_string:
-            # pybabel can't find the message if it's in the f-string
-            translated_units = gettext("units")
-            in_parentheses.append(f'{translated_units}: **{units_string}**')
-
-    if type(spec) is VectorInput:
-        in_parentheses.append((spec.format_geometry_types_rst()))
-
-    # Represent the required state as a string, defaulting to required
-    # It doesn't make sense to include this for boolean checkboxes
-    if type(spec) is not BooleanInput:
-        required_string = spec.format_required_string()
-        in_parentheses.append(f'*{required_string}*')
-
-    # Nested args may not have an about section
-    if spec.about:
-        sanitized_about_string = spec.about.replace("_", "\\_")
-        about_string = f': {sanitized_about_string}'
-    else:
-        about_string = ''
-
-    first_line = f"**{name}** ({', '.join(in_parentheses)}){about_string}"
-
-    # Add details for the types that have them
-    indented_block = []
-    if type(spec) is OptionStringInput:
-        # may be either a dict or set. if it's empty, the options are
-        # dynamically generated. don't try to document them.
-        if spec.options:
-            indented_block.append(gettext(
-                'Values must be one of the following text strings:'))
-            indented_block += spec.format_rst()
-
-    elif type(spec) is CSVInput:
-        if not spec.columns:
-            first_line += gettext(
-                ' Please see the sample data table for details on the format.')
-
-    # prepend the indent to each line in the indented block
-    return [first_line] + ['\t' + line for line in indented_block]
-
-
->>>>>>> 2ff3b06b
 def describe_arg_from_name(module_name, *arg_keys):
     """Generate RST documentation for an arg, given its model and name.
 
