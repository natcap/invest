import importlib
import json
import logging
import os
import pprint
import queue
import re
import threading
import types
import typing
import warnings

from osgeo import gdal
from osgeo import ogr
from osgeo import osr
import geometamaker
import natcap.invest
import pandas
import pint
import pygeoprocessing
from pydantic import AfterValidator, BaseModel, ConfigDict, \
    field_validator, model_validator, ValidationError

from natcap.invest import utils
from natcap.invest.validation import get_message, _evaluate_expression
from . import gettext
from .unit_registry import u


LOGGER = logging.getLogger(__name__)

# accessing a file could take a long time if it's in a file streaming service
# to prevent the UI from hanging due to slow validation,
# set a timeout for these functions.
def timeout(func, timeout=5):
    """Stop a function after a given amount of time.

    Args:
        func (function): function to apply the timeout to
        args: arguments to pass to the function
        timeout (number): how many seconds to allow the function to run.
            Defaults to 5.

    Returns:
        A string warning message if the thread completed in time and returned
        warnings, ``None`` otherwise.

    Raises:
        ``RuntimeWarning`` if the thread does not complete in time.
    """
    # use a queue to share the return value from the file checking thread
    # the target function puts the return value from `func` into shared memory
    message_queue = queue.Queue()

    def wrapper(*args, **kwargs):
        def put_fn():
            message_queue.put(func(*args, **kwargs))
        thread = threading.Thread(target=put_fn)
        LOGGER.debug(f'Starting file checking thread with timeout={timeout}')
        thread.start()
        thread.join(timeout=timeout)
        if thread.is_alive():
            # first arg to `check_csv`, `check_raster`, `check_vector` is the path
            warnings.warn(
                f'Validation of file {args[0]} timed out. If this file '
                'is stored in a file streaming service, it may be taking a long '
                'time to download. Try storing it locally instead.')

        else:
            LOGGER.debug('File checking thread completed.')
            # get any warning messages returned from the thread
            a = message_queue.get()
            return a

    return wrapper


def check_headers(expected_headers, actual_headers, header_type='header'):
    """Validate that expected headers are in a list of actual headers.

    - Each expected header should be found exactly once.
    - Actual headers may contain extra headers that are not expected.
    - Headers are converted to lowercase before matching.

    Args:
        expected_headers (list[str]): A list of headers that are expected to
            exist in `actual_headers`.
        actual_headers (list[str]): A list of actual headers to validate
            against `expected_headers`.
        header_type (str): A string to use in the error message to refer to the
            header (typically one of 'column', 'row', 'field')

    Returns:
        None, if validation passes; or a string describing the problem, if a
        validation rule is broken.
    """
    actual_headers = [header.lower()
                      for header in actual_headers]  # case insensitive
    for expected in expected_headers:
        count = actual_headers.count(expected)
        if count == 0:
            return get_message('MATCHED_NO_HEADERS').format(
                header=header_type,
                header_name=expected)
        elif count > 1:
            return get_message('DUPLICATE_HEADER').format(
                header=header_type,
                header_name=expected,
                number=count)


def _check_projection(srs, projected, projection_units):
    """Validate a GDAL projection.

    Args:
        srs (osr.SpatialReference): A GDAL Spatial Reference object
            representing the spatial reference of a GDAL dataset.
        projected (bool): Whether the spatial reference must be projected in
            linear units.
        projection_units (pint.Unit): The projection's required linear units.

    Returns:
        A string error message if an error was found. ``None`` otherwise.

    """
    empty_srs = osr.SpatialReference()
    if srs is None or srs.IsSame(empty_srs):
        return get_message('INVALID_PROJECTION')

    if projected:
        if not srs.IsProjected():
            return get_message('NOT_PROJECTED')

    if projection_units:
        # pint uses underscores in multi-word units e.g. 'survey_foot'
        # it is case-sensitive
        layer_units_name = srs.GetLinearUnitsName().lower().replace(' ', '_')
        try:
            # this will parse common synonyms: m, meter, meters, metre, metres
            layer_units = u.Unit(layer_units_name)
            # Compare pint Unit objects
            if projection_units != layer_units:
                return get_message('WRONG_PROJECTION_UNIT').format(
                    unit_a=projection_units, unit_b=layer_units_name)
        except pint.errors.UndefinedUnitError:
            return get_message('WRONG_PROJECTION_UNIT').format(
                unit_a=projection_units, unit_b=layer_units_name)


def validate_permissions_string(permissions):
    """
    Validate an rwx-style permissions string.

    Args:
        permissions (str): a string to validate as permissions

<<<<<<< HEAD
    def __repr__(self):
        return list(self.args).__repr__()

=======
    Returns:
        None
>>>>>>> 3d761f46

    Raises:
        AssertionError if `permissions` isn't a string, if it's
        an empty string, if it has any letters besides 'r', 'w', 'x',
        or if it has any of those letters more than once
    """
    valid_letters = {'r', 'w', 'x'}
    used_letters = set()
    for letter in permissions:
        if letter not in valid_letters:
            raise ValueError('permissions contains a letter other than r,w,x')
        if letter in used_letters:
            raise ValueError('permissions contains a duplicate letter')
        used_letters.add(letter)
    return permissions


class Input(BaseModel):
    """A data input, or parameter, of an invest model.

    This represents an abstract input or parameter, which is rendered as an
    input field in the InVEST workbench. This does not store the value of the
    parameter for a specific run of the model.
    """
    model_config = ConfigDict(arbitrary_types_allowed=True)
    """Allow fields to have arbitrary types (that don't inherit from BaseModel).
    Needed for pint.Unit."""

    id: str
    """Input identifier that should be unique within a model"""

    name: typing.Union[str, None] = None
    """The user-facing name of the input. The workbench UI displays this
    property as a label for each input. The name should be as short as
    possible. Any extra description should go in ``about``. The name should
    be all lower-case, except for things that are always capitalized (acronyms,
    proper names).

    Good examples: ``precipitation``, ``Kc factor``, ``valuation table``

    Bad examples: ``PRECIPITATION``, ``kc_factor``, ``table of valuation parameters``
    """

    about: typing.Union[str, None] = None
    """User-facing description of the input"""

    required: typing.Union[bool, str] = True
    """Whether the input is required to be provided. Defaults to True. Set to
    False if the input is always optional. If the input is conditionally
    required depending on the state of other inputs, provide a string
    expression that evaluates to a boolean to describe this condition."""

    allowed: typing.Union[bool, str] = True
    """Defaults to True. If the input is not allowed to be provided under a
    certain condition (such as when running the model in a mode where the
    input is not used), provide a string expression that evaluates to a
    boolean to describe this condition."""

    hidden: bool = False
    """Whether to hide the input from the model input form in the workbench.
    Use this if the value should not be configurable from the input form, such
    as if it's pulled in from another source. Defaults to False."""

    def format_required_string(self) -> str:
        """Represent this input's required status as a user-friendly string."""
        if self.required is True:
            return gettext('required')
        elif self.required is False:
            return gettext('optional')
        else:
            # assume that the about text will describe the conditional
            return gettext('conditionally required')


    def capitalize_name(self) -> str:
        """Capitalize a self.name into title case.

        Returns:
            capitalized string (each word capitalized except linking words)
        """

        def capitalize_word(word):
            """Capitalize a word, if appropriate."""
            if word in {'of', 'the'}:
                return word
            else:
                return word[0].upper() + word[1:]

        title = ' '.join([capitalize_word(word) for word in self.name.split(' ')])
        title = '/'.join([capitalize_word(word) for word in title.split('/')])
        return title


class Output(BaseModel):
    """A data output, or result, of an invest model.

    This represents an abstract output which is produced as a result of running
    an invest model. This does not store the value of the output for a specific
    run of the model.
    """
    model_config = ConfigDict(arbitrary_types_allowed=True)
    """Allow fields to have arbitrary types (that don't inherit from BaseModel).
    Needed for pint.Unit."""

    id: str
    """Output identifier that should be unique within a model"""

    about: typing.Union[str, None] = None
    """User-facing description of the output"""

    created_if: typing.Union[bool, str] = True
    """Defaults to True. If the input is only created under a certain condition
    (such as when running the model in a specific mode), provide a string
    expression that evaluates to a boolean to describe this condition."""


class FileInput(Input):
    """A generic file input, or parameter, of an invest model.

    This represents a not-otherwise-specified file input type. Use this only if
    a more specific type, such as `CSVInput` or `VectorInput`, does not apply.
    """
    permissions: typing.Annotated[str, AfterValidator(
        validate_permissions_string)] = 'r'
    """A string that includes the lowercase characters ``r``, ``w`` and/or
    ``x``, indicating read, write, and execute permissions (respectively)
    required for this file."""

    type: typing.ClassVar[str] = 'file'

    @timeout
    def validate(self, filepath: str):
        """Validate a file against the requirements for this input.

        Args:
            filepath (string): The filepath to validate.

        Returns:
            A string error message if an error was found.  ``None`` otherwise.
        """
        if not os.path.exists(filepath):
            return get_message('FILE_NOT_FOUND')

        for letter, mode, descriptor in (
                ('r', os.R_OK, 'read'),
                ('w', os.W_OK, 'write'),
                ('x', os.X_OK, 'execute')):
            if letter in self.permissions and not os.access(filepath, mode):
                return get_message('NEED_PERMISSION_FILE').format(permission=descriptor)

    @staticmethod
    def format_column(col: pandas.Series, base_path: str) -> pandas.Series:
        """Format a column of a pandas dataframe that contains FileInput values.

        File path values are cast to `pandas.StringDtype`. Relative paths are
        expanded to absolute paths relative to `base_path`. NA values remain NA.

        Args:
            col: Column of a pandas dataframe to format
            base_path: Base path of the source CSV. Relative file path values
                will be expanded relative to this base path.

        Returns:
            Transformed dataframe column
        """
        return col.apply(
            lambda p: p if pandas.isna(p) else utils.expand_path(str(p).strip(), base_path)
        ).astype(pandas.StringDtype())


class RasterBand(BaseModel):
    """A single-band raster input, or parameter, of an invest model.

    This represents a raster file input (all GDAL-supported raster file types
    are allowed), where only the first band is needed.
    """
    model_config = ConfigDict(arbitrary_types_allowed=True)
    """Allow fields to have arbitrary types (that don't inherit from BaseModel).
    Needed for pint.Unit."""

    band_id: typing.Union[int, str] = 1
    """band index used to access the raster band"""

    data_type: typing.Type = float
    """float or int"""

    units: typing.Union[pint.Unit, None]
    """units of measurement of the raster band values"""


class RasterInput(FileInput):
    """A raster input, or parameter, of an invest model.

    This represents a raster file input (all GDAL-supported raster file types
    are allowed), which may have multiple bands.
    """
    bands: list[RasterBand]
    """An iterable of `RasterBand` representing the bands expected to be in
    the raster."""

    projected: typing.Union[bool, None] = None
    """Defaults to None, indicating a projected (as opposed to geographic)
    coordinate system is not required. Set to True if a projected coordinate
    system is required."""

    projection_units: typing.Union[pint.Unit, None] = None
    """Defaults to None. If `projected` is `True`, and a specific unit of
    projection (such as meters) is required, indicate it here."""

    type: typing.ClassVar[str] = 'raster'

    @model_validator(mode='after')
    def check_projected_projection_units(self):
        if self.projection_units and not self.projected:
            raise ValueError(
                'Cannot specify projection_units when projected is None')
        return self

    @timeout
    def validate(self, filepath: str):
        """Validate a raster file against the requirements for this input.

        Args:
            filepath (string): The filepath to validate.

        Returns:
            A string error message if an error was found.  ``None`` otherwise.
        """
        file_warning = super().validate(filepath)
        if file_warning:
            return file_warning

        try:
            gdal_dataset = gdal.OpenEx(filepath, gdal.OF_RASTER)
        except RuntimeError:
            return get_message('NOT_GDAL_RASTER')

        # Check that an overview .ovr file wasn't opened.
        if os.path.splitext(filepath)[1] == '.ovr':
            return get_message('OVR_FILE')

        srs = gdal_dataset.GetSpatialRef()
        projection_warning = _check_projection(srs, self.projected, self.projection_units)
        if projection_warning:
            return projection_warning


class SingleBandRasterInput(FileInput):
    """A single-band raster input, or parameter, of an invest model.

    This represents a raster file input (all GDAL-supported raster file types
    are allowed), where only the first band is needed. While the same thing can
    be achieved using a `RasterInput`, this class exists to simplify access to
    the band properties when there is only one band.
    """
    data_type: typing.Type = float
    """float or int"""

    units: typing.Union[pint.Unit, None]
    """units of measurement of the raster values"""

    projected: typing.Union[bool, None] = None
    """Defaults to None, indicating a projected (as opposed to geographic)
    coordinate system is not required. Set to True if a projected coordinate
    system is required."""

    projection_units: typing.Union[pint.Unit, None] = None
    """Defaults to None. If `projected` is `True`, and a specific unit of
    projection (such as meters) is required, indicate it here."""

    type: typing.ClassVar[str] = 'raster'

    @model_validator(mode='after')
    def check_projected_projection_units(self):
        if self.projection_units and not self.projected:
            raise ValueError(
                'Cannot specify projection_units when projected is None')
        return self

    @timeout
    def validate(self, filepath: str):
        """Validate a raster file against the requirements for this input.

        Args:
            filepath (string): The filepath to validate.

        Returns:
            A string error message if an error was found.  ``None`` otherwise.
        """
        file_warning = super().validate(filepath)
        if file_warning:
            return file_warning

        try:
            gdal_dataset = gdal.OpenEx(filepath, gdal.OF_RASTER)
        except RuntimeError:
            return get_message('NOT_GDAL_RASTER')

        # Check that an overview .ovr file wasn't opened.
        if os.path.splitext(filepath)[1] == '.ovr':
            return get_message('OVR_FILE')

        srs = gdal_dataset.GetSpatialRef()
        projection_warning = _check_projection(srs, self.projected, self.projection_units)
        if projection_warning:
            return projection_warning


class VectorInput(FileInput):
    """A vector input, or parameter, of an invest model.

    This represents a vector file input (all GDAL-supported vector file types
    are allowed). It is assumed that only the first layer is used.
    """
    geometry_types: set
    """A set of geometry type(s) that are allowed for this vector"""

    fields: list[Input]
    """An iterable of `Input`s representing the fields that this vector is
    expected to have. The `key` of each input must match the corresponding
    field name."""

    projected: typing.Union[bool, None] = None
    """Defaults to None, indicating a projected (as opposed to geographic)
    coordinate system is not required. Set to True if a projected coordinate
    system is required."""

    projection_units: typing.Union[pint.Unit, None] = None
    """Defaults to None. If `projected` is `True`, and a specific unit of
    projection (such as meters) is required, indicate it here."""

    type: typing.ClassVar[str] = 'vector'

    _fields_dict: dict[str, Input] = {}

    @model_validator(mode='after')
    def check_projected_projection_units(self):
        if self.projection_units and not self.projected:
            raise ValueError(
                'Cannot specify projection_units when projected is None')
        return self

    @model_validator(mode='after')
    def check_field_types(self):
        for field in (self.fields or []):
            if type(field) not in {IntegerInput, NumberInput, OptionStringInput,
                                   PercentInput, RatioInput, StringInput}:
                raise ValueError(f'Field {field} is not an allowed type')
        return self

    def model_post_init(self, context):
        self._fields_dict = {field.id: field for field in self.fields}

    def get_field(self, key: str) -> Input:
        return self._fields_dict[key]

    @timeout
    def validate(self, filepath: str):
        """Validate a vector file against the requirements for this input.

        Args:
            filepath (string): The filepath to validate.

        Returns:
            A string error message if an error was found.  ``None`` otherwise.
        """
        file_warning = super().validate(filepath)
        if file_warning:
            return file_warning

        try:
            gdal_dataset = gdal.OpenEx(filepath, gdal.OF_VECTOR)
        except RuntimeError:
            return get_message('NOT_GDAL_VECTOR')

        geom_map = {
            'POINT': [ogr.wkbPoint, ogr.wkbPointM, ogr.wkbPointZM,
                      ogr.wkbPoint25D],
            'LINESTRING': [ogr.wkbLineString, ogr.wkbLineStringM,
                           ogr.wkbLineStringZM, ogr.wkbLineString25D],
            'POLYGON': [ogr.wkbPolygon, ogr.wkbPolygonM,
                        ogr.wkbPolygonZM, ogr.wkbPolygon25D],
            'MULTIPOINT': [ogr.wkbMultiPoint, ogr.wkbMultiPointM,
                           ogr.wkbMultiPointZM, ogr.wkbMultiPoint25D],
            'MULTILINESTRING': [ogr.wkbMultiLineString, ogr.wkbMultiLineStringM,
                                ogr.wkbMultiLineStringZM,
                                ogr.wkbMultiLineString25D],
            'MULTIPOLYGON': [ogr.wkbMultiPolygon, ogr.wkbMultiPolygonM,
                             ogr.wkbMultiPolygonZM, ogr.wkbMultiPolygon25D]
        }

        allowed_geom_types = []
        for geom in self.geometry_types:
            allowed_geom_types += geom_map[geom]

        # NOTE: this only checks the layer geometry type, not the types of the
        # actual geometries (layer.GetGeometryTypes()). This is probably equivalent
        # in most cases, and it's more efficient than checking every geometry, but
        # we might need to change this in the future if it becomes a problem.
        # Currently not supporting ogr.wkbUnknown which allows mixed types.
        layer = gdal_dataset.GetLayer()
        if layer.GetGeomType() not in allowed_geom_types:
            return get_message('WRONG_GEOM_TYPE').format(allowed=self.geometry_types)

        if self.fields:
            field_patterns = []
            for spec in self.fields:
                # brackets are a special character for our args spec syntax
                # they surround the part of the key that's user-defined
                # user-defined rows/columns/fields are not validated here, so skip
                if spec.required is True and '[' not in spec.id:
                    field_patterns.append(spec.id)

            fieldnames = [defn.GetName() for defn in layer.schema]
            required_field_warning = check_headers(
                field_patterns, fieldnames, 'field')
            if required_field_warning:
                return required_field_warning

        srs = layer.GetSpatialRef()
        projection_warning = _check_projection(srs, self.projected, self.projection_units)
        return projection_warning


    def format_geometry_types_rst(self):
        """Represent self.geometry_types in RST text.

        Args:
            geometry_types (set(str)): set of geometry names

        Returns:
            string
        """
        # sort the geometry types so they always display in a consistent order
        sorted_geoms = sorted(
            self.geometry_types,
            key=lambda g: GEOMETRY_ORDER.index(g))
        return '/'.join(gettext(geom).lower() for geom in sorted_geoms)


class RasterOrVectorInput(FileInput):
    """An invest model input that can be either a single-band raster or a vector."""

    data_type: typing.Type = float
    """Data type for the raster values (float or int)"""

    units: typing.Union[pint.Unit, None]
    """Units of measurement of the raster values"""

    geometry_types: set
    """A set of geometry type(s) that are allowed for this vector"""

    fields: typing.Union[list[Input]]
    """An iterable of `Input`s representing the fields that this vector is
    expected to have. The `key` of each input must match the corresponding
    field name."""

    projected: typing.Union[bool, None] = None
    """Defaults to None, indicating a projected (as opposed to geographic)
    coordinate system is not required. Set to True if a projected coordinate
    system is required."""

    projection_units: typing.Union[pint.Unit, None] = None
    """Defaults to None. If `projected` is `True`, and a specific unit of
    projection (such as meters) is required, indicate it here."""

    type: typing.ClassVar[str] = 'raster_or_vector'

    _single_band_raster_input: SingleBandRasterInput
    _vector_input: VectorInput
    _fields_dict: dict[str, Input] = {}

    @model_validator(mode='after')
    def check_projected_projection_units(self):
        if self.projection_units and not self.projected:
            raise ValueError(
                'Cannot specify projection_units when projected is None')
        return self

    def model_post_init(self, context):
        self._single_band_raster_input = SingleBandRasterInput(
            id=self.id,
            data_type=self.data_type,
            units=self.units,
            projected=self.projected,
            projection_units=self.projection_units)
        self._vector_input = VectorInput(
            id=self.id,
            geometry_types=self.geometry_types,
            fields=self.fields,
            projected=self.projected,
            projection_units=self.projection_units)
        self._fields_dict = {field.id: field for field in self.fields}

    def get_field(self, key: str) -> Input:
        return self.fields_dict[key]

    @timeout
    def validate(self, filepath: str):
        """Validate a raster or vector file against the requirements for this input.

        Args:
            filepath (string): The filepath to validate.

        Returns:
            A string error message if an error was found.  ``None`` otherwise.
        """
        try:
            gis_type = pygeoprocessing.get_gis_type(filepath)
        except ValueError as err:
            return str(err)
        if gis_type == pygeoprocessing.RASTER_TYPE:
            return self._single_band_raster_input.validate(filepath)
        else:
            return self._vector_input.validate(filepath)


class CSVInput(FileInput):
    """A CSV table input, or parameter, of an invest model.

    For CSVs with a simple layout, `columns` or `rows` (but not both) may be
    specified. For more complex table structures that cannot be described by
    `columns` or `rows`, you may omit both attributes. Note that more complex
    table structures are often more difficult to use; consider dividing them
    into multiple, simpler tabular inputs.
    """
    columns: typing.Union[list[Input], None] = None
    """An iterable of `Input`s representing the columns that this CSV is
    expected to have. The `id` of each input must match the corresponding
    column header."""

    rows: typing.Union[list[Input], None] = None
    """An iterable of `Input`s representing the rows that this CSV is
    expected to have. The `id` of each input must match the corresponding
    row header."""

    index_col: typing.Union[str, None] = None
    """The header name of the column to use as the index. When processing a
    CSV file to a dataframe, the dataframe index will be set to this column."""

    type: typing.ClassVar[str] = 'csv'

    _columns_dict: dict[str, Input] = {}
    _fields_dict: dict[str, Input] = {}

    @model_validator(mode='after')
    def check_not_both_rows_and_columns(self):
        if self.rows is not None and self.columns is not None:
            raise ValueError('Cannot have both rows and columns')
        return self

    @model_validator(mode='after')
    def check_index_col_in_columns(self):
        if (self.index_col is not None and
                self.index_col not in [s.id for s in self.columns]):
            raise ValueError(f'index_col {self.index_col} not found in columns')
        return self

    @model_validator(mode='after')
    def check_row_and_column_types(self):
        allowed_types = {
            BooleanInput, IntegerInput, NumberInput, OptionStringInput,
            PercentInput, RasterOrVectorInput, RatioInput, FileInput,
            SingleBandRasterInput, StringInput, VectorInput}
        for row in (self.rows or []):
            if type(row) not in allowed_types:
                raise ValueError(f'Row {row} is not an allowed type')
        for col in (self.columns or []):
            if type(col) not in allowed_types:
                raise ValueError(f'Column {col} is not an allowed type')
        return self

    def model_post_init(self, context):
        if self.columns:
            self._columns_dict = {col.id: col for col in self.columns}
        if self.rows:
            self._rows_dict = {row.id: row for row in self.rows}

    def get_column(self, key: str) -> Input:
        return self._columns_dict[key]

    def get_row(self, key: str) -> Input:
        return self._rows_dict[key]

    @timeout
    def validate(self, filepath: str):
        """Validate a CSV file against the requirements for this input.

        Args:
            filepath (string): The filepath to validate.

        Returns:
            A string error message if an error was found.  ``None`` otherwise.
        """
        file_warning = super().validate(filepath)
        if file_warning:
            return file_warning
        if self.columns or self.rows:
            try:
                self.get_validated_dataframe(filepath)
            except Exception as e:
                return str(e)

    def get_validated_dataframe(self, csv_path: str, read_csv_kwargs={}):
        """Read a CSV into a dataframe that is guaranteed to match the spec.

        This is only supported when `columns` or `rows` is provided. Each
        column will be read in to a dataframe and values will be pre-processed
        according to that column input type. Column/row headers are matched
        case-insensitively. Values are cast to the appropriate
        type and relative paths are expanded.

        Args:
            csv_path: Path to the CSV to process
            read_csv_kwargs: Additional kwargs to pass to `pandas.read_csv`

        Returns:
            pandas dataframe

        Raises:
            ValueError if the CSV cannot be parsed to fulfill the requirements
            for this input - if a required column or row is missing, or if the
            values in a column cannot be interpreted as the expected type.
        """
        if not (self.columns or self.rows):
            raise ValueError('One of columns or rows must be provided')

        # build up a list of regex patterns to match columns against columns from
        # the table that match a pattern in this list (after stripping whitespace
        # and lowercasing) will be included in the dataframe
        axis = 'column' if self.columns else 'row'

        if self.rows:
            read_csv_kwargs = read_csv_kwargs.copy()
            read_csv_kwargs['header'] = None

        df = utils.read_csv_to_dataframe(csv_path, **read_csv_kwargs)

        if self.rows:
            # swap rows and column
            df = df.set_index(df.columns[0]).rename_axis(
                None, axis=0).T.reset_index(drop=True)

        columns = self.columns if self.columns else self.rows

        patterns = []
        for column in columns:
            column = column.id.lower()
            match = re.match(r'(.*)\[(.+)\](.*)', column)
            if match:
                # for column name patterns, convert it to a regex pattern
                groups = match.groups()
                patterns.append(f'{groups[0]}(.+){groups[2]}')
            else:
                # for regular column names, use the exact name as the pattern
                patterns.append(column.replace('(', r'\(').replace(')', r'\)'))

        # select only the columns that match a pattern
        df = df[[col for col in df.columns if any(
            re.fullmatch(pattern, col) for pattern in patterns)]]

        # drop any empty rows
        df = df.dropna(how="all").reset_index(drop=True)

        available_cols = set(df.columns)

        for col_spec, pattern in zip(columns, patterns):
            matching_cols = [c for c in available_cols if re.fullmatch(pattern, c)]
            if col_spec.required is True and '[' not in col_spec.id and not matching_cols:
                raise ValueError(get_message('MATCHED_NO_HEADERS').format(
                    header=axis,
                    header_name=col_spec.id))
            available_cols -= set(matching_cols)
            for col in matching_cols:
                try:
                    df[col] = col_spec.format_column(df[col], csv_path)
                except Exception as err:
                    raise ValueError(
                        f'Value(s) in the "{col}" column could not be interpreted '
                        f'as {type(col_spec).__name__}s. Original error: {err}')

                if (isinstance(col_spec, SingleBandRasterInput) or
                    isinstance(col_spec, VectorInput) or
                    isinstance(col_spec, RasterOrVectorInput)):
                    # recursively validate the files within the column
                    def check_value(value):
                        if pandas.isna(value):
                            return
                        err_msg = col_spec.validate(value)
                        if err_msg:
                            raise ValueError(
                                f'Error in {axis} "{col}", value "{value}": {err_msg}')
                    df[col].apply(check_value)

        if any(df.columns.duplicated()):
            duplicated_columns = df.columns[df.columns.duplicated]
            return get_message('DUPLICATE_HEADER').format(
                header=header_type,
                header_name=expected,
                number=count)

        # set the index column, if specified
        if self.index_col is not None:
            index_col = self.index_col.lower()
            try:
                df = df.set_index(index_col, verify_integrity=True)
            except KeyError:
                # If 'index_col' is not a column then KeyError is raised for using
                # it as the index column
                LOGGER.error(f"The column '{index_col}' could not be found "
                             f"in the table {csv_path}")
                raise

        return df


class DirectoryInput(Input):
    """A directory input, or parameter, of an invest model.

    Use this type when you need to specify a group of many file-based inputs,
    or an unknown number of file-based inputs, by grouping them together in a
    directory. This may also be used to describe an empty directory where model
    outputs will be written to.
    """
    contents: list[Input]
    """An iterable of `Input`s representing the contents of this directory. The
    `key` of each input must be the file name or pattern."""

    permissions: typing.Annotated[str, AfterValidator(
        validate_permissions_string)] = ''
    """A string that includes the lowercase characters ``r``, ``w`` and/or ``x``,
    indicating read, write, and execute permissions (respectively) required for
    this directory."""

    must_exist: bool = True
    """Defaults to True, indicating the directory must already exist before
    running the model. Set to False if the directory will be created."""

    type: typing.ClassVar[str] = 'directory'

    _contents_dict: dict[str, Input] = {}

    @model_validator(mode='after')
    def check_contents_types(self):
        allowed_types = {
            CSVInput, DirectoryInput, FileInput, RasterOrVectorInput,
            SingleBandRasterInput, VectorInput}
        for content in (self.contents or []):
            if type(content) not in allowed_types:
                raise ValueError(
                    f'Directory contents {content} is not an allowed type')
        return self

    def model_post_init(self, context):
        self._contents_dict = {x.id: x for x in self.contents}

    def get_contents(self, key: str) -> Input:
        return self._contents_dict[key]

    @timeout
    def validate(self, dirpath: str):
        """Validate a directory path against the requirements for this input.

        Args:
            filepath (string): The filepath to validate.

        Returns:
            A string error message if an error was found.  ``None`` otherwise.
        """
        if self.must_exist:
            if not os.path.exists(dirpath):
                return get_message('DIR_NOT_FOUND')

        if os.path.exists(dirpath):
            if not os.path.isdir(dirpath):
                return get_message('NOT_A_DIR')
        else:
            # find the parent directory that does exist and check permissions
            child = dirpath
            parent = os.path.normcase(os.path.abspath(dirpath))
            while child:
                # iterate child because if this gets back to the root dir,
                # child becomes an empty string and parent remains root string.
                parent, child = os.path.split(parent)
                if os.path.exists(parent):
                    dirpath = parent
                    break

        MESSAGE_KEY = 'NEED_PERMISSION_DIRECTORY'

        if 'r' in self.permissions:
            try:
                os.scandir(dirpath).close()
            except OSError:
                return get_message(MESSAGE_KEY).format(permission='read')

        # Check for x access before checking for w,
        # since w operations to a dir are dependent on x access
        if 'x' in self.permissions:
            try:
                cwd = os.getcwd()
                os.chdir(dirpath)
            except OSError:
                return get_message(MESSAGE_KEY).format(permission='execute')
            finally:
                os.chdir(cwd)

        if 'w' in self.permissions:
            try:
                temp_path = os.path.join(dirpath, 'temp__workspace_validation.txt')
                with open(temp_path, 'w') as temp:
                    temp.close()
                    os.remove(temp_path)
            except OSError:
                return get_message(MESSAGE_KEY).format(permission='write')


class NumberInput(Input):
    """A floating-point number input, or parameter, of an invest model.

    Use a more specific type (such as `IntegerInput`, `RatioInput`, or
    `PercentInput`) where applicable.
    """
    units: typing.Union[pint.Unit, None]
    """The units of measurement for this numeric value"""

    expression: typing.Union[str, None] = None
    """A string expression that can be evaluated to a boolean indicating whether
    the value meets a required condition. The expression must contain the string
    ``value``, which will represent the user-provided value (after it has been
    cast to a float). Example: ``"(value >= 0) & (value <= 1)"``."""

    type: typing.ClassVar[str] = 'number'

    def validate(self, value):
        """Validate a numeric value against the requirements for this input.

        Args:
            value: The value to validate.

        Returns:
            A string error message if an error was found.  ``None`` otherwise.
        """
        try:
            float(value)
        except (TypeError, ValueError):
            return get_message('NOT_A_NUMBER').format(value=value)

        if self.expression:
            # Check to make sure that 'value' is in the expression.
            if 'value' not in self.expression:
                raise AssertionError(
                    'The variable name value is not found in the '
                    f'expression: {self.expression}')

            # Expression is assumed to return a boolean, something like
            # "value > 0" or "(value >= 0) & (value < 1)".  An exception will
            # be raised if asteval can't evaluate the expression.
            result = _evaluate_expression(self.expression, {'value': float(value)})
            if not result:  # A python bool object is returned.
                return get_message('INVALID_VALUE').format(condition=self.expression)

    @staticmethod
    def format_column(col, *args):
        """Format a column of a pandas dataframe that contains NumberInput values.

        Values are cast to float.

        Args:
            col: Column of a pandas dataframe to format

        Returns:
            Transformed dataframe column
        """
        return col.astype(float)


class IntegerInput(Input):
    """An integer input, or parameter, of an invest model."""
    type: typing.ClassVar[str] = 'integer'

    def validate(self, value):
        """Validate a value against the requirements for this input.

        Args:
            value: The value to validate.

        Returns:
            A string error message if an error was found.  ``None`` otherwise.
        """
        try:
            # must first cast to float, to handle both string and float inputs
            as_float = float(value)
            if not as_float.is_integer():
                return get_message('NOT_AN_INTEGER').format(value=value)
        except (TypeError, ValueError):
            return get_message('NOT_A_NUMBER').format(value=value)

    @staticmethod
    def format_column(col, *args):
        """Format a column of a pandas dataframe that contains IntegerInput values.

        Values are cast to `pandas.Int64Dtype`.

        Args:
            col: Column of a pandas dataframe to format

        Returns:
            Transformed dataframe column
        """
        return col.astype(pandas.Int64Dtype())


class RatioInput(NumberInput):
    """A ratio input, or parameter, of an invest model.

    A ratio is a proportion expressed as a value from 0 to 1 (in contrast to a
    percent, which ranges from 0 to 100). Values are restricted to the
    range [0, 1].
    """
    type: typing.ClassVar[str] = 'ratio'

    units: typing.ClassVar[None] = None

    def validate(self, value):
        """Validate a value against the requirements for this input.

        Args:
            value: The value to validate.

        Returns:
            A string error message if an error was found.  ``None`` otherwise.
        """
        message = super().validate(value)
        if message:
            return message
        as_float = float(value)
        if as_float < 0 or as_float > 1:
            return get_message('NOT_WITHIN_RANGE').format(
                value=as_float,
                range='[0, 1]')


class PercentInput(NumberInput):
    """A percent input, or parameter, of an invest model.

    A percent is a proportion expressed as a value from 0 to 100 (in contrast to
    a ratio, which ranges from 0 to 1). Values are restricted to the range [0, 100].
    """
    type: typing.ClassVar[str] = 'percent'

    units: typing.ClassVar[None] = None

    def validate(self, value):
        """Validate a value against the requirements for this input.

        Args:
            value: The value to validate.

        Returns:
            A string error message if an error was found.  ``None`` otherwise.
        """
        message = super().validate(value)
        if message:
            return message
        as_float = float(value)
        if as_float < 0 or as_float > 100:
            return get_message('NOT_WITHIN_RANGE').format(
                value=as_float,
                range='[0, 100]')


class BooleanInput(Input):
    """A boolean input, or parameter, of an invest model."""
    type: typing.ClassVar[str] = 'boolean'

    def validate(self, value):
        """Validate a value against the requirements for this input.

        Args:
            value: The value to validate.

        Returns:
            A string error message if an error was found.  ``None`` otherwise.
        """
        if not isinstance(value, bool):
            return get_message('NOT_BOOLEAN').format(value=value)

    @staticmethod
    def format_column(col, *args):
        """Format a column of a pandas dataframe that contains BooleanInput values.

        Values are cast to boolean.

        Args:
            col: Column of a pandas dataframe to format

        Returns:
            Transformed dataframe column
        """
        return col.astype('boolean')


class StringInput(Input):
    """A string input, or parameter, of an invest model.

    This represents a textual input. Do not use this to represent numeric or
    file-based inputs which can be better represented by another type.
    """
    regexp: typing.Union[str, None] = None
    """An optional regex pattern which the text value must match"""

    type: typing.ClassVar[str] = 'string'

    @field_validator('regexp', mode='after')
    @classmethod
    def check_regexp(cls, regexp: typing.Union[str, None]) -> typing.Union[str, None]:
        if regexp is not None:
            try:
                re.compile(regexp)
            except Exception:
                raise ValueError(f'Failed to compile regexp {regexp}')
        return regexp

    def validate(self, value):
        """Validate a value against the requirements for this input.

        Args:
            value: The value to validate.

        Returns:
            A string error message if an error was found.  ``None`` otherwise.
        """
        if self.regexp:
            matches = re.fullmatch(self.regexp, str(value))
            if not matches:
                return get_message('REGEXP_MISMATCH').format(regexp=self.regexp)

    @staticmethod
    def format_column(col, *args):
        """Format a column of a pandas dataframe that contains StringInput values.

        Values are cast to `pandas.StringDtype`, lowercased, and leading and
        trailing whitespace is stripped. NA values remain NA.

        Args:
            col: Column of a pandas dataframe to format

        Returns:
            Transformed dataframe column
        """
        return col.apply(
            lambda s: s if pandas.isna(s) else str(s).strip().lower()
        ).astype(pandas.StringDtype())


class Option(BaseModel):
    """An option in an OptionStringInput or OptionStringOutput."""

    key: str
    """The unique key that identifies this option. If the OptionStringInput is
    represented by a dropdown menu, and `display_name` is `None`, this key will
    be displayed in the menu. For options in CSV columns etc, this is the value
    that should be entered in the column."""

    display_name: typing.Union[str, None] = None
    """For OptionStringInputs that are represented by a dropdown menu, this
    optional attribute will be displayed in the menu instead of the `key`."""

    about: typing.Union[str, None] = None
    """Optional description of this option. Only needed for keys that are
    not self-explanatory."""


class OptionStringInput(Input):
    """A string input, or parameter, which is limited to a set of options.

    This corresponds to a dropdown menu in the workbench, where the user
    is limited to a set of pre-defined options.
    """
    options: typing.Union[list[Option]]
    """A list of the values that this input may take. Use this if the set of
    options is predetermined. If using `dropdown_function` instead, this
    should be an empty list."""

    dropdown_function: typing.Union[typing.Callable, None] = None
    """A function that returns a list of the values that this input may take.
    Use this if the set of options must be dynamically generated."""

    type: typing.ClassVar[str] = 'option_string'

    @model_validator(mode='after')
    def check_options(self):
        if self.dropdown_function and self.options:
            raise ValueError(f'Cannot have both dropdown_function and options')
        return self

    def validate(self, value):
        """Validate a value against the requirements for this input.

        Args:
            value: The value to validate.

        Returns:
            A string error message if an error was found.  ``None`` otherwise.
        """
        # if options is empty, that means it's dynamically populated
        # so validation should be left to the model's validate function.

        if self.options:
            option_keys = self.list_options()
            if str(value).lower() not in option_keys:
                return get_message('INVALID_OPTION').format(option_list=option_keys)

    @staticmethod
    def format_column(col, *args):
        """Format a pandas dataframe column that contains OptionStringInput values.

        Values are cast to `pandas.StringDtype`, lowercased, and leading and
        trailing whitespace is stripped. NA values remain NA.

        Args:
            col: Column of a pandas dataframe to format

        Returns:
            Transformed dataframe column
        """
        return col.apply(
            lambda s: s if pandas.isna(s) else str(s).strip().lower()
        ).astype(pandas.StringDtype())

    def list_options(self):
        """Return a sorted list of the option keys."""
        if self.options:
            return sorted([option.key.lower() for option in self.options])

    def format_rst(self):
        """Represent `self.options` as a RST-formatted bulleted list.

        Args:
            options: list of Options to format

        Returns:
            list of RST-formatted strings, where each is a line in a bullet list
        """
        lines = []
        for option in self.options:
            display_name = option.display_name if option.display_name else option.key
            if option.about:
                lines.append(f'- {display_name}: {option.about}')
            else:
                lines.append(f'- {display_name}')

        # sort the options alphabetically
        # casefold() is a more aggressive version of lower() that may work better
        # for some languages to remove all case distinctions
        return sorted(lines, key=lambda line: line.casefold())


class SingleBandRasterOutput(Output):
    """A single-band raster output, or result, of an invest model.

    This represents a raster file output (all GDAL-supported raster file types
    are allowed), where only the first band is used.
    """
    data_type: typing.Type = float
    """float or int"""

    units: typing.Union[pint.Unit, None] = None
    """units of measurement of the raster values"""


class RasterOutput(Output):
    """A raster output, or result, of an invest model.

    This represents a raster file output (all GDAL-supported raster file types
    are allowed), which may have multiple bands.
    """
    bands: list[RasterBand]
    """An iterable of `RasterBand` representing the bands expected to be in
    the raster."""


class VectorOutput(Output):
    """A vector output, or result, of an invest model.

    This represents a vector file output (all GDAL-supported vector file types
    are allowed). It is assumed that only the first layer is used.
    """
    geometry_types: set = set()
    """A set of geometry type(s) that are produced in this vector"""

    fields: list[Output]
    """An iterable of `Output`s representing the fields created in this vector.
    The `key` of each input must match the corresponding field name."""

    @model_validator(mode='after')
    def check_field_types(self):
        for field in (self.fields or []):
            if type(field) not in {IntegerOutput, NumberOutput, OptionStringOutput,
                                   PercentOutput, RatioOutput, StringOutput}:
                raise ValueError(f'Field {field} is not an allowed type')
        return self


class CSVOutput(Output):
    """A CSV table output, or result, of an invest model.

    For CSVs with a simple layout, `columns` or `rows` (but not both) may be
    specified. For more complex table structures that cannot be described by
    `columns` or `rows`, you may omit both attributes. Note that more complex
    table structures are often more difficult to use; consider dividing them
    into multiple, simpler tabular outputs.
    """
    columns: typing.Union[list[Output], None] = None
    """An iterable of `Output`s representing the table's columns. The `key` of
    each input must match the corresponding column header."""

    rows: typing.Union[list[Output], None] = None
    """An iterable of `Output`s representing the table's rows. The `key` of
    each input must match the corresponding row header."""

    index_col: typing.Union[str, None] = None
    """The header name of the column that is the index of the table."""

    @model_validator(mode='after')
    def validate_index_col_in_columns(self):
        if (self.index_col is not None and
                self.index_col not in [s.id for s in self.columns]):
            raise ValueError(f'index_col {self.index_col} not found in columns')
        return self

    @model_validator(mode='after')
    def check_row_and_column_types(self):
        allowed_types = {
            IntegerOutput, NumberOutput, OptionStringOutput, PercentOutput,
            FileOutput, RatioOutput, SingleBandRasterOutput, StringOutput,
            VectorOutput}
        for row in (self.rows or []):
            if type(row) not in allowed_types:
                raise ValueError(f'Row {row} is not an allowed type')
        for col in (self.columns or []):
            if type(col) not in allowed_types:
                raise ValueError(f'Column {col} is not an allowed type')
        return self


class DirectoryOutput(Output):
    """A directory output, or result, of an invest model.

    Use this type when you need to specify a group of many file-based outputs,
    or an unknown number of file-based outputs, by grouping them together in a
    directory.
    """
    contents: list[Output]
    """An iterable of `Output`s representing the contents of this directory.
    The `key` of each output must be the file name or pattern."""

    @model_validator(mode='after')
    def check_contents_types(self):
        allowed_types = {
            CSVOutput, DirectoryOutput, FileOutput,
            SingleBandRasterOutput, VectorOutput}
        for content in (self.contents or []):
            if type(content) not in allowed_types:
                raise ValueError(
                    f'Directory contents {content} is not an allowed type')
        return self


class FileOutput(Output):
    """A generic file output, or result, of an invest model.

    This represents a not-otherwise-specified file output type. Use this only if
    a more specific type, such as `CSVOutput` or `VectorOutput`, does not apply.
    """
    pass


class NumberOutput(Output):
    """A floating-point number output, or result, of an invest model.

    Use a more specific type (such as `IntegerOutput`, `RatioOutput`, or
    `PercentOutput`) where applicable.
    """
    units: typing.Union[pint.Unit, None] = None
    """The units of measurement for this numeric value"""


class IntegerOutput(Output):
    """An integer output, or result, of an invest model."""
    pass


class RatioOutput(Output):
    """A ratio output, or result, of an invest model.

    A ratio is a proportion expressed as a value from 0 to 1 (in contrast to a
    percent, which ranges from 0 to 100).
    """
    pass


class PercentOutput(Output):
    """A percent output, or result, of an invest model.

    A percent is a proportion expressed as a value from 0 to 100 (in contrast to
    a ratio, which ranges from 0 to 1).
    """
    pass


class StringOutput(Output):
    """A string output, or result, of an invest model.

    This represents a textual output. Do not use this to represent numeric or
    file-based inputs which can be better represented by another type.
    """
    pass


class OptionStringOutput(Output):
    """A string output, or result, which is limited to a set of options."""

    options: typing.Union[dict[typing.Union[str, int], typing.Union[str, dict]], None] = None
    """A list of the values that this input may take"""


class ModelSpec(BaseModel):
    """Specification of an invest model describing metadata, inputs, and outputs."""

    model_id: str
    """The unique identifier for the plugin model, used internally by invest.
    This identifier should be concise, meaningful, and unique - a good choice
    is often a short version of the ``model_title``, or the name of the github
    repo. Using snake-case is recommended for consistancy. Including the word
    "model" is redundant and not recommended.

    Good example: ``'carbon_storage'``
    Bad examples: ``'Carbon storage'``, ``carbon_storage_model``
    """

    model_title: str
    """The user-facing title for the plugin. This is displayed in the workbench.
    Title-case is recommended. Including the word "model" is redundant and not
    recommended.

    Good example: ``'Carbon Storage'``
    Bad examples: ``'Carbon storage'``, ``The Carbon Storage Model``, ``carbon_storage``
    """

    userguide: str
    """Optional. For core invest models, this is the name of the models'
    documentation file in the core invest user guide. For plugins, this field
    is currently unused. It may be set to a URL pointing to the plugin
    documentation. A future invest release will display it as a link.

    Example: ``"https://github.com/natcap/invest-demo-plugin/blob/main/README.md"``
    """

    input_field_order: list[list[str]]
    """A list that specifies the order and grouping of model inputs.
    Inputs will be displayed in the input form from top to bottom in the order
    listed here. Sub-lists represent groups of inputs that will be visually
    separated by a horizontal line. This improves UX by breaking up long lists
    and visually grouping related inputs. If you do not wish to use groups,
    all inputs may go in the same sub-list. It is a convention to begin with a
    group of ``workspace_dir`` and ``results_suffix``. Each item in the
    sub-lists must match the key of an ``Input`` in ``inputs``. The key of each
    ``Input`` must be included exactly once, unless it is hidden.

    Example: ``[['workspace_dir', 'results_suffix'], ['foo'], ['bar', baz']]``
    """

    inputs: list[Input]
    """A list of the data inputs, or parameters, to the model."""

    outputs: list[Output]
    """A list of the data outputs, or results, of the model."""

    validate_spatial_overlap: typing.Union[bool, list[str]] = True
    """If True, validation will check that the bounding boxes of all
    top-level spatial inputs overlap (after reprojecting all to the same
    coordinate reference system)."""

    different_projections_ok: bool = True
    """Whether spatial inputs are allowed to have different projections. If
    False, validation will check that all top-level spatial inputs have the
    same projection. This is only considered if ``validate_spatial_overlap``
    is ``True``."""

    aliases: set = set()
    """Optional. A set of alternative names by which the model can be called
    from the invest command line interface, in addition to the ``model_id``."""

    @model_validator(mode='after')
    def check_inputs_in_field_order(self):
        """Check that all inputs either appear in `input_field_order`,
        or are marked as hidden."""

        found_keys = set()
        for group in self.input_field_order:
            for key in group:
                if key in found_keys:
                    raise ValueError(
                        f'Key {key} appears more than once in input_field_order')
                found_keys.add(key)
        for _input in self.inputs:
            if _input.hidden is True:
                if _input.id in found_keys:
                    raise ValueError(
                        f'Input {_input.id} is hidden but appears in input_field_order')
                found_keys.add(_input.id)
        if found_keys != set([s.id for s in self.inputs]):
            raise ValueError(
                f'Mismatch between keys in inputs and input_field_order')
        return self

    def get_input(self, key: str) -> Input:
        """Get an Input of this model by its key."""
        return {_input.id: _input for _input in self.inputs}[key]

    def to_json(self):
        """Serialize an MODEL_SPEC dict to a JSON string.

        Args:
            spec (dict): An invest model's MODEL_SPEC.

        Raises:
            TypeError if any object type within the spec is not handled by
            json.dumps or by the fallback serializer.

        Returns:
            JSON String
        """

        def fallback_serializer(obj):
            """Serialize objects that are otherwise not JSON serializeable."""
            if isinstance(obj, pint.Unit):
                return format_unit(obj)
            # Sets are present in 'geometry_types' attributes of some args
            # We don't need to worry about deserializing back to a set/array
            # so casting to string is okay.
            elif isinstance(obj, set):
                return str(obj)
            elif isinstance(obj, types.FunctionType):
                return str(obj)
            elif obj is int:
                return 'integer'
            elif obj is float:
                return 'number'
            elif isinstance(obj, BaseModel):
                as_dict = obj.model_dump()
                # type is a ClassVar, so it won't be included in the default dump
                if hasattr(obj, 'type'):
                    as_dict['type'] = obj.type
                return as_dict
            raise TypeError(f'fallback serializer is missing for {type(obj)}')

        spec_dict = self.__dict__.copy()
        # rename 'inputs' to 'args' to stay consistent with the old api
        spec_dict.pop('inputs')
        spec_dict['args'] = {_input.id: _input for _input in self.inputs}
        spec_dict['outputs'] = {_output.id: _output for _output in self.outputs}
        return json.dumps(spec_dict, default=fallback_serializer, ensure_ascii=False)


<<<<<<< HEAD
=======
def build_model_spec(model_spec):
    """Convert an old-style MODEL_SPEC dictionary to the new class-based style."""
    inputs = [
        build_input_spec(argkey, argspec)
        for argkey, argspec in model_spec['args'].items()]
    outputs = [
        build_output_spec(argkey, argspec) for argkey, argspec in model_spec['outputs'].items()]
    different_projections_ok = False

    spatial_keys = set()
    for i in inputs:
        if i.type in['raster', 'vector']:
            spatial_keys.add(i.id)

    # validate_spatial_overlap is True if all top-level spatial inputs should overlap,
    # or a list of keys, if only a subset of the inputs must overlap
    validate_spatial_overlap = True
    if 'args_with_spatial_overlap' in model_spec:
        different_projections_ok = model_spec['args_with_spatial_overlap'].get('different_projections_ok', False)
        if set(spatial_keys) != set(model_spec['args_with_spatial_overlap']['spatial_keys']):
            validate_spatial_overlap = model_spec['args_with_spatial_overlap']['spatial_keys']

    return ModelSpec(
        model_id=model_spec['model_id'],
        model_title=model_spec['model_title'],
        userguide=model_spec['userguide'],
        aliases=model_spec['aliases'],
        inputs=inputs,
        outputs=outputs,
        input_field_order=model_spec['ui_spec']['order'],
        validate_spatial_overlap=validate_spatial_overlap,
        different_projections_ok=different_projections_ok)


def build_input_spec(argkey, arg):
    """Convert an old-style input spec dictionary to the new class-based style."""
    base_attrs = {
        'id': argkey,
        'name': arg.get('name', None),
        'about': arg.get('about', None),
        'required': arg.get('required', True),
        'allowed': arg.get('allowed', True),
        'hidden': arg.get('hidden', False)
    }

    t = arg['type']

    if t == 'option_string':
        options = []
        if isinstance(arg['options'], dict):
            for k, v in arg['options'].items():
                if isinstance(v, dict):
                    options.append(Option(
                        key=k,
                        display_name=v.get('display_name', None),
                        about=v.get('description', None)))
                else:
                    raise ValueError(str(arg))
        else:
            raise ValueError(str(arg))


        return OptionStringInput(
            **base_attrs,
            options=options,
            dropdown_function=arg.get('dropdown_function', None))

    elif t == 'freestyle_string':
        return StringInput(
            **base_attrs,
            regexp=arg.get('regexp', None))

    elif t == 'number':
        return NumberInput(
            **base_attrs,
            units=arg['units'],
            expression=arg.get('expression', None))

    elif t == 'integer':
        return IntegerInput(**base_attrs)

    elif t == 'ratio':
        return RatioInput(**base_attrs)

    elif t == 'percent':
        return PercentInput(**base_attrs)

    elif t == 'boolean':
        return BooleanInput(**base_attrs)

    elif t == 'raster':
        return SingleBandRasterInput(
            **base_attrs,
            data_type=int if arg['bands'][1]['type'] == 'integer' else float,
            units=arg['bands'][1].get('units', None),
            projected=arg.get('projected', None),
            projection_units=arg.get('projection_units', None))

    elif t == 'vector':
        return VectorInput(
            **base_attrs,
            geometry_types=arg['geometries'],
            fields=[build_input_spec(key, field_spec)
                    for key, field_spec in arg['fields'].items()],
            projected=arg.get('projected', None),
            projection_units=arg.get('projection_units', None))

    elif t == 'csv':
        columns = None
        rows = None
        if 'columns' in arg:
            columns = [build_input_spec(col_name, col_spec)
                for col_name, col_spec in arg['columns'].items()]
        elif 'rows' in arg:
            rows = [build_input_spec(row_name, row_spec)
                    for row_name, row_spec in arg['rows'].items()]

        return CSVInput(
            **base_attrs,
            columns=columns,
            rows=rows,
            index_col=arg.get('index_col', None))

    elif t == 'directory':
        return DirectoryInput(
            **base_attrs,
            contents=[
                build_input_spec(k, v) for k, v in arg['contents'].items()],
            permissions=arg.get('permissions', 'rx'),
            must_exist=arg.get('must_exist', True))

    elif t == 'file':
        return FileInput(**base_attrs)

    elif t == {'raster', 'vector'}:
        return RasterOrVectorInput(
            **base_attrs,
            geometry_types=arg['geometries'],
            fields=[build_input_spec(key, field_spec)
                    for key, field_spec in arg['fields'].items()],
            data_type=int if arg['bands'][1]['type'] == 'integer' else float,
            units=arg['bands'][1].get('units', None),
            projected=arg.get('projected', None),
            projection_units=arg.get('projection_units', None))

    else:
        raise ValueError


def build_output_spec(key, spec):
    """Convert an old-style output spec dictionary to the new class-based style."""
    base_attrs = {
        'id': key,
        'about': spec.get('about', None),
        'created_if': spec.get('created_if', True)
    }

    if 'type' in spec:
        t = spec['type']
    else:
        file_extension = key.split('.')[-1]
        if file_extension == 'tif':
            t = 'raster'
        elif file_extension in {'shp', 'gpkg', 'geojson'}:
            t = 'vector'
        elif file_extension == 'csv':
            t = 'csv'
        elif file_extension in {'json', 'txt', 'pickle', 'db', 'zip',
                                'dat', 'idx', 'html'}:
            t = 'file'
        else:
            raise Warning(
                f'output {key} has no recognized file extension and '
                'no "type" property')

    if t == 'number':
        return NumberOutput(
            **base_attrs,
            units=spec['units'])

    elif t == 'integer':
        return IntegerOutput(**base_attrs)

    elif t == 'ratio':
        return RatioOutput(**base_attrs)

    elif t == 'percent':
        return PercentOutput(**base_attrs)

    elif t == 'raster':
        return SingleBandRasterOutput(
            **base_attrs,
            data_type=int if spec['bands'][1]['type'] == 'integer' else float,
            units=spec['bands'][1].get('units', None))

    elif t == 'vector':
        return VectorOutput(
            **base_attrs,
            geometry_types=spec['geometries'],
            fields=[build_output_spec(key, field_spec)
                    for key, field_spec in spec['fields'].items()])

    elif t == 'csv':
        return CSVOutput(
            **base_attrs,
            columns=[
                build_output_spec(key, col_spec) for key, col_spec in spec['columns'].items()],
            index_col=spec.get('index_col', None))

    elif t == 'directory':
        return DirectoryOutput(
            contents=[
                build_output_spec(k, v) for k, v in spec['contents'].items()],
            **base_attrs)

    elif t == 'freestyle_string':
        return StringOutput(**base_attrs)

    elif t == 'option_string':
        return OptionStringOutput(**base_attrs, options=spec['options'])

    elif t == 'file':
        return FileOutput(**base_attrs)

    else:
        raise ValueError()


>>>>>>> 3d761f46
# Specs for common arg types ##################################################
WORKSPACE = DirectoryInput(
    id="workspace_dir",
    name="workspace",
    about=(
        "The folder where all the model's output files will be written."
        " If this folder does not exist, it will be created. If data"
        " already exists in the folder, it will be overwritten."
    ),
    contents=[],
    permissions="rwx",
    must_exist=False,
)
SUFFIX = StringInput(
    id="results_suffix",
    name=gettext("file suffix"),
    about=gettext(
        "Suffix that will be appended to all output file names. Useful to"
        " differentiate between model runs."
    ),
    required=False,
    regexp="[a-zA-Z0-9_-]*"
)
N_WORKERS = NumberInput(
    id="n_workers",
    name=gettext("taskgraph n_workers parameter"),
    about=gettext(
        "The n_workers parameter to provide to taskgraph. -1 will cause all jobs"
        " to run synchronously. 0 will run all jobs in the same process, but"
        " scheduling will take place asynchronously. Any other positive integer"
        " will cause that many processes to be spawned to execute tasks."
    ),
    required=False,
    hidden=True,
    units=u.none,
    expression="value >= -1"
)
DEM = SingleBandRasterInput(
    id="dem_path",
    name=gettext("digital elevation model"),
    about=gettext("Map of elevation above sea level."),
    data_type=float,
    units=u.meter
)
PROJECTED_DEM = dataclasses.replace(
    DEM,
    projected=True
)
THRESHOLD_FLOW_ACCUMULATION = NumberInput(
    id="threshold_flow_accumulation",
    name=gettext("threshold flow accumulation"),
    about=gettext(
        "The number of upslope pixels that must flow into a pixel before it is"
        " classified as a stream."
    ),
    units=u.pixel,
    expression="value >= 0"
)
SOIL_GROUP = SingleBandRasterInput(
    id="soil_group_path",
    name=gettext("soil hydrologic group"),
    about=gettext(
        "Map of soil hydrologic groups. Pixels may have values 1, 2, 3, or 4,"
        " corresponding to soil hydrologic groups A, B, C, or D, respectively."
    ),
    data_type=int,
    units=None
)
ET0 = SingleBandRasterInput(
    name=gettext("reference evapotranspiration"),
    about=gettext("Map of reference evapotranspiration values."),
    data_type="float",
    units=u.millimeter
)
LULC_TABLE_COLUMN = IntegerInput(
    id="lucode",
    about=gettext(
        "LULC codes from the LULC raster. Each code must be a unique"
        " integer."
    )
)
AOI = VectorInput(
    name=gettext("area of interest"),
    about=gettext(
        "A map of areas over which to aggregate and summarize the final results."
    ),
    geometry_types={"POLYGON", "MULTIPOLYGON"},
    fields=[]
)
LULC = SingleBandRasterInput(
    id="lulc_bas_path",
    name=gettext("baseline LULC"),
    about=gettext(
        "A map of LULC for the baseline scenario, which must occur prior to the"
        " alternate scenario. All values in this raster must have corresponding"
        " entries in the Carbon Pools table."
    ),
    data_type=int,
    units=None
)
FLOW_DIR_ALGORITHM = OptionStringInput(
    id="flow_dir_algorithm",
    name=gettext("flow direction algorithm"),
    about=gettext("Flow direction algorithm to use."),
    options={
        "D8": {"display_name": "D8", "description": "D8 flow direction"},
        "MFD": {"display_name": "MFD", "description": "Multiple flow direction"},
    }
)

# Specs for common outputs ####################################################
TASKGRAPH_DIR = DirectoryOutput(
    id="taskgraph_cache",
    about=gettext(
        "Cache that stores data between model runs. This directory contains no"
        " human-readable data and you may ignore it."
    ),
    contents=[FileOutput(id="taskgraph.db", about=None)]
)
FILLED_DEM = SingleBandRasterOutput(
    about=gettext("Map of elevation after any pits are filled"),
    data_type=float,
    units=u.meter
)
FLOW_ACCUMULATION = SingleBandRasterOutput(
    about=gettext("Map of flow accumulation"),
    data_type=float,
    units=u.none
)
FLOW_DIRECTION = SingleBandRasterOutput(
    about=gettext(
        "MFD flow direction. Note: the pixel values should not be interpreted"
        " directly. Each 32-bit number consists of 8 4-bit numbers. Each 4-bit"
        " number represents the proportion of flow into one of the eight"
        " neighboring pixels."
    ),
    data_type=int,
    units=None
)
SLOPE = SingleBandRasterOutput(
    id="slope.tif",
    about=gettext(
        "Percent slope, calculated from the pit-filled DEM. 100 is equivalent to"
        " a 45 degree slope."
    ),
    data_type=float,
    units=None
)
STREAM = SingleBandRasterOutput(
    about=gettext(
        "Stream network, created using flow direction and flow accumulation"
        " derived from the DEM and Threshold Flow Accumulation. Values of 1"
        " represent streams, values of 0 are non-stream pixels."
    ),
    data_type=int,
    units=None
)

# geometry types ##############################################################
# the full list of ogr geometry types is in an enum in
# https://github.com/OSGeo/gdal/blob/master/gdal/ogr/ogr_core.h

POINT = {'POINT'}
LINESTRING = {'LINESTRING'}
POLYGON = {'POLYGON'}
MULTIPOINT = {'MULTIPOINT'}
MULTILINESTRING = {'MULTILINESTRING'}
MULTIPOLYGON = {'MULTIPOLYGON'}

LINES = LINESTRING | MULTILINESTRING
POLYGONS = POLYGON | MULTIPOLYGON
POINTS = POINT | MULTIPOINT
ALL_GEOMS = LINES | POLYGONS | POINTS


def format_unit(unit):
    """Represent a pint Unit as user-friendly unicode text.

    This attempts to follow the style guidelines from the NIST
    Guide to the SI (https://www.nist.gov/pml/special-publication-811):
    - Use standard symbols rather than spelling out
    - Use '/' to represent division
    - Use the center dot ' · ' to represent multiplication
    - Combine denominators into one, surrounded by parentheses

    Args:
        unit (pint.Unit): the unit to format

    Raises:
        TypeError if unit is not an instance of pint.Unit.

    Returns:
        String describing the unit.
    """
    if unit is None:
        return ''

    if not isinstance(unit, pint.Unit):
        raise TypeError(
            f'{unit} is of type {type(unit)}. '
            f'It should be an instance of pint.Unit')

    # Optionally use a pre-set format for a particular unit
    custom_formats = {
        u.pixel: gettext('number of pixels'),
        u.year_AD: '',  # don't need to mention units for a year input
        u.other: '',    # for inputs that can have any or multiple units
        # For soil erodibility (t*h*ha/(ha*MJ*mm)), by convention the ha's
        # are left on top and bottom and don't cancel out
        # pint always cancels units where it can, so add them back in here
        # this isn't a perfect solution
        # see https://github.com/hgrecco/pint/issues/1364
        u.t * u.hr / (u.MJ * u.mm): 't · h · ha / (ha · MJ · mm)',
        u.none: gettext('unitless')
    }
    if unit in custom_formats:
        return custom_formats[unit]

    # look up the abbreviated symbol for each unit
    # `formatter` expects an iterable of (unit, exponent) pairs, which lives in
    # the pint.Unit's `_units` attribute.
    unit_items = [(u.get_symbol(key), val) for key, val in unit._units.items()]
    formatted_unit = pint.formatting.formatter(
        unit_items,
        as_ratio=True,
        single_denominator=True,
        product_fmt=" · ",
        division_fmt='/',
        power_fmt="{}{}",
        parentheses_fmt="({})",
        exp_call=pint.formatting._pretty_fmt_exponent)

    if 'currency' in formatted_unit:
        formatted_unit = formatted_unit.replace('currency', gettext('currency units'))
    return formatted_unit


# accepted geometry_types for a vector will be displayed in this order
GEOMETRY_ORDER = [
    'POINT',
    'MULTIPOINT',
    'LINESTRING',
    'MULTILINESTRING',
    'POLYGON',
    'MULTIPOLYGON']

INPUT_TYPES_HTML_FILE = 'input_types.html'


def format_type_string(arg_type):
    """Represent an arg type as a user-friendly string.

    Args:
        arg_type (str|set(str)): the type to format. May be a single type or a
            set of types.

    Returns:
        formatted string that links to a description of the input type(s)
    """
    # some types need a more user-friendly name
    # all types are listed here so that they can be marked up for translation
    type_names = {
        BooleanInput: gettext('true/false'),
        CSVInput: gettext('CSV'),
        DirectoryInput: gettext('directory'),
        FileInput: gettext('file'),
        StringInput: gettext('text'),
        IntegerInput: gettext('integer'),
        NumberInput: gettext('number'),
        OptionStringInput: gettext('option'),
        PercentInput: gettext('percent'),
        SingleBandRasterInput: gettext('raster'),
        RatioInput: gettext('ratio'),
        VectorInput: gettext('vector'),
        RasterOrVectorInput: gettext('raster or vector')
    }
    type_sections = {  # names of section headers to link to in the RST
        BooleanInput: 'truefalse',
        CSVInput: 'csv',
        DirectoryInput: 'directory',
        FileInput: 'file',
        StringInput: 'text',
        IntegerInput: 'integer',
        NumberInput: 'number',
        OptionStringInput: 'option',
        PercentInput: 'percent',
        SingleBandRasterInput: 'raster',
        RatioInput: 'ratio',
        VectorInput: 'vector',
        RasterOrVectorInput: 'raster'
    }
    if arg_type is RasterOrVectorInput:
        return (
            f'`{type_names[SingleBandRasterInput]} <{INPUT_TYPES_HTML_FILE}#{type_sections[SingleBandRasterInput]}>`__ or '
            f'`{type_names[VectorInput]} <{INPUT_TYPES_HTML_FILE}#{type_sections[VectorInput]}>`__')
    return f'`{type_names[arg_type]} <{INPUT_TYPES_HTML_FILE}#{type_sections[arg_type]}>`__'


def describe_arg_from_spec(name, spec):
    """Generate RST documentation for an arg, given an arg spec.

    This is used for documenting:
        - a single top-level arg
        - a row or column in a CSV
        - a field in a vector
        - an item in a directory

    Args:
        name (str): Name to give the section. For top-level args this is
            arg['name']. For nested args it's typically their key in the
            dictionary one level up.
        spec (dict): A arg spec dictionary that conforms to the InVEST args
            spec specification. It must at least have the key `'type'`, and
            whatever other keys are expected for that type.
    Returns:
        list of strings, where each string is a line of RST-formatted text.
        The first line has the arg name, type, required state, description,
        and units if applicable. Depending on the type, there may be additional
        lines that are indented, that describe details of the arg such as
        vector fields and geometry types, option_string options, etc.
    """
    type_string = format_type_string(type(spec))
    in_parentheses = [type_string]

    # For numbers and rasters that have units, display the units
    units = spec.units if hasattr(spec, 'units') else None
    if units:
        units_string = format_unit(units)
        if units_string:
            # pybabel can't find the message if it's in the f-string
            translated_units = gettext("units")
            in_parentheses.append(f'{translated_units}: **{units_string}**')

    if type(spec) is VectorInput:
        in_parentheses.append((spec.format_geometry_types_rst()))

    # Represent the required state as a string, defaulting to required
    # It doesn't make sense to include this for boolean checkboxes
    if type(spec) is not BooleanInput:
        required_string = spec.format_required_string()
        in_parentheses.append(f'*{required_string}*')

    # Nested args may not have an about section
    if spec.about:
        sanitized_about_string = spec.about.replace("_", "\\_")
        about_string = f': {sanitized_about_string}'
    else:
        about_string = ''

    first_line = f"**{name}** ({', '.join(in_parentheses)}){about_string}"

    # Add details for the types that have them
    indented_block = []
    if type(spec) is OptionStringInput:
        # may be either a dict or set. if it's empty, the options are
        # dynamically generated. don't try to document them.
        if spec.options:
            indented_block.append(gettext('Options:'))
            indented_block += spec.format_rst()

    elif type(spec) is CSVInput:
        if not spec.columns and not spec.rows:
            first_line += gettext(
                ' Please see the sample data table for details on the format.')

    # prepend the indent to each line in the indented block
    return [first_line] + ['\t' + line for line in indented_block]


def describe_arg_from_name(module_name, *arg_keys):
    """Generate RST documentation for an arg, given its model and name.

    Args:
        module_name (str): invest model module containing the arg.
        *arg_keys: one or more strings that are nested arg keys.

    Returns:
        String describing the arg in RST format. Contains an anchor named
        <arg_keys[0]>-<arg_keys[1]>...-<arg_keys[n]>
        where underscores in arg keys are replaced with hyphens.
    """
    # import the specified module (that should have an MODEL_SPEC attribute)
    module = importlib.import_module(module_name)

    # anchor names cannot contain underscores. sphinx will replace them
    # automatically, but lets explicitly replace them here
    anchor_name = '-'.join(arg_keys).replace('_', '-')

    # start with the spec for all args
    # narrow down to the nested spec indicated by the sequence of arg keys
    spec = module.MODEL_SPEC.get_input(arg_keys[0])
    arg_keys = arg_keys[1:]
    for i, key in enumerate(arg_keys):
        # convert raster band numbers to ints
        if i > 0 and arg_keys[i - 1] == 'bands':
            key = int(key)
        elif i > 0 and arg_keys[i - 1] == 'fields':
            spec = spec.get_field(key)
        elif i > 0 and arg_keys[i - 1] == 'contents':
            spec = spec.get_contents(key)
        elif i > 0 and arg_keys[i - 1] == 'columns':
            spec = spec.get_column(key)
        elif i > 0 and arg_keys[i - 1] == 'rows':
            spec = spec.get_row(key)
        elif key in {'bands', 'fields', 'contents', 'columns', 'rows'}:
            continue
        else:
            try:
                spec = spec.get(key)
            except KeyError:
                keys_so_far = '.'.join(arg_keys[:i + 1])
                raise ValueError(
                    f"Could not find the key '{keys_so_far}' in the "
                    f"{module_name} model's MODEL_SPEC")

    # format spec into an RST formatted description string
    if spec.name:
        arg_name = spec.capitalize_name()
    else:
        arg_name = arg_keys[-1]

    rst_description = '\n\n'.join(describe_arg_from_spec(arg_name, spec))
    return f'.. _{anchor_name}:\n\n{rst_description}'


def write_metadata_file(datasource_path, spec, keywords_list,
                        lineage_statement='', out_workspace=None):
    """Write a metadata sidecar file for an invest dataset.

    Create metadata for invest model inputs or outputs, taking care to
    preserve existing human-modified attributes.

    Note: We do not want to overwrite any existing metadata so if there is
    invalid metadata for the datasource (i.e., doesn't pass geometamaker
    validation in ``describe``), this function will NOT create new metadata.

    Args:
        datasource_path (str) - filepath to the data to describe
        spec (dict) - the invest specification for ``datasource_path``
        keywords_list (list) - sequence of strings
        lineage_statement (str, optional) - string to describe origin of
            the dataset
        out_workspace (str, optional) - where to write metadata if different
            from data location
    Returns:
        None

    """
    def _get_key(key, resource):
        """Map name of actual key in yml from model_spec key name."""
        names = {field.name.lower(): field.name
                 for field in resource.data_model.fields}
        return names[key]

    try:
        resource = geometamaker.describe(datasource_path)
    except ValidationError:
        LOGGER.debug(
            f"Skipping metadata creation for {datasource_path}, as invalid "
            "metadata exists.")
        return None
    # Don't want function to fail bc can't create metadata due to invalid filetype
    except ValueError as e:
        LOGGER.debug(f"Skipping metadata creation for {datasource_path}: {e}")
        return None
    resource.set_lineage(lineage_statement)
    # a pre-existing metadata doc could have keywords
    words = resource.get_keywords()
    resource.set_keywords(set(words + keywords_list))

    if spec.about:
        resource.set_description(spec.about)
    attr_specs = None
    if hasattr(spec, 'columns') and spec.columns:
        attr_specs = spec.columns
    if hasattr(spec, 'fields') and spec.fields:
        attr_specs = spec.fields
    if attr_specs:
        for nested_spec in attr_specs:
            try:
                # field names in attr_spec are always lowercase, but the
                # actual fieldname in the data could be any case because
                # invest does not require case-sensitive fieldnames
                yaml_key = _get_key(nested_spec.id, resource)
                # Field description only gets set if its empty, i.e. ''
                if len(resource.get_field_description(yaml_key)
                       .description.strip()) < 1:
                    about = nested_spec.about
                    resource.set_field_description(yaml_key, description=about)
                # units only get set if empty
                if len(resource.get_field_description(yaml_key)
                       .units.strip()) < 1:
                    units = format_unit(nested_spec.units) if hasattr(nested_spec, 'units') else ''
                    resource.set_field_description(yaml_key, units=units)
            except KeyError as error:
                # fields that are in the spec but missing
                # from model results because they are conditional.
                LOGGER.debug(error)
    if isinstance(spec, SingleBandRasterInput) or isinstance(spec, SingleBandRasterOutput):
        if len(resource.get_band_description(1).units) < 1:
            units = format_unit(spec.units)
            resource.set_band_description(1, units=units)

    resource.write(workspace=out_workspace)


def generate_metadata_for_outputs(model_module, args_dict):
    """Create metadata for all items in an invest model output workspace.

    Args:
        model_module (object) - the natcap.invest module containing
            the MODEL_SPEC attribute
        args_dict (dict) - the arguments dictionary passed to the
            model's ``execute`` function.

    Returns:
        None

    """
    file_suffix = utils.make_suffix_string(args_dict, 'results_suffix')
    formatted_args = pprint.pformat(args_dict)
    lineage_statement = (
        f'Created by {model_module.__name__}.execute(\n{formatted_args})\n'
        f'Version {natcap.invest.__version__}')
    keywords = [model_module.MODEL_SPEC.model_id, 'InVEST']

    def _walk_spec(output_spec, workspace):
        for spec_data in output_spec:
            if type(spec_data) is DirectoryOutput:
                if 'taskgraph.db' in [s.id for s in spec_data.contents]:
                    continue
                _walk_spec(
                    spec_data.contents,
                    os.path.join(workspace, spec_data.id))
            else:
                pre, post = os.path.splitext(spec_data.id)
                full_path = os.path.join(workspace, f'{pre}{file_suffix}{post}')
                if os.path.exists(full_path):
                    try:
                        write_metadata_file(
                            full_path, spec_data, keywords, lineage_statement)
                    except ValueError as error:
                        # Some unsupported file formats, e.g. html
                        LOGGER.debug(error)

    _walk_spec(model_module.MODEL_SPEC.outputs, args_dict['workspace_dir'])<|MERGE_RESOLUTION|>--- conflicted
+++ resolved
@@ -154,14 +154,8 @@
     Args:
         permissions (str): a string to validate as permissions
 
-<<<<<<< HEAD
-    def __repr__(self):
-        return list(self.args).__repr__()
-
-=======
     Returns:
         None
->>>>>>> 3d761f46
 
     Raises:
         AssertionError if `permissions` isn't a string, if it's
@@ -177,6 +171,9 @@
             raise ValueError('permissions contains a duplicate letter')
         used_letters.add(letter)
     return permissions
+
+    def __repr__(self):
+        return list(self.args).__repr__()
 
 
 class Input(BaseModel):
@@ -1242,7 +1239,7 @@
     This corresponds to a dropdown menu in the workbench, where the user
     is limited to a set of pre-defined options.
     """
-    options: typing.Union[list[Option]]
+    options: list[Option]
     """A list of the values that this input may take. Use this if the set of
     options is predetermined. If using `dropdown_function` instead, this
     should be an empty list."""
@@ -1486,7 +1483,7 @@
 class OptionStringOutput(Output):
     """A string output, or result, which is limited to a set of options."""
 
-    options: typing.Union[dict[typing.Union[str, int], typing.Union[str, dict]], None] = None
+    options: list[Option]
     """A list of the values that this input may take"""
 
 
@@ -1629,237 +1626,6 @@
         return json.dumps(spec_dict, default=fallback_serializer, ensure_ascii=False)
 
 
-<<<<<<< HEAD
-=======
-def build_model_spec(model_spec):
-    """Convert an old-style MODEL_SPEC dictionary to the new class-based style."""
-    inputs = [
-        build_input_spec(argkey, argspec)
-        for argkey, argspec in model_spec['args'].items()]
-    outputs = [
-        build_output_spec(argkey, argspec) for argkey, argspec in model_spec['outputs'].items()]
-    different_projections_ok = False
-
-    spatial_keys = set()
-    for i in inputs:
-        if i.type in['raster', 'vector']:
-            spatial_keys.add(i.id)
-
-    # validate_spatial_overlap is True if all top-level spatial inputs should overlap,
-    # or a list of keys, if only a subset of the inputs must overlap
-    validate_spatial_overlap = True
-    if 'args_with_spatial_overlap' in model_spec:
-        different_projections_ok = model_spec['args_with_spatial_overlap'].get('different_projections_ok', False)
-        if set(spatial_keys) != set(model_spec['args_with_spatial_overlap']['spatial_keys']):
-            validate_spatial_overlap = model_spec['args_with_spatial_overlap']['spatial_keys']
-
-    return ModelSpec(
-        model_id=model_spec['model_id'],
-        model_title=model_spec['model_title'],
-        userguide=model_spec['userguide'],
-        aliases=model_spec['aliases'],
-        inputs=inputs,
-        outputs=outputs,
-        input_field_order=model_spec['ui_spec']['order'],
-        validate_spatial_overlap=validate_spatial_overlap,
-        different_projections_ok=different_projections_ok)
-
-
-def build_input_spec(argkey, arg):
-    """Convert an old-style input spec dictionary to the new class-based style."""
-    base_attrs = {
-        'id': argkey,
-        'name': arg.get('name', None),
-        'about': arg.get('about', None),
-        'required': arg.get('required', True),
-        'allowed': arg.get('allowed', True),
-        'hidden': arg.get('hidden', False)
-    }
-
-    t = arg['type']
-
-    if t == 'option_string':
-        options = []
-        if isinstance(arg['options'], dict):
-            for k, v in arg['options'].items():
-                if isinstance(v, dict):
-                    options.append(Option(
-                        key=k,
-                        display_name=v.get('display_name', None),
-                        about=v.get('description', None)))
-                else:
-                    raise ValueError(str(arg))
-        else:
-            raise ValueError(str(arg))
-
-
-        return OptionStringInput(
-            **base_attrs,
-            options=options,
-            dropdown_function=arg.get('dropdown_function', None))
-
-    elif t == 'freestyle_string':
-        return StringInput(
-            **base_attrs,
-            regexp=arg.get('regexp', None))
-
-    elif t == 'number':
-        return NumberInput(
-            **base_attrs,
-            units=arg['units'],
-            expression=arg.get('expression', None))
-
-    elif t == 'integer':
-        return IntegerInput(**base_attrs)
-
-    elif t == 'ratio':
-        return RatioInput(**base_attrs)
-
-    elif t == 'percent':
-        return PercentInput(**base_attrs)
-
-    elif t == 'boolean':
-        return BooleanInput(**base_attrs)
-
-    elif t == 'raster':
-        return SingleBandRasterInput(
-            **base_attrs,
-            data_type=int if arg['bands'][1]['type'] == 'integer' else float,
-            units=arg['bands'][1].get('units', None),
-            projected=arg.get('projected', None),
-            projection_units=arg.get('projection_units', None))
-
-    elif t == 'vector':
-        return VectorInput(
-            **base_attrs,
-            geometry_types=arg['geometries'],
-            fields=[build_input_spec(key, field_spec)
-                    for key, field_spec in arg['fields'].items()],
-            projected=arg.get('projected', None),
-            projection_units=arg.get('projection_units', None))
-
-    elif t == 'csv':
-        columns = None
-        rows = None
-        if 'columns' in arg:
-            columns = [build_input_spec(col_name, col_spec)
-                for col_name, col_spec in arg['columns'].items()]
-        elif 'rows' in arg:
-            rows = [build_input_spec(row_name, row_spec)
-                    for row_name, row_spec in arg['rows'].items()]
-
-        return CSVInput(
-            **base_attrs,
-            columns=columns,
-            rows=rows,
-            index_col=arg.get('index_col', None))
-
-    elif t == 'directory':
-        return DirectoryInput(
-            **base_attrs,
-            contents=[
-                build_input_spec(k, v) for k, v in arg['contents'].items()],
-            permissions=arg.get('permissions', 'rx'),
-            must_exist=arg.get('must_exist', True))
-
-    elif t == 'file':
-        return FileInput(**base_attrs)
-
-    elif t == {'raster', 'vector'}:
-        return RasterOrVectorInput(
-            **base_attrs,
-            geometry_types=arg['geometries'],
-            fields=[build_input_spec(key, field_spec)
-                    for key, field_spec in arg['fields'].items()],
-            data_type=int if arg['bands'][1]['type'] == 'integer' else float,
-            units=arg['bands'][1].get('units', None),
-            projected=arg.get('projected', None),
-            projection_units=arg.get('projection_units', None))
-
-    else:
-        raise ValueError
-
-
-def build_output_spec(key, spec):
-    """Convert an old-style output spec dictionary to the new class-based style."""
-    base_attrs = {
-        'id': key,
-        'about': spec.get('about', None),
-        'created_if': spec.get('created_if', True)
-    }
-
-    if 'type' in spec:
-        t = spec['type']
-    else:
-        file_extension = key.split('.')[-1]
-        if file_extension == 'tif':
-            t = 'raster'
-        elif file_extension in {'shp', 'gpkg', 'geojson'}:
-            t = 'vector'
-        elif file_extension == 'csv':
-            t = 'csv'
-        elif file_extension in {'json', 'txt', 'pickle', 'db', 'zip',
-                                'dat', 'idx', 'html'}:
-            t = 'file'
-        else:
-            raise Warning(
-                f'output {key} has no recognized file extension and '
-                'no "type" property')
-
-    if t == 'number':
-        return NumberOutput(
-            **base_attrs,
-            units=spec['units'])
-
-    elif t == 'integer':
-        return IntegerOutput(**base_attrs)
-
-    elif t == 'ratio':
-        return RatioOutput(**base_attrs)
-
-    elif t == 'percent':
-        return PercentOutput(**base_attrs)
-
-    elif t == 'raster':
-        return SingleBandRasterOutput(
-            **base_attrs,
-            data_type=int if spec['bands'][1]['type'] == 'integer' else float,
-            units=spec['bands'][1].get('units', None))
-
-    elif t == 'vector':
-        return VectorOutput(
-            **base_attrs,
-            geometry_types=spec['geometries'],
-            fields=[build_output_spec(key, field_spec)
-                    for key, field_spec in spec['fields'].items()])
-
-    elif t == 'csv':
-        return CSVOutput(
-            **base_attrs,
-            columns=[
-                build_output_spec(key, col_spec) for key, col_spec in spec['columns'].items()],
-            index_col=spec.get('index_col', None))
-
-    elif t == 'directory':
-        return DirectoryOutput(
-            contents=[
-                build_output_spec(k, v) for k, v in spec['contents'].items()],
-            **base_attrs)
-
-    elif t == 'freestyle_string':
-        return StringOutput(**base_attrs)
-
-    elif t == 'option_string':
-        return OptionStringOutput(**base_attrs, options=spec['options'])
-
-    elif t == 'file':
-        return FileOutput(**base_attrs)
-
-    else:
-        raise ValueError()
-
-
->>>>>>> 3d761f46
 # Specs for common arg types ##################################################
 WORKSPACE = DirectoryInput(
     id="workspace_dir",
@@ -1904,10 +1670,7 @@
     data_type=float,
     units=u.meter
 )
-PROJECTED_DEM = dataclasses.replace(
-    DEM,
-    projected=True
-)
+PROJECTED_DEM = DEM.model_copy(update=dict(projected=True))
 THRESHOLD_FLOW_ACCUMULATION = NumberInput(
     id="threshold_flow_accumulation",
     name=gettext("threshold flow accumulation"),
@@ -1928,12 +1691,6 @@
     data_type=int,
     units=None
 )
-ET0 = SingleBandRasterInput(
-    name=gettext("reference evapotranspiration"),
-    about=gettext("Map of reference evapotranspiration values."),
-    data_type="float",
-    units=u.millimeter
-)
 LULC_TABLE_COLUMN = IntegerInput(
     id="lucode",
     about=gettext(
@@ -1942,6 +1699,7 @@
     )
 )
 AOI = VectorInput(
+    id="aoi_path",
     name=gettext("area of interest"),
     about=gettext(
         "A map of areas over which to aggregate and summarize the final results."
@@ -1964,10 +1722,10 @@
     id="flow_dir_algorithm",
     name=gettext("flow direction algorithm"),
     about=gettext("Flow direction algorithm to use."),
-    options={
-        "D8": {"display_name": "D8", "description": "D8 flow direction"},
-        "MFD": {"display_name": "MFD", "description": "Multiple flow direction"},
-    }
+    options=[
+        Option(key="D8", description="D8 flow direction"),
+        Option(key="MFD", description="Multiple flow direction")
+    ]
 )
 
 # Specs for common outputs ####################################################
@@ -1980,16 +1738,19 @@
     contents=[FileOutput(id="taskgraph.db", about=None)]
 )
 FILLED_DEM = SingleBandRasterOutput(
+    id='',
     about=gettext("Map of elevation after any pits are filled"),
     data_type=float,
     units=u.meter
 )
 FLOW_ACCUMULATION = SingleBandRasterOutput(
+    id='',
     about=gettext("Map of flow accumulation"),
     data_type=float,
     units=u.none
 )
 FLOW_DIRECTION = SingleBandRasterOutput(
+    id='',
     about=gettext(
         "MFD flow direction. Note: the pixel values should not be interpreted"
         " directly. Each 32-bit number consists of 8 4-bit numbers. Each 4-bit"
@@ -2009,6 +1770,7 @@
     units=None
 )
 STREAM = SingleBandRasterOutput(
+    id='',
     about=gettext(
         "Stream network, created using flow direction and flow accumulation"
         " derived from the DEM and Threshold Flow Accumulation. Values of 1"
