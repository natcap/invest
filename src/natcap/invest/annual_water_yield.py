"""InVEST Annual Water Yield model."""
import logging
import math
import os
import pickle

import numpy
import pygeoprocessing
import taskgraph
from osgeo import gdal
from osgeo import ogr

from . import gettext
from . import spec_utils
from . import utils
from . import validation
from .unit_registry import u

LOGGER = logging.getLogger(__name__)

BASE_OUTPUT_FIELDS = {
    "precip_mn": {
        "type": "number",
        "units": u.mm,
        "about": "Mean precipitation per pixel in the subwatershed.",
    },
    "PET_mn": {
        "type": "number",
        "units": u.mm,
        "about": "Mean potential evapotranspiration per pixel in the subwatershed.",
    },
    "AET_mn": {
        "type": "number",
        "units": u.mm,
        "about": "Mean actual evapotranspiration per pixel in the subwatershed.",
    },
    "wyield_mn": {
        "type": "number",
        "units": u.mm,
        "about": "Mean water yield per pixel in the subwatershed.",
    },
    "wyield_vol": {
        "type": "number",
        "units": u.m**3,
        "about": "Total volume of water yield in the subwatershed.",
    }
}
SCARCITY_OUTPUT_FIELDS = {
    "consum_vol": {
        "type": "number",
        "units": u.m**3,
        "about": "Total water consumption for each watershed.",
        "created_if": "demand_table_path"
    },
    "consum_mn": {
        "type": "number",
        "units": u.meter**3/u.hectare,
        "about": "Mean water consumptive volume per pixel per watershed.",
        "created_if": "demand_table_path"
    },
    "rsupply_vl": {
        "type": "number",
        "units": u.m**3,
        "about": "Total realized water supply (water yield – consumption) volume for each watershed.",
        "created_if": "demand_table_path"
    },
    "rsupply_mn": {
        "type": "number",
        "units": u.m**3/u.hectare,
        "about": "Mean realized water supply (water yield – consumption) volume per pixel per watershed.",
        "created_if": "demand_table_path"
    }
}
VALUATION_OUTPUT_FIELDS = {
    "hp_energy": {
        "type": "number",
        "units": u.kilowatt_hour,
        "created_if": "valuation_table_path",
        "about": "The amount of ecosystem service in energy production terms. This is the amount of energy produced annually by the hydropower station that can be attributed to each watershed based on the watershed’s water yield contribution.",
    },
    "hp_val": {
        "type": "number",
        "units": u.currency,
        "created_if": "valuation_table_path",
        "about": "The amount of ecosystem service in economic terms. This shows the value of the landscape per watershed according to its ability to yield water for hydropower production over the specified timespan, and with respect to the discount rate.",
    }
}
SUBWATERSHED_OUTPUT_FIELDS = {
    "subws_id": {
        "type": "integer",
        "about": gettext("Unique identifier for each subwatershed.")
    },
    **BASE_OUTPUT_FIELDS,
    **SCARCITY_OUTPUT_FIELDS,

}
WATERSHED_OUTPUT_FIELDS = {
    "ws_id": {
        "type": "integer",
        "about": gettext("Unique identifier for each watershed.")
    },
    **BASE_OUTPUT_FIELDS,
    **SCARCITY_OUTPUT_FIELDS,
    **VALUATION_OUTPUT_FIELDS
}

MODEL_SPEC = {
    "model_id": "annual_water_yield",
    "model_name": gettext("Annual Water Yield"),
    "pyname": "natcap.invest.annual_water_yield",
    "userguide": "annual_water_yield.html",
    "aliases": ("hwy", "awy"),
    "ui_spec": {
        "order": [
            ['workspace_dir', 'results_suffix'],
            ['precipitation_path', 'eto_path', 'depth_to_root_rest_layer_path', 'pawc_path'],
            ['lulc_path', 'biophysical_table_path', 'seasonality_constant'],
            ['watersheds_path', 'sub_watersheds_path'],
            ['demand_table_path', 'valuation_table_path']
        ],
<<<<<<< HEAD
        "hidden": ["n_workers"],
        "forum_tag": "annual-water-yield",
        "sampledata": {
            "filename": "Annual_Water_Yield.zip"
        }
=======
        "hidden": ["n_workers"]
>>>>>>> 10af95df
    },
    "args_with_spatial_overlap": {
        "spatial_keys": ["lulc_path",
                         "depth_to_root_rest_layer_path",
                         "precipitation_path",
                         "pawc_path",
                         "eto_path",
                         "watersheds_path",
                         "sub_watersheds_path"],
        "different_projections_ok": False,
    },
    "args": {
        "workspace_dir": spec_utils.WORKSPACE,
        "results_suffix": spec_utils.SUFFIX,
        "n_workers": spec_utils.N_WORKERS,
        "lulc_path": {
            **spec_utils.LULC,
            "projected": True,
            "about": spec_utils.LULC['about'] + " " + gettext(
                "All values in this raster must have corresponding entries "
                "in the Biophysical Table.")
        },
        "depth_to_root_rest_layer_path": {
            "type": "raster",
            "bands": {1: {
                "type": "number",
                "units": u.millimeter
            }},
            "projected": True,
            "about": gettext(
                "Map of root restricting layer depth, the soil depth at "
                "which root penetration is strongly inhibited because of "
                "physical or chemical characteristics."),
            "name": gettext("root restricting layer depth")
        },
        "precipitation_path": {
            **spec_utils.PRECIP,
            "projected": True
        },
        "pawc_path": {
            "type": "raster",
            "bands": {1: {"type": "ratio"}},
            "projected": True,
            "about": gettext(
                "Map of plant available water content, the fraction of "
                "water that can be stored in the soil profile that is "
                "available to plants."),
            "name": gettext("plant available water content")
        },
        "eto_path": {
            **spec_utils.ET0,
            "projected": True
        },
        "watersheds_path": {
            "projected": True,
            "type": "vector",
            "fields": {
                "ws_id": {
                    "type": "integer",
                    "about": gettext("Unique identifier for each watershed.")
                }
            },
            "geometries": spec_utils.POLYGON,
            "about": gettext(
                "Map of watershed boundaries, such that each watershed drains "
                "to a point of interest where hydropower production will be "
                "analyzed."),
            "name": gettext("watersheds")
        },
        "sub_watersheds_path": {
            "projected": True,
            "type": "vector",
            "fields": {
                "subws_id": {
                    "type": "integer",
                    "about": gettext("Unique identifier for each subwatershed.")
                }
            },
            "geometries": spec_utils.POLYGONS,
            "required": False,
            "about": gettext(
                "Map of subwatershed boundaries within each watershed in "
                "the Watersheds map."),
            "name": gettext("sub-watersheds")
        },
        "biophysical_table_path": {
            "type": "csv",
            "columns": {
                "lucode": spec_utils.LULC_TABLE_COLUMN,
                "lulc_veg": {
                    "type": "integer",
                    "about": gettext(
                        "Code indicating whether the the LULC class is "
                        "vegetated for the purpose of AET. Enter 1 for all "
                        "vegetated classes except wetlands, and 0 for all "
                        "other classes, including wetlands, urban areas, "
                        "water bodies, etc.")
                },
                "root_depth": {
                    "type": "number",
                    "units": u.millimeter,
                    "about": gettext(
                        "Maximum root depth for plants in this LULC class. "
                        "Only used for classes with a 'lulc_veg' value of 1.")
                },
                "kc": {
                    "type": "number",
                    "units": u.none,
                    "about": gettext("Crop coefficient for this LULC class.")}
            },
            "index_col": "lucode",
            "about": gettext(
                "Table of biophysical parameters for each LULC class. All "
                "values in the LULC raster must have corresponding entries "
                "in this table."),
            "name": gettext("biophysical table")
        },
        "seasonality_constant": {
            "expression": "value > 0",
            "type": "number",
            "units": u.none,
            "about": gettext(
                "The seasonality factor, representing hydrogeological "
                "characterisitics and the seasonal distribution of "
                "precipitation. Values typically range from 1 - 30."),
            "name": gettext("z parameter")
        },
        "demand_table_path": {
            "type": "csv",
            "columns": {
                "lucode": {
                    "about": gettext("LULC code corresponding to the LULC raster"),
                    "type": "integer"
                },
                "demand": {
                    "about": gettext(
                        "Average consumptive water use in this LULC class."),
                    "type": "number",
                    "units": u.meter**3/u.year/u.pixel
                }
            },
            "index_col": "lucode",
            "required": False,
            "about": gettext(
                "A table of water demand for each LULC class. Each LULC code "
                "in the LULC raster must have a corresponding row in this "
                "table."),
            "name": gettext("water demand table")
        },
        "valuation_table_path": {
            "type": "csv",
            "columns": {
                "ws_id": {
                    "type": "integer",
                    "about": gettext(
                        "Unique identifier for the hydropower station. This "
                        "must match the 'ws_id' value for the corresponding "
                        "watershed in the Watersheds vector. Each watershed "
                        "in the Watersheds vector must have its 'ws_id' "
                        "entered in this column.")
                },
                "efficiency": {
                    "type": "ratio",
                    "about": gettext(
                        "Turbine efficiency, the proportion of potential "
                        "energy captured and converted to electricity by the "
                        "turbine.")
                },
                "fraction": {
                    "type": "ratio",
                    "about": gettext(
                        "The proportion of inflow water volume that is used "
                        "to generate energy.")
                },
                "height": {
                    "type": "number",
                    "units": u.meter,
                    "about": gettext(
                        "The head, measured as the average annual effective "
                        "height of water behind each dam at the turbine "
                        "intake.")
                },
                "kw_price": {
                    "type": "number",
                    "units": u.currency/u.kilowatt_hour,
                    "about": gettext(
                        "The price of power produced by the station. Must be "
                        "in the same currency used in the 'cost' column.")
                },
                "cost": {
                    "type": "number",
                    "units": u.currency/u.year,
                    "about": gettext(
                        "Annual maintenance and operations cost of running "
                        "the hydropower station. Must be in the same currency "
                        "used in the 'kw_price' column.")
                },
                "time_span": {
                    "type": "number",
                    "units": u.year,
                    "about": gettext(
                        "Number of years over which to value the "
                        "hydropower station. This is either the station's "
                        "expected lifespan or the duration of the land use "
                        "scenario of interest.")
                },
                "discount": {
                    "type": "percent",
                    "about": gettext(
                        "The annual discount rate, applied for each year in "
                        "the time span.")
                }
            },
            "index_col": "ws_id",
            "required": False,
            "about": gettext(
                "A table mapping each watershed to the associated valuation "
                "parameters for its hydropower station."),
            "name": gettext("hydropower valuation table")
        }
    },
    "outputs": {
        "output": {
            "type": "directory",
            "contents": {
                "watershed_results_wyield.shp": {
                    "fields": {**WATERSHED_OUTPUT_FIELDS},
                    "geometries": spec_utils.POLYGON,
                    "about": "Shapefile containing biophysical output values per watershed."
                },
                "watershed_results_wyield.csv": {
                    "columns": {**WATERSHED_OUTPUT_FIELDS},
                    "index_col": "ws_id",
                    "about": "Table containing biophysical output values per watershed."
                },
                "subwatershed_results_wyield.shp": {
                    "fields": {**SUBWATERSHED_OUTPUT_FIELDS},
                    "geometries": spec_utils.POLYGON,
                    "about": "Shapefile containing biophysical output values per subwatershed."
                },
                "subwatershed_results_wyield.csv": {
                    "columns": {**SUBWATERSHED_OUTPUT_FIELDS},
                    "index_col": "subws_id",
                    "about": "Table containing biophysical output values per subwatershed."
                },
                "per_pixel": {
                    "type": "directory",
                    "about": "Outputs in the per_pixel folder can be useful for intermediate calculations but should NOT be interpreted at the pixel level, as model assumptions are based on processes understood at the subwatershed scale.",
                    "contents": {
                        "fractp.tif": {
                            "about": (
                                "The fraction of precipitation that actually "
                                "evapotranspires at the pixel level."),
                            "bands": {1: {"type": "ratio"}}
                        },
                        "aet.tif": {
                            "about": "Estimated actual evapotranspiration per pixel.",
                            "bands": {
                                1: {"type": "number", "units": u.millimeter}
                            }
                        },
                        "wyield.tif": {
                            "about": "Estimated water yield per pixel.",
                            "bands": {
                                1: {"type": "number", "units": u.millimeter}
                            }
                        }
                    }
                }
            }
        },
        "intermediate": {
            "type": "directory",
            "contents": {
                "clipped_lulc.tif": {
                    "about": "Aligned and clipped copy of LULC input.",
                    "bands": {1: {"type": "integer"}}
                },
                "depth_to_root_rest_layer.tif": {
                    "about": (
                        "Aligned and clipped copy of root restricting "
                        "layer depth input."),
                    "bands": {
                        1: {"type": "number", "units": u.millimeter}
                    }
                },
                "eto.tif": {
                    "about": "Aligned and clipped copy of ET0 input.",
                    "bands": {
                        1: {"type": "number", "units": u.millimeter}
                    }
                },
                "kc_raster.tif": {
                    "about": "Map of KC values.",
                    "bands": {
                        1: {"type": "number", "units": u.none}
                    }
                },
                "pawc.tif": {
                    "about": "Aligned and clipped copy of PAWC input.",
                    "bands": {1: {"type": "ratio"}},
                },
                "pet.tif": {
                    "about": "Map of potential evapotranspiration.",
                    "bands": {
                        1: {"type": "number", "units": u.millimeter}
                    }
                },
                "precip.tif": {
                    "about": "Aligned and clipped copy of precipitation input.",
                    "bands": {
                        1: {"type": "number", "units": u.millimeter}
                    }
                },
                "root_depth.tif": {
                    "about": "Map of root depth.",
                    "bands": {
                        1: {"type": "number", "units": u.millimeter}
                    }
                },
                "veg.tif": {
                    "about": "Map of vegetated state.",
                    "bands": {1: {"type": "integer"}},
                }
            }
        },
        "taskgraph_dir": spec_utils.TASKGRAPH_DIR
    }
}


def execute(args):
    """Annual Water Yield: Reservoir Hydropower Production.

    Executes the hydropower/annual water yield model

    Args:
        args['workspace_dir'] (string): a path to the directory that will write
            output and other temporary files during calculation. (required)

        args['lulc_path'] (string): a path to a land use/land cover raster
            whose LULC indexes correspond to indexes in the biophysical table
            input. Used for determining soil retention and other biophysical
            properties of the landscape. (required)

        args['depth_to_root_rest_layer_path'] (string): a path to an input
            raster describing the depth of "good" soil before reaching this
            restrictive layer (required)

        args['precipitation_path'] (string): a path to an input raster
            describing the average annual precipitation value for each cell
            (mm) (required)

        args['pawc_path'] (string): a path to an input raster describing the
            plant available water content value for each cell. Plant Available
            Water Content fraction (PAWC) is the fraction of water that can be
            stored in the soil profile that is available for plants' use.
            PAWC is a fraction from 0 to 1 (required)

        args['eto_path'] (string): a path to an input raster describing the
            annual average evapotranspiration value for each cell. Potential
            evapotranspiration is the potential loss of water from soil by
            both evaporation from the soil and transpiration by healthy
            Alfalfa (or grass) if sufficient water is available (mm)
            (required)

        args['watersheds_path'] (string): a path to an input shapefile of the
            watersheds of interest as polygons. (required)

        args['sub_watersheds_path'] (string): a path to an input shapefile of
            the subwatersheds of interest that are contained in the
            ``args['watersheds_path']`` shape provided as input. (optional)

        args['biophysical_table_path'] (string): a path to an input CSV table
            of land use/land cover classes, containing data on biophysical
            coefficients such as root_depth (mm) and Kc, which are required.
            A column with header LULC_veg is also required which should
            have values of 1 or 0, 1 indicating a land cover type of
            vegetation, a 0 indicating non vegetation or wetland, water.
            NOTE: these data are attributes of each LULC class rather than
            attributes of individual cells in the raster map (required)

        args['seasonality_constant'] (float): floating point value between
            1 and 30 corresponding to the seasonal distribution of
            precipitation (required)

        args['results_suffix'] (string): a string that will be concatenated
            onto the end of file names (optional)

        args['demand_table_path'] (string): (optional) if a non-empty string,
            a path to an input CSV
            table of LULC classes, showing consumptive water use for each
            landuse / land-cover type (cubic meters per year) to calculate
            water scarcity.

        args['valuation_table_path'] (string): (optional) if a non-empty
            string, a path to an input CSV table of
            hydropower stations with the following fields to calculate
            valuation: 'ws_id', 'time_span', 'discount', 'efficiency',
            'fraction', 'cost', 'height', 'kw_price'
            Required if ``calculate_valuation`` is True.

        args['n_workers'] (int): (optional) The number of worker processes to
            use for processing this model.  If omitted, computation will take
            place in the current process.

    Returns:
        None

    """
    # valuation_df is passed to create_vector_output()
    # which computes valuation if valuation_df is not None.
    valuation_df = None
    if 'valuation_table_path' in args and args['valuation_table_path'] != '':
        LOGGER.info(
            'Checking that watersheds have entries for every `ws_id` in the '
            'valuation table.')
        # Open/read in valuation parameters from CSV file
        valuation_df = validation.get_validated_dataframe(
            args['valuation_table_path'],
            **MODEL_SPEC['args']['valuation_table_path'])
        watershed_vector = gdal.OpenEx(
            args['watersheds_path'], gdal.OF_VECTOR)
        watershed_layer = watershed_vector.GetLayer()
        missing_ws_ids = []
        for watershed_feature in watershed_layer:
            watershed_ws_id = watershed_feature.GetField('ws_id')
            if watershed_ws_id not in valuation_df.index:
                missing_ws_ids.append(watershed_ws_id)
        watershed_feature = None
        watershed_layer = None
        watershed_vector = None
        if missing_ws_ids:
            raise ValueError(
                'The following `ws_id`s exist in the watershed vector file '
                'but are not found in the valuation table. Check your '
                'valuation table to see if they are missing: '
                f'"{", ".join(str(x) for x in sorted(missing_ws_ids))}"')

    # Construct folder paths
    workspace_dir = args['workspace_dir']
    output_dir = os.path.join(workspace_dir, 'output')
    per_pixel_output_dir = os.path.join(output_dir, 'per_pixel')
    intermediate_dir = os.path.join(workspace_dir, 'intermediate')
    pickle_dir = os.path.join(intermediate_dir, '_tmp_zonal_stats')
    utils.make_directories(
        [workspace_dir, output_dir, per_pixel_output_dir,
         intermediate_dir, pickle_dir])

    # Append a _ to the suffix if it's not empty and doesn't already have one
    file_suffix = utils.make_suffix_string(args, 'results_suffix')

    # Paths for targets of align_and_resize_raster_stack
    clipped_lulc_path = os.path.join(
        intermediate_dir, f'clipped_lulc{file_suffix}.tif')
    eto_path = os.path.join(intermediate_dir, f'eto{file_suffix}.tif')
    precip_path = os.path.join(intermediate_dir, f'precip{file_suffix}.tif')
    depth_to_root_rest_layer_path = os.path.join(
        intermediate_dir, f'depth_to_root_rest_layer{file_suffix}.tif')
    pawc_path = os.path.join(intermediate_dir, f'pawc{file_suffix}.tif')
    tmp_pet_path = os.path.join(intermediate_dir, f'pet{file_suffix}.tif')

    # Paths for output rasters
    fractp_path = os.path.join(
        per_pixel_output_dir, f'fractp{file_suffix}.tif')
    wyield_path = os.path.join(
        per_pixel_output_dir, f'wyield{file_suffix}.tif')
    aet_path = os.path.join(per_pixel_output_dir, f'aet{file_suffix}.tif')
    demand_path = os.path.join(intermediate_dir, f'demand{file_suffix}.tif')
    veg_raster_path = os.path.join(intermediate_dir, f'veg{file_suffix}.tif')
    root_raster_path = os.path.join(
        intermediate_dir, f'root_depth{file_suffix}.tif')
    kc_raster_path = os.path.join(
        intermediate_dir, f'kc_raster{file_suffix}.tif')

    watersheds_path = args['watersheds_path']
    watershed_results_vector_path = os.path.join(
        output_dir, f'watershed_results_wyield{file_suffix}.shp')
    watershed_paths_list = [
        (watersheds_path, 'ws_id', watershed_results_vector_path)]

    sub_watersheds_path = None
    if 'sub_watersheds_path' in args and args['sub_watersheds_path'] != '':
        sub_watersheds_path = args['sub_watersheds_path']
        subwatershed_results_vector_path = os.path.join(
            output_dir, f'subwatershed_results_wyield{file_suffix}.shp')
        watershed_paths_list.append(
            (sub_watersheds_path, 'subws_id',
             subwatershed_results_vector_path))

    seasonality_constant = float(args['seasonality_constant'])

    # Initialize a TaskGraph
    try:
        n_workers = int(args['n_workers'])
    except (KeyError, ValueError, TypeError):
        # KeyError when n_workers is not present in args
        # ValueError when n_workers is an empty string.
        # TypeError when n_workers is None.
        n_workers = -1  # single process mode.
    graph = taskgraph.TaskGraph(
        os.path.join(args['workspace_dir'], 'taskgraph_cache'), n_workers)

    base_raster_path_list = [
        args['eto_path'],
        args['precipitation_path'],
        args['depth_to_root_rest_layer_path'],
        args['pawc_path'],
        args['lulc_path']]

    aligned_raster_path_list = [
        eto_path,
        precip_path,
        depth_to_root_rest_layer_path,
        pawc_path,
        clipped_lulc_path]

    target_pixel_size = pygeoprocessing.get_raster_info(
        args['lulc_path'])['pixel_size']
    align_raster_stack_task = graph.add_task(
        pygeoprocessing.align_and_resize_raster_stack,
        args=(base_raster_path_list, aligned_raster_path_list,
              ['near'] * len(base_raster_path_list),
              target_pixel_size, 'intersection'),
        kwargs={'raster_align_index': 4,
                'base_vector_path_list': [watersheds_path]},
        target_path_list=aligned_raster_path_list,
        task_name='align_raster_stack')
    # Joining now since this task will always be the root node
    # and it's useful to have the raster info available.
    align_raster_stack_task.join()

    nodata_dict = {
        'out_nodata': -1,
        'precip': pygeoprocessing.get_raster_info(precip_path)['nodata'][0],
        'eto': pygeoprocessing.get_raster_info(eto_path)['nodata'][0],
        'depth_root': pygeoprocessing.get_raster_info(
            depth_to_root_rest_layer_path)['nodata'][0],
        'pawc': pygeoprocessing.get_raster_info(pawc_path)['nodata'][0],
        'lulc': pygeoprocessing.get_raster_info(clipped_lulc_path)['nodata'][0]}

    # Open/read in the csv file into a dictionary and add to arguments
    bio_df = validation.get_validated_dataframe(args['biophysical_table_path'],
                                         **MODEL_SPEC['args']['biophysical_table_path'])
    bio_lucodes = set(bio_df.index.values)
    bio_lucodes.add(nodata_dict['lulc'])
    LOGGER.debug(f'bio_lucodes: {bio_lucodes}')

    if 'demand_table_path' in args and args['demand_table_path'] != '':
        demand_df = validation.get_validated_dataframe(
            args['demand_table_path'], **MODEL_SPEC['args']['demand_table_path'])
        demand_reclassify_dict = dict(
            [(lucode, row['demand']) for lucode, row in demand_df.iterrows()])
        demand_lucodes = set(demand_df.index.values)
        demand_lucodes.add(nodata_dict['lulc'])
        LOGGER.debug(f'demand_lucodes: {demand_lucodes}', )
    else:
        demand_lucodes = None

    # Break the bio_df into three separate dictionaries based on
    # Kc, root_depth, and LULC_veg fields to use for reclassifying
    Kc_dict = {}
    root_dict = {}
    vegetated_dict = {}

    for lulc_code, row in bio_df.iterrows():
        Kc_dict[lulc_code] = row['kc']

        # Catch invalid LULC_veg values with an informative error.
        if row['lulc_veg'] not in set([0, 1]):
            # If the user provided an invalid LULC_veg value, raise an
            # informative error.
            raise ValueError(
                f'LULC_veg value must be either 1 or 0, not {row["lulc_veg"]}')
        vegetated_dict[lulc_code] = row['lulc_veg']

        # If LULC_veg value is 1 get root depth value
        if vegetated_dict[lulc_code] == 1:
            root_dict[lulc_code] = row['root_depth']
        # If LULC_veg value is 0 then we do not care about root
        # depth value so will just substitute in a 1. This
        # value will not end up being used.
        else:
            root_dict[lulc_code] = 1

    reclass_error_details = {
        'raster_name': 'LULC', 'column_name': 'lucode',
        'table_name': 'Biophysical'}
    # Create Kc raster from table values to use in future calculations
    LOGGER.info("Reclassifying temp_Kc raster")
    create_Kc_raster_task = graph.add_task(
        func=utils.reclassify_raster,
        args=((clipped_lulc_path, 1), Kc_dict, kc_raster_path,
              gdal.GDT_Float32, nodata_dict['out_nodata'],
              reclass_error_details),
        target_path_list=[kc_raster_path],
        dependent_task_list=[align_raster_stack_task],
        task_name='create_Kc_raster')

    # Create root raster from table values to use in future calculations
    LOGGER.info("Reclassifying tmp_root raster")
    create_root_raster_task = graph.add_task(
        func=utils.reclassify_raster,
        args=((clipped_lulc_path, 1), root_dict, root_raster_path,
              gdal.GDT_Float32, nodata_dict['out_nodata'],
              reclass_error_details),
        target_path_list=[root_raster_path],
        dependent_task_list=[align_raster_stack_task],
        task_name='create_root_raster')

    # Create veg raster from table values to use in future calculations
    # of determining which AET equation to use
    LOGGER.info("Reclassifying tmp_veg raster")
    create_veg_raster_task = graph.add_task(
        func=utils.reclassify_raster,
        args=((clipped_lulc_path, 1), vegetated_dict, veg_raster_path,
              gdal.GDT_Float32, nodata_dict['out_nodata'],
              reclass_error_details),
        target_path_list=[veg_raster_path],
        dependent_task_list=[align_raster_stack_task],
        task_name='create_veg_raster')

    dependent_tasks_for_watersheds_list = []

    LOGGER.info('Calculate PET from Ref Evap times Kc')
    calculate_pet_task = graph.add_task(
        func=pygeoprocessing.raster_map,
        kwargs=dict(
            op=numpy.multiply,  # PET = ET0 * KC
            rasters=[eto_path, kc_raster_path],
            target_path=tmp_pet_path,
            target_nodata=nodata_dict['out_nodata']),
        target_path_list=[tmp_pet_path],
        dependent_task_list=[create_Kc_raster_task],
        task_name='calculate_pet')
    dependent_tasks_for_watersheds_list.append(calculate_pet_task)

    # List of rasters to pass into the vectorized fractp operation
    raster_list = [
        kc_raster_path, eto_path, precip_path, root_raster_path,
        depth_to_root_rest_layer_path, pawc_path, veg_raster_path]

    LOGGER.debug('Performing fractp operation')
    calculate_fractp_task = graph.add_task(
        func=pygeoprocessing.raster_calculator,
        args=([(x, 1) for x in raster_list]
              + [(nodata_dict, 'raw'), (seasonality_constant, 'raw')],
              fractp_op, fractp_path, gdal.GDT_Float32,
              nodata_dict['out_nodata']),
        target_path_list=[fractp_path],
        dependent_task_list=[
            create_Kc_raster_task, create_veg_raster_task,
            create_root_raster_task, align_raster_stack_task],
        task_name='calculate_fractp')

    LOGGER.info('Performing wyield operation')
    calculate_wyield_task = graph.add_task(
        func=pygeoprocessing.raster_map,
        kwargs=dict(
            op=wyield_op,
            rasters=[fractp_path, precip_path],
            target_path=wyield_path,
            target_nodata=nodata_dict['out_nodata']),
        target_path_list=[wyield_path],
        dependent_task_list=[calculate_fractp_task, align_raster_stack_task],
        task_name='calculate_wyield')
    dependent_tasks_for_watersheds_list.append(calculate_wyield_task)

    LOGGER.debug('Performing aet operation')
    calculate_aet_task = graph.add_task(
        func=pygeoprocessing.raster_map,
        kwargs=dict(
            op=numpy.multiply,  # AET = fractp * precip
            rasters=[fractp_path, precip_path],
            target_path=aet_path,
            target_nodata=nodata_dict['out_nodata']),
        target_path_list=[aet_path],
        dependent_task_list=[
            calculate_fractp_task, create_veg_raster_task,
            align_raster_stack_task],
        task_name='calculate_aet')
    dependent_tasks_for_watersheds_list.append(calculate_aet_task)

    # list of rasters that will always be summarized with zonal stats
    raster_names_paths_list = [
        ('precip_mn', precip_path),
        ('PET_mn', tmp_pet_path),
        ('AET_mn', aet_path),
        ('wyield_mn', wyield_path)]

    if 'demand_table_path' in args and args['demand_table_path'] != '':
        reclass_error_details = {
            'raster_name': 'LULC', 'column_name': 'lucode',
            'table_name': 'Demand'}
        # Create demand raster from table values to use in future calculations
        create_demand_raster_task = graph.add_task(
            func=utils.reclassify_raster,
            args=((clipped_lulc_path, 1), demand_reclassify_dict, demand_path,
                  gdal.GDT_Float32, nodata_dict['out_nodata'],
                  reclass_error_details),
            target_path_list=[demand_path],
            dependent_task_list=[align_raster_stack_task],
            task_name='create_demand_raster')
        dependent_tasks_for_watersheds_list.append(create_demand_raster_task)
        raster_names_paths_list.append(('demand', demand_path))

    # Aggregate results to watershed polygons, and do the optional
    # scarcity and valuation calculations.
    for base_ws_path, ws_id_name, target_ws_path in watershed_paths_list:
        # make a copy so we don't modify the original
        # do zonal stats with the copy so that FIDS are correct
        copy_watersheds_vector_task = graph.add_task(
            func=copy_vector,
            args=[base_ws_path, target_ws_path],
            target_path_list=[target_ws_path],
            task_name='create copy of watersheds vector')

        zonal_stats_task_list = []
        zonal_stats_pickle_list = []

        # Do zonal stats with the input shapefiles provided by the user
        # and store results dictionaries in pickles
        for key_name, rast_path in raster_names_paths_list:
            target_stats_pickle = os.path.join(
                pickle_dir,
                f'{ws_id_name}_{key_name}{file_suffix}.pickle')
            zonal_stats_pickle_list.append((target_stats_pickle, key_name))
            zonal_stats_task_list.append(graph.add_task(
                func=zonal_stats_tofile,
                args=(target_ws_path, rast_path, target_stats_pickle),
                target_path_list=[target_stats_pickle],
                dependent_task_list=[
                    *dependent_tasks_for_watersheds_list,
                    copy_watersheds_vector_task],
                task_name=f'{ws_id_name}_{key_name}_zonalstats'))

        # Add the zonal stats data to the output vector's attribute table
        # Compute optional scarcity and valuation
        write_output_vector_attributes_task = graph.add_task(
            func=write_output_vector_attributes,
            args=(target_ws_path, ws_id_name, zonal_stats_pickle_list,
                  valuation_df),
            target_path_list=[target_ws_path],
            dependent_task_list=[
                *zonal_stats_task_list, copy_watersheds_vector_task],
            task_name=f'create_{ws_id_name}_vector_output')

        # Export a CSV with all the fields present in the output vector
        target_basename = os.path.splitext(target_ws_path)[0]
        target_csv_path = target_basename + '.csv'
        create_output_table_task = graph.add_task(
            func=convert_vector_to_csv,
            args=(target_ws_path, target_csv_path),
            target_path_list=[target_csv_path],
            dependent_task_list=[write_output_vector_attributes_task],
            task_name=f'create_{ws_id_name}_table_output')

    graph.join()


# wyield equation to pass to raster_map
def wyield_op(fractp, precip): return (1 - fractp) * precip


def copy_vector(base_vector_path, target_vector_path):
    """Wrapper around CreateCopy that handles opening & closing the dataset.

    Args:
        base_vector_path: path to the vector to copy
        target_vector_path: path to copy the vector to

    Returns:
        None
    """
    esri_shapefile_driver = gdal.GetDriverByName('ESRI Shapefile')
    base_dataset = gdal.OpenEx(base_vector_path, gdal.OF_VECTOR)
    esri_shapefile_driver.CreateCopy(target_vector_path, base_dataset)
    base_dataset = None


def write_output_vector_attributes(target_vector_path, ws_id_name,
                                   stats_path_list, valuation_df):
    """Add data attributes to the vector outputs of this model.

    Join results of zonal stats to copies of the watershed shapefiles.
    Also do optional scarcity and valuation calculations.

    Args:
        target_vector_path (string): Path to the watersheds vector to modify
        ws_id_name (string): Either 'ws_id' or 'subws_id', which are required
            names of a unique ID field in the watershed and subwatershed
            shapefiles, respectively. Used to determine if the polygons
            represent watersheds or subwatersheds.
        stats_path_list (list): List of file paths to pickles storing the zonal
            stats results.
        valuation_df (pandas.DataFrame): dataframe built from
            args['valuation_table_path']. Or None if valuation table was not
            provided.

    Returns:
        None

    """
    for pickle_path, key_name in stats_path_list:
        with open(pickle_path, 'rb') as picklefile:
            ws_stats_dict = pickle.load(picklefile)

            if key_name == 'wyield_mn':
                _add_zonal_stats_dict_to_shape(
                    target_vector_path, ws_stats_dict, key_name, 'mean')
                # Also create and populate 'wyield_vol' field, which
                # relies on 'wyield_mn' already present in attribute table
                compute_water_yield_volume(target_vector_path)

            # consum_* variables rely on 'wyield_*' fields present,
            # so this would fail if somehow 'demand' comes before 'wyield_mn'
            # in key_names. The order is hardcoded in raster_names_paths_list.
            elif key_name == 'demand':
                # Add aggregated consumption to sheds shapefiles
                _add_zonal_stats_dict_to_shape(
                    target_vector_path, ws_stats_dict, 'consum_vol', 'sum')

                # Add aggregated consumption means to sheds shapefiles
                _add_zonal_stats_dict_to_shape(
                    target_vector_path, ws_stats_dict, 'consum_mn', 'mean')
                compute_rsupply_volume(target_vector_path)

            else:
                _add_zonal_stats_dict_to_shape(
                    target_vector_path, ws_stats_dict, key_name, 'mean')

    if valuation_df is not None:
        # only do valuation for watersheds, not subwatersheds
        if ws_id_name == 'ws_id':
            compute_watershed_valuation(target_vector_path, valuation_df)


def convert_vector_to_csv(base_vector_path, target_csv_path):
    """Create a CSV with all the fields present in vector attribute table.

    Args:
        base_vector_path (string):
            Path to the watershed shapefile in the output workspace.
        target_csv_path (string):
            Path to a CSV to create in the output workspace.

    Returns:
        None

    """
    watershed_vector = gdal.OpenEx(base_vector_path, gdal.OF_VECTOR)
    csv_driver = gdal.GetDriverByName('CSV')
    _ = csv_driver.CreateCopy(target_csv_path, watershed_vector)


def zonal_stats_tofile(base_vector_path, raster_path, target_stats_pickle):
    """Calculate zonal statistics for watersheds and write results to a file.

    Args:
        base_vector_path (string): Path to the watershed shapefile in the
            output workspace.
        raster_path (string): Path to raster to aggregate.
        target_stats_pickle (string): Path to pickle file to store dictionary
            returned by zonal stats.

    Returns:
        None

    """
    ws_stats_dict = pygeoprocessing.zonal_statistics(
        (raster_path, 1), base_vector_path, ignore_nodata=True)
    with open(target_stats_pickle, 'wb') as picklefile:
        picklefile.write(pickle.dumps(ws_stats_dict))


def fractp_op(
        Kc, eto, precip, root, soil, pawc, veg,
        nodata_dict, seasonality_constant):
    """Calculate actual evapotranspiration fraction of precipitation.

    Args:
        Kc (numpy.ndarray): Kc (plant evapotranspiration
          coefficient) raster values
        eto (numpy.ndarray): potential evapotranspiration raster
          values (mm)
        precip (numpy.ndarray): precipitation raster values (mm)
        root (numpy.ndarray): root depth (maximum root depth for
           vegetated land use classes) raster values (mm)
        soil (numpy.ndarray): depth to root restricted layer raster
            values (mm)
        pawc (numpy.ndarray): plant available water content raster
           values
        veg (numpy.ndarray): 1 or 0 where 1 depicts the land type as
            vegetation and 0 depicts the land type as non
            vegetation (wetlands, urban, water, etc...). If 1 use
            regular AET equation if 0 use: AET = Kc * ETo
        nodata_dict (dict): stores nodata values keyed by raster names
        seasonality_constant (float): floating point value between
            1 and 30 corresponding to the seasonal distribution of
            precipitation.

    Returns:
        numpy.ndarray (float) of actual evapotranspiration as fraction
            of precipitation.

    """
    # Kc, root, & veg were created by reclassify_raster, which set nodata
    # to out_nodata. All others are products of align_and_resize_raster_stack
    # and retain their original nodata values.
    # out_nodata is defined above and should never be None.
    valid_mask = (
        ~pygeoprocessing.array_equals_nodata(Kc, nodata_dict['out_nodata']) &
        ~pygeoprocessing.array_equals_nodata(root, nodata_dict['out_nodata']) &
        ~pygeoprocessing.array_equals_nodata(veg, nodata_dict['out_nodata']) &
        ~pygeoprocessing.array_equals_nodata(precip, 0))
    if nodata_dict['eto'] is not None:
        valid_mask &= ~pygeoprocessing.array_equals_nodata(eto, nodata_dict['eto'])
    if nodata_dict['precip'] is not None:
        valid_mask &= ~pygeoprocessing.array_equals_nodata(precip, nodata_dict['precip'])
    if nodata_dict['depth_root'] is not None:
        valid_mask &= ~pygeoprocessing.array_equals_nodata(
            soil, nodata_dict['depth_root'])
    if nodata_dict['pawc'] is not None:
        valid_mask &= ~pygeoprocessing.array_equals_nodata(pawc, nodata_dict['pawc'])

    # Compute Budyko Dryness index
    # Use the original AET equation if the land cover type is vegetation
    # If not vegetation (wetlands, urban, water, etc...) use
    # Alternative equation Kc * Eto
    phi = (Kc[valid_mask] * eto[valid_mask]) / precip[valid_mask]
    pet = Kc[valid_mask] * eto[valid_mask]

    # Calculate plant available water content (mm) using the minimum
    # of soil depth and root depth
    awc = numpy.where(
        root[valid_mask] < soil[valid_mask], root[valid_mask],
        soil[valid_mask]) * pawc[valid_mask]
    climate_w = (
        (awc / precip[valid_mask]) * seasonality_constant) + 1.25
    # Capping to 5 to set to upper limit if exceeded
    climate_w[climate_w > 5] = 5

    # Compute evapotranspiration partition of the water balance
    aet_p = (
        1 + (pet / precip[valid_mask])) - (
            (1 + (pet / precip[valid_mask]) ** climate_w) ** (
                1 / climate_w))

    # We take the minimum of the following values (phi, aet_p)
    # to determine the evapotranspiration partition of the
    # water balance (see users guide)
    veg_result = numpy.where(phi < aet_p, phi, aet_p)
    # Take the minimum of precip and Kc * ETo to avoid x / p > 1
    nonveg_result = Kc[valid_mask] * eto[valid_mask]
    nonveg_mask = precip[valid_mask] < Kc[valid_mask] * eto[valid_mask]
    nonveg_result[nonveg_mask] = precip[valid_mask][nonveg_mask]
    nonveg_result_fract = nonveg_result / precip[valid_mask]

    # If veg is 1 use the result for vegetated areas else use result
    # for non veg areas
    result = numpy.where(
        veg[valid_mask] == 1,
        veg_result, nonveg_result_fract)

    fractp = numpy.empty(valid_mask.shape, dtype=numpy.float32)
    fractp[:] = nodata_dict['out_nodata']
    fractp[valid_mask] = result
    return fractp


def compute_watershed_valuation(watershed_results_vector_path, val_df):
    """Compute net present value and energy for the watersheds.

    Args:
        watershed_results_vector_path (string):
            Path to an OGR shapefile for the watershed results.
            Where the results will be added.
        val_df (pandas.DataFrame): a dataframe that has all the valuation
            parameters for each watershed.

    Returns:
        None.

    """
    ws_ds = gdal.OpenEx(
        watershed_results_vector_path, gdal.OF_VECTOR | gdal.GA_Update)
    ws_layer = ws_ds.GetLayer()

    # The field names for the new attributes
    energy_field = 'hp_energy'
    npv_field = 'hp_val'

    # Add the new fields to the shapefile
    for new_field in [energy_field, npv_field]:
        field_defn = ogr.FieldDefn(new_field, ogr.OFTReal)
        field_defn.SetWidth(24)
        field_defn.SetPrecision(11)
        ws_layer.CreateField(field_defn)

    ws_layer.ResetReading()
    # Iterate over the number of features (polygons)
    for ws_feat in ws_layer:
        # Get the watershed ID to index into the valuation parameter dictionary
        # Since we only allow valuation on watersheds (not subwatersheds)
        # it's okay to hardcode 'ws_id' here.
        ws_id = ws_feat.GetField('ws_id')
        # Get the rsupply volume for the watershed
        rsupply_vl = ws_feat.GetField('rsupply_vl')

        # there won't be a rsupply_vl value if the polygon feature only
        # covers nodata raster values, so check before doing math.
        if rsupply_vl is not None:
            # Compute hydropower energy production (KWH)
            # This is from the equation given in the Users' Guide
            energy = (
                val_df['efficiency'][ws_id] * val_df['fraction'][ws_id] *
                val_df['height'][ws_id] * rsupply_vl * 0.00272)

            dsum = 0
            # Divide by 100 because it is input at a percent and we need
            # decimal value
            disc = val_df['discount'][ws_id] / 100
            # To calculate the summation of the discount rate term over the life
            # span of the dam we can use a geometric series
            ratio = 1 / (1 + disc)
            if ratio != 1:
                dsum = (1 - math.pow(ratio, val_df['time_span'][ws_id])) / (1 - ratio)

            npv = ((val_df['kw_price'][ws_id] * energy) - val_df['cost'][ws_id]) * dsum

            # Get the volume field index and add value
            ws_feat.SetField(energy_field, energy)
            ws_feat.SetField(npv_field, npv)

            ws_layer.SetFeature(ws_feat)


def compute_rsupply_volume(watershed_results_vector_path):
    """Calculate the total realized water supply volume.

    And the mean realized water supply volume per pixel for the given sheds.
    Output units in cubic meters and cubic meters per pixel respectively.

    Args:
        watershed_results_vector_path (string): a path to a vector that
            contains fields 'wyield_vol' and 'wyield_mn'.

    Returns:
        None.

    """
    ws_ds = gdal.OpenEx(
        watershed_results_vector_path, gdal.OF_VECTOR | gdal.GA_Update)
    ws_layer = ws_ds.GetLayer()

    # The field names for the new attributes
    rsupply_vol_name = 'rsupply_vl'
    rsupply_mn_name = 'rsupply_mn'

    # Add the new fields to the shapefile
    for new_field in [rsupply_vol_name, rsupply_mn_name]:
        field_defn = ogr.FieldDefn(new_field, ogr.OFTReal)
        field_defn.SetWidth(24)
        field_defn.SetPrecision(11)
        ws_layer.CreateField(field_defn)

    ws_layer.ResetReading()
    # Iterate over the number of features (polygons)
    for ws_feat in ws_layer:
        # Get mean and volume water yield values
        wyield_mn = ws_feat.GetField('wyield_mn')
        wyield = ws_feat.GetField('wyield_vol')

        # Get water demand/consumption values
        consump_vol = ws_feat.GetField('consum_vol')
        consump_mn = ws_feat.GetField('consum_mn')

        # Calculate realized supply
        # these values won't exist if the polygon feature only
        # covers nodata raster values, so check before doing math.
        if wyield_mn is not None and consump_mn is not None:
            rsupply_vol = wyield - consump_vol
            rsupply_mn = wyield_mn - consump_mn

            # Set values for the new rsupply fields
            ws_feat.SetField(rsupply_vol_name, rsupply_vol)
            ws_feat.SetField(rsupply_mn_name, rsupply_mn)

            ws_layer.SetFeature(ws_feat)


def compute_water_yield_volume(watershed_results_vector_path):
    """Calculate the water yield volume per sub-watershed or watershed.

    Results are added to a 'wyield_vol' field in
    `watershed_results_vector_path`. Units are cubic meters.

    Args:
        watershed_results_vector_path (str): Path to a sub-watershed
            or watershed vector. This vector's features should have a
            'wyield_mn' attribute.

    Returns:
        None.

    """
    shape = gdal.OpenEx(
        watershed_results_vector_path, gdal.OF_VECTOR | gdal.GA_Update)
    layer = shape.GetLayer()

    # The field names for the new attributes
    vol_name = 'wyield_vol'

    # Add the new field to the shapefile
    field_defn = ogr.FieldDefn(vol_name, ogr.OFTReal)
    field_defn.SetWidth(24)
    field_defn.SetPrecision(11)
    layer.CreateField(field_defn)

    layer.ResetReading()
    # Iterate over the number of features (polygons) and compute volume
    for feat in layer:
        wyield_mn = feat.GetField('wyield_mn')
        # there won't be a wyield_mn value if the polygon feature only
        # covers nodata raster values, so check before doing math.
        if wyield_mn is not None:
            geom = feat.GetGeometryRef()
            # Calculate water yield volume,
            # 1000 is for converting the mm of wyield to meters
            vol = wyield_mn * geom.Area() / 1000
            # Get the volume field index and add value
            feat.SetField(vol_name, vol)

            layer.SetFeature(feat)


def _add_zonal_stats_dict_to_shape(
        watershed_results_vector_path,
        stats_map, field_name, aggregate_field_id):
    """Add a new field to a shapefile with values from a dictionary.

    Args:
        watershed_results_vector_path (string): a path to a vector whose FIDs
            correspond with the keys in `stats_map`.
        stats_map (dict): a dictionary in the format generated by
            pygeoprocessing.zonal_statistics that contains at least the key
            value of `aggregate_field_id` per feature id.
        field_name (str): a string for the name of the new field to add to
            the target vector.
        aggregate_field_id (string): one of 'min' 'max' 'sum' 'mean' 'count'
            or 'nodata_count' as defined by pygeoprocessing.zonal_statistics.

    Returns:
        None

    """
    vector = gdal.OpenEx(
        watershed_results_vector_path, gdal.OF_VECTOR | gdal.GA_Update)
    layer = vector.GetLayer()

    # Create the new field
    field_defn = ogr.FieldDefn(field_name, ogr.OFTReal)
    field_defn.SetWidth(24)
    field_defn.SetPrecision(11)
    layer.CreateField(field_defn)

    # Get the number of features (polygons) and iterate through each
    layer.ResetReading()
    for feature in layer:
        feature_fid = feature.GetFID()

        # Using the unique feature ID, index into the
        # dictionary to get the corresponding value
        # only write a value if zonal stats found valid pixels in the polygon:
        if stats_map[feature_fid]['count'] > 0:
            if aggregate_field_id == 'mean':
                field_val = float(
                    stats_map[feature_fid]['sum']) / stats_map[feature_fid]['count']
            else:
                field_val = float(stats_map[feature_fid][aggregate_field_id])

            # Set the value for the new field
            feature.SetField(field_name, field_val)

            layer.SetFeature(feature)


@validation.invest_validator
def validate(args, limit_to=None):
    """Validate args to ensure they conform to `execute`'s contract.

    Args:
        args (dict): dictionary of key(str)/value pairs where keys and
            values are specified in `execute` docstring.
        limit_to (str): (optional) if not None indicates that validation
            should only occur on the args[limit_to] value. The intent that
            individual key validation could be significantly less expensive
            than validating the entire `args` dictionary.

    Returns:
        list of ([invalid key_a, invalid_keyb, ...], 'warning/error message')
            tuples. Where an entry indicates that the invalid keys caused
            the error message in the second part of the tuple. This should
            be an empty list if validation succeeds.

    """
    return validation.validate(
        args, MODEL_SPEC['args'], MODEL_SPEC['args_with_spatial_overlap'])<|MERGE_RESOLUTION|>--- conflicted
+++ resolved
@@ -118,15 +118,7 @@
             ['watersheds_path', 'sub_watersheds_path'],
             ['demand_table_path', 'valuation_table_path']
         ],
-<<<<<<< HEAD
-        "hidden": ["n_workers"],
-        "forum_tag": "annual-water-yield",
-        "sampledata": {
-            "filename": "Annual_Water_Yield.zip"
-        }
-=======
         "hidden": ["n_workers"]
->>>>>>> 10af95df
     },
     "args_with_spatial_overlap": {
         "spatial_keys": ["lulc_path",
