"""Common validation utilities for InVEST models."""
import ast
import copy
import functools
import importlib
import inspect
import logging
import os
import pprint
import queue
import re
import threading
import warnings

import numpy
import pandas
import pint
import pygeoprocessing
from osgeo import gdal
from osgeo import ogr
from osgeo import osr

from . import gettext
from . import spec_utils
from . import utils

#: A flag to pass to the validation context manager indicating that all keys
#: should be checked.
CHECK_ALL_KEYS = None
LOGGER = logging.getLogger(__name__)

MESSAGES = {
    'MISSING_KEY': gettext('Key is missing from the args dict'),
    'MISSING_VALUE': gettext('Input is required but has no value'),
    'MATCHED_NO_HEADERS': gettext(
        'Expected the {header} "{header_name}" but did not find it'),
    'PATTERN_MATCHED_NONE': gettext(
        'Expected to find at least one {header} matching '
        'the pattern "{header_name}" but found none'),
    'DUPLICATE_HEADER': gettext(
        'Expected the {header} "{header_name}" only once '
        'but found it {number} times'),
    'NOT_A_NUMBER': gettext(
        'Value "{value}" could not be interpreted as a number'),
    'WRONG_PROJECTION_UNIT': gettext(
        'Layer must be projected in this unit: '
        '"{unit_a}" but found this unit: "{unit_b}"'),
    'UNEXPECTED_ERROR': gettext('An unexpected error occurred in validation'),
    'DIR_NOT_FOUND': gettext('Directory not found'),
    'NOT_A_DIR': gettext('Path must be a directory'),
    'FILE_NOT_FOUND': gettext('File not found'),
    'INVALID_PROJECTION': gettext('Dataset must have a valid projection.'),
    'NOT_PROJECTED': gettext('Dataset must be projected in linear units.'),
    'NOT_GDAL_RASTER': gettext('File could not be opened as a GDAL raster'),
    'OVR_FILE': gettext('File found to be an overview ".ovr" file.'),
    'NOT_GDAL_VECTOR': gettext('File could not be opened as a GDAL vector'),
    'REGEXP_MISMATCH': gettext(
        "Value did not match expected pattern {regexp}"),
    'INVALID_OPTION': gettext("Value must be one of: {option_list}"),
    'INVALID_VALUE': gettext('Value does not meet condition {condition}'),
    'NOT_WITHIN_RANGE': gettext('Value {value} is not in the range {range}'),
    'NOT_AN_INTEGER': gettext('Value "{value}" does not represent an integer'),
    'NOT_BOOLEAN': gettext("Value must be either True or False, not {value}"),
    'NO_PROJECTION': gettext('Spatial file {filepath} has no projection'),
    'BBOX_NOT_INTERSECT': gettext(
        'Not all of the spatial layers overlap each '
        'other. All bounding boxes must intersect: {bboxes}'),
    'NEED_PERMISSION': gettext(
        'You must have {permission} access to this file'),
    'WRONG_GEOM_TYPE': gettext('Geometry type must be one of {allowed}')
}


def _evaluate_expression(expression, variable_map):
    """Evaluate a python expression.

    The expression must be able to be evaluated as a python expression.

    Args:
        expression (string): A string expression that returns a value.
        variable_map (dict): A dict mapping string variable names to their
            python object values.  This is the variable map that will be used
            when evaluating the expression.

    Returns:
        Whatever value is returned from evaluating ``expression`` with the
        variables stored in ``variable_map``.

    """
    # __builtins__ can be either a dict or a module.  We need its contents as a
    # dict in order to use ``eval``.
    if not isinstance(__builtins__, dict):
        builtins = __builtins__.__dict__
    else:
        builtins = __builtins__
    builtin_symbols = set(builtins.keys())

    active_symbols = set()
    for tree_node in ast.walk(ast.parse(expression)):
        if isinstance(tree_node, ast.Name):
            active_symbols.add(tree_node.id)

    # This should allow any builtin functions, exceptions, etc. to be handled
    # correctly within an expression.
    missing_symbols = (active_symbols -
                       set(variable_map.keys()).union(builtin_symbols))
    if missing_symbols:
        raise AssertionError(
            'Identifiers expected in the expression "%s" are missing: %s' % (
                expression, ', '.join(missing_symbols)))

    # The usual warnings should go with this call to eval:
    # Don't run untrusted code!!!
    return eval(expression, builtins, variable_map)


def get_invalid_keys(validation_warnings):
    """Get the invalid keys from a validation warnings list.

    Args:
        validation_warnings (list): A list of two-tuples where the first
            item is an iterable of string args keys affected and the second
            item is a string error message.

    Returns:
        A set of the string args keys found across all of the first elements in
        the validation tuples.

    """
    invalid_keys = set([])
    for affected_keys, error_msg in validation_warnings:
        for key in affected_keys:
            invalid_keys.add(key)
    return invalid_keys


def get_sufficient_keys(args):
    """Determine which keys in args are sufficient.

    A sufficient key is one that is:

        1. Present within ``args``
        2. Does not have a value of ``''`` or ``None``.

    Args:
        args (dict): An args dict of string keys to serializeable values.

    Returns:
        A set of keys from ``args`` that are sufficient.
    """
    sufficient_keys = set()
    for key, value in args.items():
        if value not in ('', None):
            sufficient_keys.add(key)

    return sufficient_keys


def check_directory(dirpath, must_exist=True, permissions='rx', **kwargs):
    """Validate a directory.

    Args:
        dirpath (string): The directory path to validate.
        must_exist=True (bool): If ``True``, the directory at ``dirpath``
            must already exist on the filesystem.
        permissions='rx' (string): A string that includes the lowercase
            characters ``r``, ``w`` and/or ``x`` indicating required
            permissions for this folder .  See ``check_permissions`` for
            details.

    Returns:
        A string error message if an error was found.  ``None`` otherwise.

    """
    if must_exist:
        if not os.path.exists(dirpath):
            return MESSAGES['DIR_NOT_FOUND']

    if os.path.exists(dirpath):
        if not os.path.isdir(dirpath):
            return MESSAGES['NOT_A_DIR']
    else:
        # find the parent directory that does exist and check permissions
        child = dirpath
        parent = os.path.normcase(os.path.abspath(dirpath))
        while child:
            # iterate child because if this gets back to the root dir,
            # child becomes an empty string and parent remains root string.
            parent, child = os.path.split(parent)
            if os.path.exists(parent):
                dirpath = parent
                break

    permissions_warning = check_permissions(dirpath, permissions)
    if permissions_warning:
        return permissions_warning


def check_file(filepath, permissions='r', **kwargs):
    """Validate a single file.

    Args:
        filepath (string): The filepath to validate.
        permissions='r' (string): A string that includes the lowercase
            characters ``r``, ``w`` and/or ``x`` indicating required
            permissions for this file.  See ``check_permissions`` for
            details.

    Returns:
        A string error message if an error was found.  ``None`` otherwise.

    """
    if not os.path.exists(filepath):
        return MESSAGES['FILE_NOT_FOUND']

    permissions_warning = check_permissions(filepath, permissions)
    if permissions_warning:
        return permissions_warning


def check_permissions(path, permissions):
    """Validate permissions on a filesystem object.

    This function uses ``os.access`` to determine permissions access.

    Args:
        path (string): The path to examine for permissions.
        permissions (string): a string including the characters ``r``, ``w``
            and/or ``x`` (lowercase), indicating read, write, and execute
            permissions (respectively) that the filesystem object at ``path``
            must have.

    Returns:
        A string error message if an error was found.  ``None`` otherwise.

    """
    for letter, mode, descriptor in (
            ('r', os.R_OK, 'read'),
            ('w', os.W_OK, 'write'),
            ('x', os.X_OK, 'execute')):
        if letter in permissions and not os.access(path, mode):
            return MESSAGES['NEED_PERMISSION'].format(permission=letter)


def _check_projection(srs, projected, projection_units):
    """Validate a GDAL projection.

    Args:
        srs (osr.SpatialReference): A GDAL Spatial Reference object
            representing the spatial reference of a GDAL dataset.
        projected (bool): Whether the spatial reference must be projected in
            linear units.
        projection_units (pint.Unit): The projection's required linear units.

    Returns:
        A string error message if an error was found. ``None`` otherwise.

    """
    empty_srs = osr.SpatialReference()
    if srs is None or srs.IsSame(empty_srs):
        return MESSAGES['INVALID_PROJECTION']

    if projected:
        if not srs.IsProjected():
            return MESSAGES['NOT_PROJECTED']

    if projection_units:
        # pint uses underscores in multi-word units e.g. 'survey_foot'
        # it is case-sensitive
        layer_units_name = srs.GetLinearUnitsName().lower().replace(' ', '_')
        try:
            # this will parse common synonyms: m, meter, meters, metre, metres
            layer_units = spec_utils.u.Unit(layer_units_name)
            # Compare pint Unit objects
            if projection_units != layer_units:
                return MESSAGES['WRONG_PROJECTION_UNIT'].format(
                    unit_a=projection_units, unit_b=layer_units_name)
        except pint.errors.UndefinedUnitError:
            return MESSAGES['WRONG_PROJECTION_UNIT'].format(
                unit_a=projection_units, unit_b=layer_units_name)

    return None


def check_raster(filepath, projected=False, projection_units=None, **kwargs):
    """Validate a GDAL Raster on disk.

    Args:
        filepath (string): The path to the raster on disk.  The file must exist
            and be readable.
        projected=False (bool): Whether the spatial reference must be projected
            in linear units.
        projection_units=None (pint.Units): The required linear units of the
            projection. If ``None``, the projection units will not be checked.

    Returns:
        A string error message if an error was found.  ``None`` otherwise.

    """
    file_warning = check_file(filepath, permissions='r')
    if file_warning:
        return file_warning

    gdal.PushErrorHandler('CPLQuietErrorHandler')
    gdal_dataset = gdal.OpenEx(filepath, gdal.OF_RASTER)
    gdal.PopErrorHandler()

    if gdal_dataset is None:
        return MESSAGES['NOT_GDAL_RASTER']
    # Check that an overview .ovr file wasn't opened.
    if os.path.splitext(filepath)[1] == '.ovr':
        return MESSAGES['OVR_FILE']

    srs = osr.SpatialReference()
    srs.ImportFromWkt(gdal_dataset.GetProjection())

    projection_warning = _check_projection(srs, projected, projection_units)
    if projection_warning:
        gdal_dataset = None
        return projection_warning

    gdal_dataset = None
    return None


def load_fields_from_vector(filepath, layer_id=0):
    """Load fieldnames from a given vector.

    Args:
        filepath (string): The path to a GDAL-compatible vector on disk.
        layer_id=0 (string or int): The identifier for the layer to use.

    Returns:
        A list of string fieldnames within the target layer.

    """
    if not os.path.exists(filepath):
        raise ValueError('File not found: %s' % filepath)

    vector = gdal.OpenEx(filepath, gdal.OF_VECTOR)
    layer = vector.GetLayer(layer_id)
    fieldnames = [defn.GetName() for defn in layer.schema]
    layer = None
    vector = None
    return fieldnames


def check_vector(filepath, geometries, fields=None, projected=False,
                 projection_units=None, **kwargs):
    """Validate a GDAL vector on disk.

    Note:
        If the provided vector has multiple layers, only the first layer will
        be checked.

    Args:
        filepath (string): The path to the vector on disk.  The file must exist
            and be readable.
        geometries (set): Set of geometry type(s) that are allowed. Options are
            'POINT', 'LINESTRING', 'POLYGON', 'MULTIPOINT', 'MULTILINESTRING',
            and 'MULTIPOLYGON'.
        fields=None (dict): A dictionary spec of field names that the vector is
            expected to have. See the docstring of ``check_headers`` for
            details on validation rules.
        projected=False (bool): Whether the spatial reference must be projected
            in linear units.  If None, the projection will not be checked.
        projection_units=None (pint.Units): The required linear units of the
            projection. If ``None``, the projection units will not be checked.

    Returns:
        A string error message if an error was found.  ``None`` otherwise.

    """
    file_warning = check_file(filepath, permissions='r')
    if file_warning:
        return file_warning

    gdal.PushErrorHandler('CPLQuietErrorHandler')
    gdal_dataset = gdal.OpenEx(filepath, gdal.OF_VECTOR)
    gdal.PopErrorHandler()

    geom_map = {
        'POINT': [ogr.wkbPoint, ogr.wkbPointM, ogr.wkbPointZM,
                  ogr.wkbPoint25D],
        'LINESTRING': [ogr.wkbLineString, ogr.wkbLineStringM,
                       ogr.wkbLineStringZM, ogr.wkbLineString25D],
        'POLYGON': [ogr.wkbPolygon, ogr.wkbPolygonM,
                    ogr.wkbPolygonZM, ogr.wkbPolygon25D],
        'MULTIPOINT': [ogr.wkbMultiPoint, ogr.wkbMultiPointM,
                       ogr.wkbMultiPointZM, ogr.wkbMultiPoint25D],
        'MULTILINESTRING': [ogr.wkbMultiLineString, ogr.wkbMultiLineStringM,
                            ogr.wkbMultiLineStringZM,
                            ogr.wkbMultiLineString25D],
        'MULTIPOLYGON': [ogr.wkbMultiPolygon, ogr.wkbMultiPolygonM,
                         ogr.wkbMultiPolygonZM, ogr.wkbMultiPolygon25D]
    }

    allowed_geom_types = []
    for geom in geometries:
        allowed_geom_types += geom_map[geom]

    if gdal_dataset is None:
        return MESSAGES['NOT_GDAL_VECTOR']

    # NOTE: this only checks the layer geometry type, not the types of the
    # actual geometries (layer.GetGeometryTypes()). This is probably equivalent
    # in most cases, and it's more efficient than checking every geometry, but
    # we might need to change this in the future if it becomes a problem.
    # Currently not supporting ogr.wkbUnknown which allows mixed types.
    layer = gdal_dataset.GetLayer()
    if layer.GetGeomType() not in allowed_geom_types:
        return MESSAGES['WRONG_GEOM_TYPE'].format(allowed=geometries)

    if fields:
        field_patterns = get_headers_to_validate(fields)
        fieldnames = [defn.GetName() for defn in layer.schema]
        required_field_warning = check_headers(
            field_patterns, fieldnames, 'field')
        if required_field_warning:
            return required_field_warning

    srs = layer.GetSpatialRef()
    projection_warning = _check_projection(srs, projected, projection_units)
    return projection_warning


def check_raster_or_vector(filepath, **kwargs):
    """Validate an input that may be a raster or vector.

    Args:
        filepath (string):  The path to the raster or vector.
        **kwargs: kwargs of the raster and vector spec. Will be
            passed to ``check_raster`` or ``check_vector``.

    Returns:
        A string error message if an error was found. ``None`` otherwise.
    """
    try:
        gis_type = pygeoprocessing.get_gis_type(filepath)
    except ValueError as err:
        return str(err)
    if gis_type == pygeoprocessing.RASTER_TYPE:
        return check_raster(filepath, **kwargs)
    else:
        return check_vector(filepath, **kwargs)


def check_freestyle_string(value, regexp=None, **kwargs):
    """Validate an arbitrary string.

    Args:
        value: The value to check.  Must be able to be cast to a string.
        regexp=None (string): a string interpreted as a regular expression.

    Returns:
        A string error message if an error was found.  ``None`` otherwise.

    """
    if regexp:
        matches = re.fullmatch(regexp, str(value))
        if not matches:
            return MESSAGES['REGEXP_MISMATCH'].format(regexp=regexp)
    return None


def check_option_string(value, options, **kwargs):
    """Validate that a string is in a set of options.

    Args:
        value: The value to test. Will be cast to a string before comparing
            against the allowed options.
        options (dict): option spec to validate against.

    Returns:
        A string error message if ``value`` is not in ``options``.  ``None``
        otherwise.

    """
    # if options is empty, that means it's dynamically populated
    # so validation should be left to the model's validate function.
    if options and str(value) not in options:
        return MESSAGES['INVALID_OPTION'].format(option_list=sorted(options))


def check_number(value, expression=None, **kwargs):
    """Validate numbers.

    Args:
        value: A python value. This should be able to be cast to a float.
        expression=None (string): A string expression to be evaluated with the
            intent of determining that the value is within a specific range.
            The expression must contain the string ``value``, which will
            represent the user-provided value (after it has been cast to a
            float).  Example expression: ``"(value >= 0) & (value <= 1)"``.

    Returns:
        A string error message if an error was found.  ``None`` otherwise.

    """
    try:
        float(value)
    except (TypeError, ValueError):
        return MESSAGES['NOT_A_NUMBER'].format(value=value)

    if expression:
        # Check to make sure that 'value' is in the expression.
        if 'value' not in expression:
            raise AssertionError(
                'The variable name value is not found in the '
                f'expression: {expression}')

        # Expression is assumed to return a boolean, something like
        # "value > 0" or "(value >= 0) & (value < 1)".  An exception will
        # be raised if asteval can't evaluate the expression.
        result = _evaluate_expression(expression, {'value': float(value)})
        if not result:  # A python bool object is returned.
            return MESSAGES['INVALID_VALUE'].format(condition=expression)

    return None


def check_ratio(value, **kwargs):
    """Validate a ratio (a proportion expressed as a value from 0 to 1).

    Args:
        value: A python value. This should be able to be cast to a float.

    Returns:
        A string error message if an error was found.  ``None`` otherwise.

    """
    try:
        as_float = float(value)
    except (TypeError, ValueError):
        return MESSAGES['NOT_A_NUMBER'].format(value=value)

    if as_float < 0 or as_float > 1:
        return MESSAGES['NOT_WITHIN_RANGE'].format(
            value=as_float,
            range='[0, 1]')

    return None


def check_percent(value, **kwargs):
    """Validate a percent (a proportion expressed as a value from 0 to 100).

    Args:
        value: A python value. This should be able to be cast to a float.

    Returns:
        A string error message if an error was found.  ``None`` otherwise.

    """
    try:
        as_float = float(value)
    except (TypeError, ValueError):
        return MESSAGES['NOT_A_NUMBER'].format(value=value)

    if as_float < 0 or as_float > 100:
        return MESSAGES['NOT_WITHIN_RANGE'].format(
            value=as_float,
            range='[0, 100]')

    return None


def check_integer(value, **kwargs):
    """Validate an integer.

    Args:
        value: A python value. This should be able to be cast to an int.

    Returns:
        A string error message if an error was found.  ``None`` otherwise.

    """
    try:
        # must first cast to float, to handle both string and float inputs
        as_float = float(value)
        if not as_float.is_integer():
            return MESSAGES['NOT_AN_INTEGER'].format(value=value)
    except (TypeError, ValueError):
        return MESSAGES['NOT_A_NUMBER'].format(value=value)
    return None


def check_boolean(value, **kwargs):
    """Validate a boolean value.

    If the value provided is not a python boolean, an error message is
    returned.


    Args:
        value: The value to evaluate.

    Returns:
        A string error message if an error was found.  ``None`` otherwise.

    """
    if not isinstance(value, bool):
        return MESSAGES['NOT_BOOLEAN'].format(value=value)


def get_validated_dataframe(
        csv_path, columns=None, rows=None, index_col=None,
        read_csv_kwargs={}, **kwargs):
    """Read a CSV into a dataframe that is guaranteed to match the spec."""

    if not (columns or rows):
        raise ValueError('One of columns or rows must be provided')

    # build up a list of regex patterns to match columns against columns from
    # the table that match a pattern in this list (after stripping whitespace
    # and lowercasing) will be included in the dataframe
    axis = 'column' if columns else 'row'

    if rows:
        read_csv_kwargs = read_csv_kwargs.copy()
        read_csv_kwargs['header'] = None

    df = utils.read_csv_to_dataframe(csv_path, **read_csv_kwargs)

    if rows:
        # swap rows and column
        df = df.set_index(df.columns[0]).rename_axis(
            None, axis=0).T.reset_index(drop=True)

    spec = columns if columns else rows

    patterns = []
    for column in spec:
        column = column.lower()
        match = re.match(r'(.*)\[(.+)\](.*)', column)
        if match:
            # for column name patterns, convert it to a regex pattern
            groups = match.groups()
            patterns.append(f'{groups[0]}(.+){groups[2]}')
        else:
            # for regular column names, use the exact name as the pattern
            patterns.append(column.replace('(', '\(').replace(')', '\)'))

    # select only the columns that match a pattern
    df = df[[col for col in df.columns if any(
        re.fullmatch(pattern, col) for pattern in patterns)]]

    # drop any empty rows
    df = df.dropna(how="all").reset_index(drop=True)

    available_cols = set(df.columns)

    for (col_name, col_spec), pattern in zip(spec.items(), patterns):
        matching_cols = [c for c in available_cols if re.fullmatch(pattern, c)]
        if col_spec.get('required', True) is True and '[' not in col_name and not matching_cols:
            raise ValueError(MESSAGES['MATCHED_NO_HEADERS'].format(
                header=axis,
                header_name=col_name))
        available_cols -= set(matching_cols)
        for col in matching_cols:
            try:
                # frozenset needed to make the set hashable.  A frozenset and set with the same members are equal.
                if col_spec['type'] in {'csv', 'directory', 'file', 'raster', 'vector', frozenset({'raster', 'vector'})}:
                    df[col] = df[col].apply(
                        lambda p: p if pandas.isna(p) else utils.expand_path(str(p).strip(), csv_path))
                    df[col] = df[col].astype(pandas.StringDtype())
                elif col_spec['type'] in {'freestyle_string', 'option_string'}:
                    df[col] = df[col].apply(
                        lambda s: s if pandas.isna(s) else str(s).strip().lower())
                    df[col] = df[col].astype(pandas.StringDtype())
                elif col_spec['type'] in {'number', 'percent', 'ratio'}:
                    df[col] = df[col].astype(float)
                elif col_spec['type'] == 'integer':
                    df[col] = df[col].astype(pandas.Int64Dtype())
                elif col_spec['type'] == 'boolean':
                    df[col] = df[col].astype('boolean')
                else:
                    raise ValueError(f"Unknown type: {col_spec['type']}")
            except Exception as err:
                raise ValueError(
                    f'Value(s) in the "{col}" column could not be interpreted '
                    f'as {col_spec["type"]}s. Original error: {err}')

            col_type = col_spec['type']
            if isinstance(col_type, set):
                col_type = frozenset(col_type)
            if col_type in {'raster', 'vector', frozenset({'raster', 'vector'})}:
                # recursively validate the files within the column
                def check_value(value):
                    if pandas.isna(value):
                        return
                    err_msg = _VALIDATION_FUNCS[col_type](value, **col_spec)
                    if err_msg:
                        raise ValueError(
                            f'Error in {axis} "{col}", value "{value}": {err_msg}')
                df[col].apply(check_value)

    if any(df.columns.duplicated()):
        duplicated_columns = df.columns[df.columns.duplicated]
        return MESSAGES['DUPLICATE_HEADER'].format(
            header=header_type,
            header_name=expected,
            number=count)

    # set the index column, if specified
    if index_col is not None:
        index_col = index_col.lower()
        try:
            df = df.set_index(index_col, verify_integrity=True)
        except KeyError:
            # If 'index_col' is not a column then KeyError is raised for using
            # it as the index column
            LOGGER.error(f"The column '{index_col}' could not be found "
                         f"in the table {csv_path}")
            raise

    return df


def check_csv(filepath, **kwargs):
    """Validate a table.

    Args:
        filepath (string): The string filepath to the table.

    Returns:
        A string error message if an error was found. ``None`` otherwise.

    """
    file_warning = check_file(filepath, permissions='r')
    if file_warning:
        return file_warning
    if 'columns' in kwargs or 'rows' in kwargs:
        try:
            get_validated_dataframe(filepath, **kwargs)
        except Exception as e:
            return str(e)


def check_headers(expected_headers, actual_headers, header_type='header'):
    """Validate that expected headers are in a list of actual headers.

    - Each expected header should be found exactly once.
    - Actual headers may contain extra headers that are not expected.
    - Headers are converted to lowercase before matching.

    Args:
        expected_headers (list[str]): A list of headers that are expected to
            exist in `actual_headers`.
        actual_headers (list[str]): A list of actual headers to validate
            against `expected_headers`.
        header_type (str): A string to use in the error message to refer to the
            header (typically one of 'column', 'row', 'field')

    Returns:
        None, if validation passes; or a string describing the problem, if a
        validation rule is broken.
    """
    actual_headers = [header.lower()
                      for header in actual_headers]  # case insensitive
    for expected in expected_headers:
        count = actual_headers.count(expected)
        if count == 0:
            return MESSAGES['MATCHED_NO_HEADERS'].format(
                header=header_type,
                header_name=expected)
        elif count > 1:
            return MESSAGES['DUPLICATE_HEADER'].format(
                header=header_type,
                header_name=expected,
                number=count)
    return None


def check_spatial_overlap(spatial_filepaths_list,
                          different_projections_ok=False):
    """Check that the given spatial files spatially overlap.

    Args:
        spatial_filepaths_list (list): A list of files that can be opened with
            GDAL.  Must be on the local filesystem.
        different_projections_ok=False (bool): Whether it's OK for the input
            spatial files to have different projections.  If ``True``, all
            projections will be converted to WGS84 before overlap is checked.

    Returns:
        A string error message if an error is found.  ``None`` otherwise.

    """
    wgs84_srs = osr.SpatialReference()
    wgs84_srs.ImportFromEPSG(4326)
    wgs84_wkt = wgs84_srs.ExportToWkt()

    bounding_boxes = []
    checked_file_list = []
    for filepath in spatial_filepaths_list:
        try:
            info = pygeoprocessing.get_raster_info(filepath)
        except ValueError:
            info = pygeoprocessing.get_vector_info(filepath)

        if info['projection_wkt'] is None:
            return MESSAGES['NO_PROJECTION'].format(filepath=filepath)

        if different_projections_ok:
            bounding_box = pygeoprocessing.transform_bounding_box(
                info['bounding_box'], info['projection_wkt'], wgs84_wkt)
        else:
            bounding_box = info['bounding_box']

        if all([numpy.isinf(coord) for coord in bounding_box]):
            LOGGER.warning(
                'Skipping infinite bounding box for file %s', filepath)
            continue

        bounding_boxes.append(bounding_box)
        checked_file_list.append(filepath)

    try:
        pygeoprocessing.merge_bounding_box_list(bounding_boxes, 'intersection')
    except ValueError as error:
        LOGGER.debug(error)
        formatted_lists = _format_bbox_list(checked_file_list, bounding_boxes)
        return MESSAGES['BBOX_NOT_INTERSECT'].format(bboxes=formatted_lists)
    return None


def _format_bbox_list(file_list, bbox_list):
    """Format two lists of equal length into one string."""
    return ' | '.join(
            [a + ': ' + str(b) for a, b in zip(
                file_list, bbox_list)])


def timeout(func, *args, timeout=5, **kwargs):
    """Stop a function after a given amount of time.

    Args:
        func (function): function to apply the timeout to
        args: arguments to pass to the function
        timeout (number): how many seconds to allow the function to run.
            Defaults to 5.

    Returns:
        A string warning message if the thread completed in time and returned
        warnings, ``None`` otherwise.

    Raises:
        ``RuntimeWarning`` if the thread does not complete in time.
    """
    # use a queue to share the return value from the file checking thread
    # the target function puts the return value from `func` into shared memory
    message_queue = queue.Queue()

    def wrapper_func():
        message_queue.put(func(*args, **kwargs))

    thread = threading.Thread(target=wrapper_func)
    LOGGER.debug(f'Starting file checking thread with timeout={timeout}')
    thread.start()
    thread.join(timeout=timeout)
    if thread.is_alive():
        # first arg to `check_csv`, `check_raster`, `check_vector` is the path
        warnings.warn(
            f'Validation of file {args[0]} timed out. If this file '
            'is stored in a file streaming service, it may be taking a long '
            'time to download. Try storing it locally instead.')
        return None

    else:
        LOGGER.debug('File checking thread completed.')
        # get any warning messages returned from the thread
        a = message_queue.get()
        return a


def get_headers_to_validate(spec):
    """Get header names to validate from a row/column/field spec dictionary.

    This module only validates row/column/field names that are static and
    always required. If `'required'` is anything besides `True`, or if the name
    contains brackets indicating it's user-defined, it is not returned.

    Args:
        spec (dict): a row/column/field spec dictionary that maps row/column/
            field names to specs for them

    Returns:
        list of expected header names to validate against
    """
    headers = []
    for key, val in spec.items():
        # if 'required' isn't a key, it defaults to True
        if ('required' not in val) or (val['required'] is True):
            # brackets are a special character for our args spec syntax
            # they surround the part of the key that's user-defined
            # user-defined rows/columns/fields are not validated here, so skip
            if '[' not in key:
                headers.append(key)
    return headers


# accessing a file could take a long time if it's in a file streaming service
# to prevent the UI from hanging due to slow validation,
# set a timeout for these functions.
_VALIDATION_FUNCS = {
    'boolean': check_boolean,
    'csv': functools.partial(timeout, check_csv),
    'file': functools.partial(timeout, check_file),
    'directory': functools.partial(timeout, check_directory),
    'freestyle_string': check_freestyle_string,
    'number': check_number,
    'ratio': check_ratio,
    'percent': check_percent,
    'integer': check_integer,
    'option_string': check_option_string,
    'raster': functools.partial(timeout, check_raster),
    'vector': functools.partial(timeout, check_vector),
    frozenset({'raster', 'vector'}): functools.partial(timeout, check_raster_or_vector),
    'other': None,  # Up to the user to define their validate()
}


def validate(args, spec, spatial_overlap_opts=None):
    """Validate an args dict against a model spec.

    Validates an arguments dictionary according to the rules laid out in
    ``spec``.  If ``spatial_overlap_opts`` is also provided, valid spatial
    inputs will be checked for spatial overlap.

    Args:
        args (dict): The InVEST model args dict to validate.
        spec (dict): The InVEST model spec dict to validate against.
        spatial_overlap_opts=None (dict): A dict.  If provided, the key
        ``"spatial_keys"`` is required to be a list of keys that may be present
            in the args dict and (if provided in args) will be checked for
            overlap with all other keys in this list.  If the key
            ``"reference_key"`` is also present in this dict, the bounding
            boxes of each of the files represented by
            ``spatial_overlap_opts["spatial_keys"]`` will be transformed to the
            SRS of the dataset at this key.

    Returns:
        A list of tuples where the first element of the tuple is an iterable of
        keys affected by the error in question and the second element of the
        tuple is the string message of the error.  If no validation errors were
        found, an empty list is returned.

    """
    validation_warnings = []

    # Phase 1: Check whether an input is required and has a value
    missing_keys = set()
    required_keys_with_no_value = set()
    expression_values = {
        input_key: args.get(input_key, False) for input_key in spec.keys()}
    keys_with_falsey_values = set()
    for key, parameter_spec in spec.items():
        # Default required to True since this is the most common
        try:
            required = parameter_spec['required']
        except KeyError:
            required = True

        if isinstance(required, str):
            required = bool(_evaluate_expression(
                expression=f'{spec[key]["required"]}',
                variable_map=expression_values))

        # At this point, required is only True or False.
        if required:
            if key not in args:
                missing_keys.add(key)
            else:
                if args[key] in ('', None):
                    required_keys_with_no_value.add(key)
        elif not expression_values[key]:
            # Don't validate falsey values or missing (None, "") values.
            keys_with_falsey_values.add(key)

    if missing_keys:
        validation_warnings.append(
            (sorted(missing_keys), MESSAGES['MISSING_KEY']))

    if required_keys_with_no_value:
        validation_warnings.append(
            (sorted(required_keys_with_no_value), MESSAGES['MISSING_VALUE']))

    # Phase 2: Check whether any input with a value validates with its
    # type-specific check function.
    invalid_keys = set()
    insufficient_keys = (
        missing_keys | required_keys_with_no_value | keys_with_falsey_values)
    for key in set(args.keys()) - insufficient_keys:
        # Extra args that don't exist in the MODEL_SPEC are okay
        # we don't need to try to validate them
        try:
            # Using deepcopy to make sure we don't modify the original spec
            parameter_spec = copy.deepcopy(spec[key])
        except KeyError:
            LOGGER.debug(f'Provided key {key} does not exist in MODEL_SPEC')
            continue

<<<<<<< HEAD
        param_type = parameter_spec['type']
        if isinstance(param_type, set):
            param_type = frozenset(param_type)
        type_validation_func = _VALIDATION_FUNCS[param_type]
=======
        # rewrite parameter_spec for any nested, conditional validity
        axis_keys = None
        if parameter_spec['type'] == 'csv':
            axis_keys = ['columns', 'rows']
        elif parameter_spec['type'] == 'vector':
            axis_keys = ['fields']
        elif parameter_spec['type'] == 'directory':
            axis_keys = ['contents']

        if axis_keys:
            for axis_key in axis_keys:
                if axis_key not in parameter_spec:
                    continue
                for nested_key, nested_spec in parameter_spec[axis_key].items():
                    if ('required' in nested_spec
                            and isinstance(nested_spec['required'], str)):
                        parameter_spec[axis_key][nested_key]['required'] = (
                            bool(_evaluate_expression(
                                nested_spec['required'], expression_values)))

        type_validation_func = _VALIDATION_FUNCS[parameter_spec['type']]
>>>>>>> 724e9b40

        if type_validation_func is None:
            # Validation for 'other' type must be performed by the user.
            continue
        try:
            # pass the entire arg spec into the validation function as kwargs
            # each type validation function allows extra kwargs with **kwargs
            warning_msg = type_validation_func(args[key], **parameter_spec)
            if warning_msg:
                validation_warnings.append(([key], warning_msg))
                invalid_keys.add(key)
        except Exception:
            LOGGER.exception(
                'Error when validating key %s with value %s',
                key, args[key])
            validation_warnings.append(([key], MESSAGES['UNEXPECTED_ERROR']))

    # Phase 3: Check spatial overlap if applicable
    if spatial_overlap_opts:
        spatial_keys = set(spatial_overlap_opts['spatial_keys'])

        # Only test for spatial overlap once all the sufficient spatial keys
        # are otherwise valid. And then only when there are at least 2.
        valid_spatial_keys = spatial_keys.difference(
            invalid_keys.union(insufficient_keys))

        if len(valid_spatial_keys) >= 2:
            spatial_files = []
            checked_keys = []
            for key in valid_spatial_keys:
                if key in args and args[key] not in ('', None):
                    spatial_files.append(args[key])
                    checked_keys.append(key)

            try:
                different_projections_ok = (
                    spatial_overlap_opts['different_projections_ok'])
            except KeyError:
                different_projections_ok = False

            spatial_overlap_error = check_spatial_overlap(
                spatial_files, different_projections_ok)
            if spatial_overlap_error:
                validation_warnings.append(
                    (checked_keys, spatial_overlap_error))

    # sort warnings alphabetically by key name
    return sorted(validation_warnings, key=lambda w: w[0][0])


def invest_validator(validate_func):
    """Decorator to enforce characteristics of validation inputs and outputs.

    Attributes of inputs and outputs that are enforced are:

        * ``args`` parameter to ``validate`` must be a ``dict``
        * ``limit_to`` parameter to ``validate`` must be either ``None`` or a
          string (``str`` or ``unicode``) that exists in the ``args`` dict.
        *  All keys in ``args`` must be strings
        * Decorated ``validate`` func must return a list of 2-tuples, where
          each 2-tuple conforms to these rules:

            * The first element of the 2-tuple is an iterable of strings.
              It is an error for the first element to be a string.
            * The second element of the 2-tuple is a string error message.

    In addition, this validates the ``n_workers`` argument if it's included.

    Raises:
        AssertionError when an invalid format is found.

    Example::

        from natcap.invest import validation
        @validation.invest_validator
        def validate(args, limit_to=None):
            # do your validation here
    """
    def _wrapped_validate_func(args, limit_to=None):
        validate_func_args = inspect.getfullargspec(validate_func)
        assert validate_func_args.args == ['args', 'limit_to'], (
            'validate has invalid parameters: parameters are: %s.' % (
                validate_func_args.args))

        assert isinstance(args, dict), 'args parameter must be a dictionary.'
        assert (isinstance(limit_to, type(None)) or
                isinstance(limit_to, str)), (
                    'limit_to parameter must be either a string key or None.')
        if limit_to is not None:
            assert limit_to in args, ('limit_to key "%s" must exist in args.'
                                      % limit_to)

        for key, value in args.items():
            assert isinstance(key, str), (
                'All args keys must be strings.')

        # Pytest in importlib mode makes it impossible for test modules to
        # import one another. This causes a problem in test_validation.py,
        # which gets imported into itself here and fails.
        # Since this decorator might not be needed in the future,
        # just ignore failed imports; assume they have no MODEL_SPEC.
        try:
            model_module = importlib.import_module(validate_func.__module__)
        except Exception:
            LOGGER.warning(
                'Unable to import module %s: assuming no MODEL_SPEC.',
                validate_func.__module__)
            model_module = None

        # If the module has an MODEL_SPEC defined, validate against that.
        if hasattr(model_module, 'MODEL_SPEC'):
            LOGGER.debug('Using MODEL_SPEC for validation')
            args_spec = getattr(model_module, 'MODEL_SPEC')['args']

            if limit_to is None:
                LOGGER.info('Starting whole-model validation with MODEL_SPEC')
                warnings_ = validate_func(args)
            else:
                LOGGER.info('Starting single-input validation with MODEL_SPEC')
                args_key_spec = args_spec[limit_to]

                args_value = args[limit_to]
                error_msg = None

                # We're only validating a single input.  This is not officially
                # supported in the validation function, but we can make it work
                # within this decorator.
                try:
                    if args_key_spec['required'] is True:
                        if args_value in ('', None):
                            error_msg = "Value is required"
                except KeyError:
                    # If required is not defined in the args_spec, we default
                    # to False.  If 'required' is an expression, we can't
                    # validate that outside of whole-model validation.
                    pass

                # If the input is not required and does not have a value, no
                # need to validate it.
                if args_value not in ('', None):
                    input_type = args_key_spec['type']
                    if isinstance(input_type, set):
                        input_type = frozenset(input_type)
                    validator_func = _VALIDATION_FUNCS[input_type]
                    error_msg = validator_func(args_value, **args_key_spec)

                if error_msg is None:
                    warnings_ = []
                else:
                    warnings_ = [([limit_to], error_msg)]
        else:  # args_spec is not defined for this function.
            LOGGER.warning('MODEL_SPEC not defined for this model')
            warnings_ = validate_func(args, limit_to)

        LOGGER.debug('Validation warnings: %s',
                     pprint.pformat(warnings_))

        return warnings_

    return _wrapped_validate_func<|MERGE_RESOLUTION|>--- conflicted
+++ resolved
@@ -1001,19 +1001,13 @@
             LOGGER.debug(f'Provided key {key} does not exist in MODEL_SPEC')
             continue
 
-<<<<<<< HEAD
-        param_type = parameter_spec['type']
-        if isinstance(param_type, set):
-            param_type = frozenset(param_type)
-        type_validation_func = _VALIDATION_FUNCS[param_type]
-=======
         # rewrite parameter_spec for any nested, conditional validity
         axis_keys = None
-        if parameter_spec['type'] == 'csv':
+        if param_type == 'csv':
             axis_keys = ['columns', 'rows']
-        elif parameter_spec['type'] == 'vector':
+        elif param_type == 'vector' or 'vector' in param_type:
             axis_keys = ['fields']
-        elif parameter_spec['type'] == 'directory':
+        elif param_type == 'directory':
             axis_keys = ['contents']
 
         if axis_keys:
@@ -1027,8 +1021,7 @@
                             bool(_evaluate_expression(
                                 nested_spec['required'], expression_values)))
 
-        type_validation_func = _VALIDATION_FUNCS[parameter_spec['type']]
->>>>>>> 724e9b40
+        type_validation_func = _VALIDATION_FUNCS[param_type]
 
         if type_validation_func is None:
             # Validation for 'other' type must be performed by the user.
