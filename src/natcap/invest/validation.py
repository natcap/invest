"""Common validation utilities for InVEST models."""
import ast
import copy
import inspect
import logging
import pprint
import os
import re
import threading
import functools
import importlib
import queue
import warnings

import pandas
import pint
import pygeoprocessing
from osgeo import gdal, osr
import numpy

from . import utils


#: A flag to pass to the validation context manager indicating that all keys
#: should be checked.
CHECK_ALL_KEYS = None
MESSAGE_REQUIRED = 'Parameter is required but is missing or has no value'
LOGGER = logging.getLogger(__name__)

MATCHED_NO_HEADERS_MSG = '%s matched 0 headers, expected at least one'
NOT_A_NUMBER_MSG = 'Value "%s" could not be interpreted as a number'


def _evaluate_expression(expression, variable_map):
    """Evaluate a python expression.

    The expression must be able to be evaluated as a python expression.

    Args:
        expression (string): A string expression that returns a value.
        variable_map (dict): A dict mapping string variable names to their
            python object values.  This is the variable map that will be used
            when evaluating the expression.

    Returns:
        Whatever value is returned from evaluating ``expression`` with the
        variables stored in ``variable_map``.

    """
    # __builtins__ can be either a dict or a module.  We need its contents as a
    # dict in order to use ``eval``.
    if not isinstance(__builtins__, dict):
        builtins = __builtins__.__dict__
    else:
        builtins = __builtins__
    builtin_symbols = set(builtins.keys())

    active_symbols = set()
    for tree_node in ast.walk(ast.parse(expression)):
        if isinstance(tree_node, ast.Name):
            active_symbols.add(tree_node.id)

    # This should allow any builtin functions, exceptions, etc. to be handled
    # correctly within an expression.
    missing_symbols = (active_symbols -
                       set(variable_map.keys()).union(builtin_symbols))
    if missing_symbols:
        raise AssertionError(
            'Identifiers expected in the expression "%s" are missing: %s' % (
                expression, ', '.join(missing_symbols)))

    # The usual warnings should go with this call to eval:
    # Don't run untrusted code!!!
    return eval(expression, builtins, variable_map)


def get_invalid_keys(validation_warnings):
    """Get the invalid keys from a validation warnings list.

    Args:
        validation_warnings (list): A list of two-tuples where the first
            item is an iterable of string args keys affected and the second
            item is a string error message.

    Returns:
        A set of the string args keys found across all of the first elements in
        the validation tuples.

    """
    invalid_keys = set([])
    for affected_keys, error_msg in validation_warnings:
        for key in affected_keys:
            invalid_keys.add(key)
    return invalid_keys


def get_sufficient_keys(args):
    """Determine which keys in args are sufficient.

    A sufficient key is one that is:

        1. Present within ``args``
        2. Does not have a value of ``''`` or ``None``.

    Args:
        args (dict): An args dict of string keys to serializeable values.

    Returns:
        A set of keys from ``args`` that are sufficient.
    """
    sufficient_keys = set()
    for key, value in args.items():
        if value not in ('', None):
            sufficient_keys.add(key)

    return sufficient_keys


def check_directory(dirpath, must_exist=True, permissions='rx', **kwargs):
    """Validate a directory.

    Args:
        dirpath (string): The directory path to validate.
        must_exist=True (bool): If ``True``, the directory at ``dirpath``
            must already exist on the filesystem.
        permissions='rx' (string): A string that includes the lowercase
            characters ``r``, ``w`` and/or ``x`` indicating required
            permissions for this folder .  See ``check_permissions`` for
            details.

    Returns:
        A string error message if an error was found.  ``None`` otherwise.

    """
    if must_exist:
        if not os.path.exists(dirpath):
            return "Directory not found"

    if os.path.exists(dirpath):
        if not os.path.isdir(dirpath):
            return "Path must be a directory"
    else:
        # find the parent directory that does exist and check permissions
        child = dirpath
        parent = os.path.normcase(os.path.abspath(dirpath))
        while child:
            # iterate child because if this gets back to the root dir,
            # child becomes an empty string and parent remains root string.
            parent, child = os.path.split(parent)
            if os.path.exists(parent):
                dirpath = parent
                break

    permissions_warning = check_permissions(dirpath, permissions)
    if permissions_warning:
        return permissions_warning


def check_file(filepath, permissions='r', **kwargs):
    """Validate a single file.

    Args:
        filepath (string): The filepath to validate.
        permissions='r' (string): A string that includes the lowercase
            characters ``r``, ``w`` and/or ``x`` indicating required
            permissions for this file.  See ``check_permissions`` for
            details.

    Returns:
        A string error message if an error was found.  ``None`` otherwise.

    """
    if not os.path.exists(filepath):
        return "File not found"

    permissions_warning = check_permissions(filepath, permissions)
    if permissions_warning:
        return permissions_warning


def check_permissions(path, permissions):
    """Validate permissions on a filesystem object.

    This function uses ``os.access`` to determine permissions access.

    Args:
        path (string): The path to examine for permissions.
        permissions (string): a string including the characters ``r``, ``w``
            and/or ``x`` (lowercase), indicating read, write, and execute
            permissions (respectively) that the filesystem object at ``path``
            must have.

    Returns:
        A string error message if an error was found.  ``None`` otherwise.

    """
    for letter, mode, descriptor in (
            ('r', os.R_OK, 'read'),
            ('w', os.W_OK, 'write'),
            ('x', os.X_OK, 'execute')):
        if letter in permissions and not os.access(path, mode):
            return 'You must have %s access to this file' % descriptor


def _check_projection(srs, projected, projection_units):
    """Validate a GDAL projection.

    Args:
        srs (osr.SpatialReference): A GDAL Spatial Reference object
            representing the spatial reference of a GDAL dataset.
        projected (bool): Whether the spatial reference must be projected in
            linear units.
        projection_units (pint.Unit): The projection's required linear units.

    Returns:
        A string error message if an error was found. ``None`` otherwise.

    """
    empty_srs = osr.SpatialReference()
    if srs is None or srs.IsSame(empty_srs):
        return "Dataset must have a valid projection."

    if projected:
        if not srs.IsProjected():
            return "Dataset must be projected in linear units."

    if projection_units:
        # pint uses underscores in multi-word units e.g. 'survey_foot'
        # it is case-sensitive
        layer_units_name = srs.GetLinearUnitsName().lower().replace(' ', '_')
        try:
            # this will parse common synonyms: m, meter, meters, metre, metres
            layer_units = utils.u.Unit(layer_units_name)
            # Compare pint Unit objects
            if projection_units != layer_units:
                return ("Layer must be projected in this unit: "
                        f"'{projection_units}'")
        except pint.errors.UndefinedUnitError:
            return f"SRS has unrecognized unit '{layer_units_name}'"

    return None


def check_raster(filepath, projected=False, projection_units=None, **kwargs):
    """Validate a GDAL Raster on disk.

    Args:
        filepath (string): The path to the raster on disk.  The file must exist
            and be readable.
        projected=False (bool): Whether the spatial reference must be projected
            in linear units.
        projection_units=None (pint.Units): The required linear units of the
            projection. If ``None``, the projection units will not be checked.

    Returns:
        A string error message if an error was found.  ``None`` otherwise.

    """
    file_warning = check_file(filepath, permissions='r')
    if file_warning:
        return file_warning

    gdal.PushErrorHandler('CPLQuietErrorHandler')
    gdal_dataset = gdal.OpenEx(filepath, gdal.OF_RASTER)
    gdal.PopErrorHandler()

    if gdal_dataset is None:
        return "File could not be opened as a GDAL raster"
    # Check that an overview .ovr file wasn't opened.
    if os.path.splitext(filepath)[1] == '.ovr':
        return "File found to be an overview '.ovr' file."

    srs = osr.SpatialReference()
    srs.ImportFromWkt(gdal_dataset.GetProjection())

    projection_warning = _check_projection(srs, projected, projection_units)
    if projection_warning:
        gdal_dataset = None
        return projection_warning

    gdal_dataset = None
    return None


def load_fields_from_vector(filepath, layer_id=0):
    """Load fieldnames from a given vector.

    Args:
        filepath (string): The path to a GDAL-compatible vector on disk.
        layer_id=0 (string or int): The identifier for the layer to use.

    Returns:
        A list of string fieldnames within the target layer.

    """
    if not os.path.exists(filepath):
        raise ValueError('File not found: %s' % filepath)

    vector = gdal.OpenEx(filepath, gdal.OF_VECTOR)
    layer = vector.GetLayer(layer_id)
    fieldnames = [defn.GetName() for defn in layer.schema]
    layer = None
    vector = None
    return fieldnames


def check_vector(filepath, fields=None, projected=False, projection_units=None,
                 **kwargs):
    """Validate a GDAL vector on disk.

    Note:
        If the provided vector has multiple layers, only the first layer will
        be checked.

    Args:
        filepath (string): The path to the vector on disk.  The file must exist
            and be readable.
        fields=None (list[str]): A list of regex-compilable patterns
            that are expected to match the vector fields. Patterns may be an
            ordinary string to match a header exactly, or use any valid regex
            syntax to match 1 or more headers. See the docstring of
            ``check_patterns`` for details on matching rules.
        projected=False (bool): Whether the spatial reference must be projected
            in linear units.  If None, the projection will not be checked.
        projection_units=None (pint.Units): The required linear units of the
            projection. If ``None``, the projection units will not be checked.

    Returns:
        A string error message if an error was found.  ``None`` otherwise.

    """
    file_warning = check_file(filepath, permissions='r')
    if file_warning:
        return file_warning

    gdal.PushErrorHandler('CPLQuietErrorHandler')
    gdal_dataset = gdal.OpenEx(filepath, gdal.OF_VECTOR)
    gdal.PopErrorHandler()

    if gdal_dataset is None:
        return 'File could not be opened as a GDAL vector'

    layer = gdal_dataset.GetLayer()
    srs = layer.GetSpatialRef()

    if fields:
        field_patterns = get_header_patterns(fields)
        fieldnames = [defn.GetName() for defn in layer.schema]
        required_field_warning = check_patterns(field_patterns, fieldnames)
        if required_field_warning:
            return required_field_warning

    projection_warning = _check_projection(srs, projected, projection_units)
    return projection_warning


def check_freestyle_string(value, regexp=None, **kwargs):
    """Validate an arbitrary string.

    Args:
        value: The value to check.  Must be able to be cast to a string.
        regexp=None (dict): A dict representing validation parameters for a
            regular expression.  ``regexp['pattern']`` is required, and its
            value must be a string regular expression.
            ``regexp['case_sensitive']`` may also be provided and is expected
            to be a boolean value.  If ``True`` or truthy, the regular
            expression will ignore case.

    Returns:
        A string error message if an error was found.  ``None`` otherwise.

    """
    if regexp:
        flags = 0
        if 'case_sensitive' in regexp:
            if regexp['case_sensitive'] is False:
                flags = re.IGNORECASE
        matches = re.findall(regexp['pattern'], str(value), flags)
        if not matches:
            return ("Value did not match expected pattern %s"
                    % regexp['pattern'])

    return None


def check_option_string(value, options, **kwargs):
    """Validate that a string is in a list of options.

    Args:
        value (string): The string value to test.
        options (list): A list of strings to test against.

    Returns:
        A string error message if ``value`` is not in ``options``.  ``None``
        otherwise.

    """
    if value not in options:
        return "Value must be one of: %s" % sorted(options)


def check_number(value, expression=None, **kwargs):
    """Validate numbers.

    Args:
        value: A python value. This should be able to be cast to a float.
        expression=None (string): A string expression to be evaluated with the
            intent of determining that the value is within a specific range.
            The expression must contain the string ``value``, which will
            represent the user-provided value (after it has been cast to a
            float).  Example expression: ``"(value >= 0) & (value <= 1)"``.

    Returns:
        A string error message if an error was found.  ``None`` otherwise.

    """
    try:
        float(value)
    except (TypeError, ValueError):
        return NOT_A_NUMBER_MSG % value

    if expression:
        # Check to make sure that 'value' is in the expression.
        if 'value' not in expression:
            raise AssertionError(
                'The variable name value is not found in the '
                f'expression: {expression}')

        # Expression is assumed to return a boolean, something like
        # "value > 0" or "(value >= 0) & (value < 1)".  An exception will
        # be raised if asteval can't evaluate the expression.
        result = _evaluate_expression(expression, {'value': float(value)})
        if not result:  # A python bool object is returned.
            return f'Value does not meet condition {expression}'

    return None


def check_ratio(value, **kwargs):
    """Validate a ratio (a proportion expressed as a value from 0 to 1).

    Args:
        value: A python value. This should be able to be cast to a float.

    Returns:
        A string error message if an error was found.  ``None`` otherwise.

    """
    try:
        as_float = float(value)
    except (TypeError, ValueError):
        return NOT_A_NUMBER_MSG % value

    if as_float < 0 or as_float > 1:
        return f'Value {as_float} is not in the range [0, 1]'

    return None


def check_percent(value, **kwargs):
    """Validate a percent (a proportion expressed as a value from 0 to 100).

    Args:
        value: A python value. This should be able to be cast to a float.

    Returns:
        A string error message if an error was found.  ``None`` otherwise.

    """
    try:
        as_float = float(value)
    except (TypeError, ValueError):
        return NOT_A_NUMBER_MSG % value

    if as_float < 0 or as_float > 100:
        return f'Value {as_float} is not in the range [0, 100]'

    return None


def check_code(value, **kwargs):
    """Validate a code (an integer ID).

    Args:
        value: A python value. This should be able to be cast to an int.

    Returns:
        A string error message if an error was found.  ``None`` otherwise.

    """
    try:
        # must first cast to float, to handle both string and float inputs
        as_float = float(value)
        if not as_float.is_integer():
            return f'Value "{value}" does not represent an integer'
    except (TypeError, ValueError):
        return NOT_A_NUMBER_MSG % value
    return None


def check_boolean(value, **kwargs):
    """Validate a boolean value.

    If the value provided is not a python boolean, an error message is
    returned.


    Args:
        value: The value to evaluate.

    Returns:
        A string error message if an error was found.  ``None`` otherwise.

    """
    if not isinstance(value, bool):
        return "Value must be either True or False, not %s %s" % (
            type(value), value)


def check_csv(filepath, rows=None, columns=None, excel_ok=False, **kwargs):
    """Validate a table.

    Args:
        filepath (string): The string filepath to the table.
        rows (dict): A list of regex-compilable patterns that
            are expected to match the table headers (as defined by ``axis``).
            Patterns may be an ordinary string to match a header exactly, or
            use any valid regex syntax to match 1 or more headers. See the
            docstring of ``check_patterns`` for details on matching rules.
        columns (dict):
        axis (int): The axis of the table to use as the header. If 0, the first
            column will be used. If 1, the first row will be used.
        excel_ok=False (boolean): Whether it's OK for the file to be an Excel
            table.  This is not a common case.

    Returns:
        A string error message if an error was found. ``None`` otherwise.

    """
    file_warning = check_file(filepath, permissions='r')
    if file_warning:
        return file_warning

    try:
        # Check if the file encoding is UTF-8 BOM first
        encoding = None
        if utils.has_utf8_bom(filepath):
            encoding = 'utf-8-sig'
        # engine=python handles unknown characters by replacing them with a
        # replacement character, instead of raising an error
        # use sep=None, engine='python' to infer what the separator is
        dataframe = pandas.read_csv(
            filepath, sep=None, engine='python', encoding=encoding,
            header=None)
    except Exception:
        if excel_ok:
            try:
                dataframe = pandas.read_excel(filepath)
            except ValueError:
                return "File could not be opened as a CSV or Excel file."
        else:
            return ("File could not be opened as a CSV. "
                    "File must be encoded as a UTF-8 CSV.")

    # assume that at most one of `rows` and `columns` is defined
    if columns:
        headers = [str(name).strip() for name in dataframe.iloc[0]]
        return check_patterns(get_header_patterns(columns), headers)
    elif rows:
        headers = [str(name).strip() for name in dataframe.iloc[:, 0]]
        return check_patterns(get_header_patterns(rows), headers)


def check_patterns(patterns, headers):
    """Validate that table headers (rows/columns) match a list of patterns.

    - Each pattern should match at least one header.
    - No header should be matched by more than one pattern.
    - Each header that's matched by any pattern should not be duplicated.
    - Headers are allowed to not match any pattern.
    - Headers are converted to lowercase before matching.

    Args:
        patterns (list[str]): A list of patterns expected to match header(s).
            Each pattern should be parse-able as regex and will be anchored to
            the header start and end.
        headers (list[str]): A list of headers to validate.

    Returns:
        None, if validation passes; or a string describing the problem, if a
        validation rule is broken.
    """
    headers = [header.lower() for header in headers]  # case insensitive
    # use a list not a dict in case there's duplicates
    # map each expected header pattern to a list of headers that it matches
    pattern_to_headers = [[] for pattern in patterns]
    # map each actual header to a list of patterns that match it
    header_to_patterns = [[] for header in headers]

    for pattern_index, pattern in enumerate(patterns):
        # add $ to the end to make it try to match the entire string
        # re.match already anchors the pattern to the string start
        compiled_pattern = re.compile(pattern + '$')
        for header_index, header in enumerate(headers):
            match = re.match(compiled_pattern, header)
            if match:
                pattern_to_headers[pattern_index].append(header)
                header_to_patterns[header_index].append(pattern)

    for pattern_index, matching_headers in enumerate(pattern_to_headers):
        # each pattern should match at least one header
        if len(matching_headers) == 0:
            return MATCHED_NO_HEADERS_MSG % patterns[pattern_index]

    for header_index, matching_patterns in enumerate(header_to_patterns):
        # no header should be matched by more than one pattern
        # it would be neat to prove that all patterns are mutually
        # exclusive in test_args_specs.py, but easier to check it here.
        if len(matching_patterns) > 1:
            return (f'Header {headers[header_index]} was matched by more than '
                    f'one pattern: {matching_patterns}, expected exactly one')
        # each header that's matched by a pattern should not be duplicated
        if len(matching_patterns) > 0:
            count = headers.count(headers[header_index])
            if count > 1:
                return (f'Header {headers[header_index]} (matched pattern '
                        f'{matching_patterns[0]}) was found {count} times, '
                        'expected only once')

    return None


def check_spatial_overlap(spatial_filepaths_list,
                          different_projections_ok=False):
    """Check that the given spatial files spatially overlap.

    Args:
        spatial_filepaths_list (list): A list of files that can be opened with
            GDAL.  Must be on the local filesystem.
        different_projections_ok=False (bool): Whether it's OK for the input
            spatial files to have different projections.  If ``True``, all
            projections will be converted to WGS84 before overlap is checked.

    Returns:
        A string error message if an error is found.  ``None`` otherwise.

    """
    wgs84_srs = osr.SpatialReference()
    wgs84_srs.ImportFromEPSG(4326)
    wgs84_wkt = wgs84_srs.ExportToWkt()

    bounding_boxes = []
    checked_file_list = []
    for filepath in spatial_filepaths_list:
        try:
            info = pygeoprocessing.get_raster_info(filepath)
        except ValueError:
            info = pygeoprocessing.get_vector_info(filepath)

        if info['projection_wkt'] is None:
            return f'Spatial file {filepath} has no projection'

        if different_projections_ok:
            bounding_box = pygeoprocessing.transform_bounding_box(
                info['bounding_box'], info['projection_wkt'], wgs84_wkt)
        else:
            bounding_box = info['bounding_box']

        if all([numpy.isinf(coord) for coord in bounding_box]):
            LOGGER.warning(
                'Skipping infinite bounding box for file %s', filepath)
            continue

        bounding_boxes.append(bounding_box)
        checked_file_list.append(filepath)

    try:
        pygeoprocessing.merge_bounding_box_list(bounding_boxes, 'intersection')
    except ValueError as error:
        LOGGER.debug(error)
        formatted_lists = ' | '.join(
            [a + ': ' + str(b) for a, b in zip(
                checked_file_list, bounding_boxes)])
        message = f"Bounding boxes do not intersect: {formatted_lists}"
        return message
    return None


def timeout(func, *args, timeout=5, **kwargs):
    """Stop a function after a given amount of time.

    Args:
        func (function): function to apply the timeout to
        args: arguments to pass to the function
        timeout (number): how many seconds to allow the function to run.
            Defaults to 5.

    Returns:
        A string warning message if the thread completed in time and returned
        warnings, ``None`` otherwise.

    Raises:
        ``RuntimeWarning`` if the thread does not complete in time.
    """
    # use a queue to share the return value from the file checking thread
    # the target function puts the return value from `func` into shared memory
    message_queue = queue.Queue()

    def wrapper_func():
        message_queue.put(func(*args, **kwargs))

    thread = threading.Thread(target=wrapper_func)
    LOGGER.debug(f'Starting file checking thread with timeout={timeout}')
    thread.start()
    thread.join(timeout=timeout)
    if thread.is_alive():
        # first arg to `check_csv`, `check_raster`, `check_vector` is the path
        warnings.warn(f'Validation of file {args[0]} timed out. If this file '
                      'is stored in a file streaming service, it may be taking a long '
                      'time to download. Try storing it locally instead.')
        return None

    else:
        LOGGER.debug('File checking thread completed.')
        # get any warning messages returned from the thread
        a = message_queue.get()
        return a


def get_header_patterns(spec):
    """Get expected header patterns from an arg spec.

    Args:
        spec (dict):

    Returns:
        list of strings that are regex-compilable to match a pattern
    """
    patterns = []
    for key, val in spec.items():
        # for now only check patterns for things that are always required
        # we may implement conditionally required patterns in the future
        # if 'required' isn't a key, it defaults to True
        if ('required' not in val) or (val['required'] is True):
            patterns.append(key)
    return patterns


# accessing a file could take a long time if it's in a file streaming service
# to prevent the UI from hanging due to slow validation,
# set a timeout for these functions.
_VALIDATION_FUNCS = {
    'boolean': check_boolean,
    'csv': functools.partial(timeout, check_csv),
    'file': functools.partial(timeout, check_file),
    'directory': functools.partial(timeout, check_directory),
    'freestyle_string': check_freestyle_string,
    'number': check_number,
    'ratio': check_ratio,
    'percent': check_percent,
    'code': check_code,
    'option_string': check_option_string,
    'raster': functools.partial(timeout, check_raster),
    'vector': functools.partial(timeout, check_vector),
    'other': None,  # Up to the user to define their validate()
}


def validate(args, spec, spatial_overlap_opts=None):
    """Validate an args dict against a model spec.

    Validates an arguments dictionary according to the rules laid out in
    ``spec``.  If ``spatial_overlap_opts`` is also provided, valid spatial
    inputs will be checked for spatial overlap.

    Args:
        args (dict): The InVEST model args dict to validate.
        spec (dict): The InVEST model spec dict to validate against.
        spatial_overlap_opts=None (dict): A dict.  If provided, the key
        ``"spatial_keys"`` is required to be a list of keys that may be present
            in the args dict and (if provided in args) will be checked for
            overlap with all other keys in this list.  If the key
            ``"reference_key"`` is also present in this dict, the bounding
            boxes of each of the files represented by
            ``spatial_overlap_opts["spatial_keys"]`` will be transformed to the
            SRS of the dataset at this key.

    Returns:
        A list of tuples where the first element of the tuple is an iterable of
        keys affected by the error in question and the second element of the
        tuple is the string message of the error.  If no validation errors were
        found, an empty list is returned.

    """
    validation_warnings = []

    # step 1: check absolute requirement
    missing_keys = set()
    keys_with_no_value = set()
    conditionally_required_keys = set()
    for key, parameter_spec in spec.items():
        # Default required to True since this is the most common
        try:
            required = parameter_spec['required']
        except KeyError:
            required = True
        if required is True:  # Might be an args key, can't rely on truthiness
            if key not in args:
                missing_keys.add(key)
            else:
                if args[key] in ('', None):
                    keys_with_no_value.add(key)

        # If ``required`` is a string, it must represent an expression of
        # conditional requirement based on the satisfaction of various args
        # keys.  We can only evaluate this later, after all other validation
        # happens, so add this args key to a set for later.
        elif isinstance(required, str):
            conditionally_required_keys.add(key)

    if missing_keys:
        validation_warnings.append(
            (sorted(missing_keys), "Key is missing from the args dict"))

    if keys_with_no_value:
        validation_warnings.append(
            (sorted(keys_with_no_value),
             "Input is required but has no value"))

    # step 2: evaluate sufficiency of keys/inputs
    # Sufficiency: An input is sufficient when its key is present in args and
    # it has a value.  A sufficient input need not be valid.  Sufficiency is
    # used by the conditional requirement phase (step 3 in this function) to
    # determine whether a conditionally required input is required.
    # The only special case about sufficiency is with boolean values.
    # A boolean value absent from args is insufficient.  A boolean input that
    # is present in args but False is in sufficient.  A boolean input that is
    # present in args and True is sufficient.
    insufficient_keys = missing_keys.union(keys_with_no_value)
    sufficient_inputs = {}
    for key, parameter_spec in spec.items():
        # If the key isn't present, no need to validate.
        # If it's required and isn't present, we wouldn't have gotten to this
        # point in the function.
        if key not in args:
            sufficient_inputs[key] = False
            insufficient_keys.add(key)
            continue

        # If the value is empty and it isn't required, then we don't need to
        # validate it.
        if args[key] in ('', None):
            sufficient_inputs[key] = False
            insufficient_keys.add(key)
            continue

        # Boolean values are special in that their T/F state is equivalent
        # to their satisfaction.  If a checkbox is checked, it is
        # considered satisfied.
        if spec[key]['type'] == 'boolean':
            sufficient_inputs[key] = args[key]

        # Any other input type must be sufficient because it is in args and
        # has a value.
        else:
            sufficient_inputs[key] = True

    # step 3: evaluate required status of conditionally required keys
    # keep track of keys that are explicity not required due to
    # their condition being false
    excluded_keys = set()
    for key in conditionally_required_keys:
        # An input is conditionally required when the expression given
        # evaluates to True.
        is_conditionally_required = _evaluate_expression(
            expression=spec[key]['required'],
            variable_map=sufficient_inputs)
        if is_conditionally_required:
            if key not in args:
                validation_warnings.append(
                    ([key], "Key is missing from the args dict"))
            else:
                if args[key] in ('', None):
                    validation_warnings.append(
                        ([key], "Key is required but has no value"))
        else:
            excluded_keys.add(key)

    # step 4: validate keys, but not conditionally excluded ones.
    # Making a distinction between keys which are optional (required=False),
    # and keys which are conditionally not required
    # (required="condition that evaluates to False")
    # We want to do validation on optional keys, like `n_workers`,
    # but not on conditionally excluded keys, like fields that are greyed out
    # because a checkbox is unchecked.
    invalid_keys = set()
    sufficient_keys = set(args.keys()).difference(insufficient_keys)
    for key in sufficient_keys.difference(excluded_keys):
        # Extra args that don't exist in the ARGS_SPEC are okay
        # we don't need to try to validate them
        try:
            parameter_spec = spec[key]
        except KeyError:
            LOGGER.debug(f'Provided key {key} does not exist in ARGS_SPEC')
            continue

        type_validation_func = _VALIDATION_FUNCS[parameter_spec['type']]
        if type_validation_func is None:
            # Validation for 'other' type must be performed by the user.
            continue

        try:
            # pass the entire arg spec into the validation function as kwargs
            # each type validation function allows extra kwargs with **kwargs
            warning_msg = type_validation_func(args[key], **parameter_spec)
            if warning_msg:
                validation_warnings.append(([key], warning_msg))
                invalid_keys.add(key)
        except Exception:
            LOGGER.exception(
                'Error when validating key %s with value %s',
                key, args[key])
            validation_warnings.append(
                ([key], 'An unexpected error occurred in validation'))

    # step 5: check spatial overlap if applicable
    if spatial_overlap_opts:
        spatial_keys = set(spatial_overlap_opts['spatial_keys'])

        # Only test for spatial overlap once all the sufficient spatial keys
        # are otherwise valid. And then only when there are at least 2.
        valid_spatial_keys = spatial_keys.difference(
            invalid_keys.union(insufficient_keys))

        if len(valid_spatial_keys) >= 2:
            spatial_files = []
            checked_keys = []
            for key in valid_spatial_keys:
                if key in args and args[key] not in ('', None):
                    spatial_files.append(args[key])
                    checked_keys.append(key)

            try:
                different_projections_ok = (
                    spatial_overlap_opts['different_projections_ok'])
            except KeyError:
                different_projections_ok = False

            spatial_overlap_error = check_spatial_overlap(
                spatial_files, different_projections_ok)
            if spatial_overlap_error:
                validation_warnings.append(
                    (checked_keys, spatial_overlap_error))

    # sort warnings alphabetically by key name
    return sorted(validation_warnings, key=lambda w: w[0][0])


def invest_validator(validate_func):
    """Decorator to enforce characteristics of validation inputs and outputs.

    Attributes of inputs and outputs that are enforced are:

        * ``args`` parameter to ``validate`` must be a ``dict``
        * ``limit_to`` parameter to ``validate`` must be either ``None`` or a
          string (``str`` or ``unicode``) that exists in the ``args`` dict.
        *  All keys in ``args`` must be strings
        * Decorated ``validate`` func must return a list of 2-tuples, where
          each 2-tuple conforms to these rules:

            * The first element of the 2-tuple is an iterable of strings.
              It is an error for the first element to be a string.
            * The second element of the 2-tuple is a string error message.

    In addition, this validates the ``n_workers`` argument if it's included.

    Raises:
        AssertionError when an invalid format is found.

    Example::

        from natcap.invest import validation
        @validation.invest_validator
        def validate(args, limit_to=None):
            # do your validation here
    """
    def _wrapped_validate_func(args, limit_to=None):
        validate_func_args = inspect.getfullargspec(validate_func)
        assert validate_func_args.args == ['args', 'limit_to'], (
            'validate has invalid parameters: parameters are: %s.' % (
                validate_func_args.args))

        assert isinstance(args, dict), 'args parameter must be a dictionary.'
        assert (isinstance(limit_to, type(None)) or
                isinstance(limit_to, str)), (
                    'limit_to parameter must be either a string key or None.')
        if limit_to is not None:
            assert limit_to in args, ('limit_to key "%s" must exist in args.'
                                      % limit_to)

        for key, value in args.items():
            assert isinstance(key, str), (
                'All args keys must be strings.')

        # Pytest in importlib mode makes it impossible for test modules to
        # import one another. This causes a problem in test_validation.py,
        # which gets imported into itself here and fails.
        # Since this decorator might not be needed in the future,
        # just ignore failed imports; assume they have no ARGS_SPEC.
        try:
            model_module = importlib.import_module(validate_func.__module__)
        except Exception:
            LOGGER.warning('Unable to import module %s: assuming no ARGS_SPEC.',
                           validate_func.__module__)
            model_module = None

        # If the module has an ARGS_SPEC defined, validate against that.
        if hasattr(model_module, 'ARGS_SPEC'):
            LOGGER.debug('Using ARG_SPEC for validation')
            args_spec = getattr(model_module, 'ARGS_SPEC')['args']

            if limit_to is None:
                LOGGER.info('Starting whole-model validation with ARGS_SPEC')
                warnings_ = validate_func(args)
            else:
                LOGGER.info('Starting single-input validation with ARGS_SPEC')
                args_key_spec = args_spec[limit_to]

                args_value = args[limit_to]
                error_msg = None

                # We're only validating a single input.  This is not officially
                # supported in the validation function, but we can make it work
                # within this decorator.
                try:
                    if args_key_spec['required'] is True:
                        if args_value in ('', None):
                            error_msg = "Value is required"
                except KeyError:
                    # If required is not defined in the args_spec, we default
                    # to False.  If 'required' is an expression, we can't
                    # validate that outside of whole-model validation.
                    pass

                # If the input is not required and does not have a value, no
                # need to validate it.
                if args_value not in ('', None):
                    input_type = args_key_spec['type']
                    validator_func = _VALIDATION_FUNCS[input_type]

<<<<<<< HEAD
                    error_msg = validator_func(args_value, **args_key_spec)
=======
                    try:
                        validation_options = (
                            args_key_spec['validation_options'])
                    except KeyError:
                        validation_options = {}

                    error_msg = (
                        validator_func(args_value, **validation_options))
>>>>>>> 4f46f32c

                if error_msg is None:
                    warnings_ = []
                else:
                    warnings_ = [([limit_to], error_msg)]
        else:  # args_spec is not defined for this function.
            LOGGER.warning('ARGS_SPEC not defined for this model')
            warnings_ = validate_func(args, limit_to)

        LOGGER.debug('Validation warnings: %s',
                     pprint.pformat(warnings_))

        return warnings_

    return _wrapped_validate_func<|MERGE_RESOLUTION|>--- conflicted
+++ resolved
@@ -1047,19 +1047,7 @@
                 if args_value not in ('', None):
                     input_type = args_key_spec['type']
                     validator_func = _VALIDATION_FUNCS[input_type]
-
-<<<<<<< HEAD
                     error_msg = validator_func(args_value, **args_key_spec)
-=======
-                    try:
-                        validation_options = (
-                            args_key_spec['validation_options'])
-                    except KeyError:
-                        validation_options = {}
-
-                    error_msg = (
-                        validator_func(args_value, **validation_options))
->>>>>>> 4f46f32c
 
                 if error_msg is None:
                     warnings_ = []
