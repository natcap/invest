import collections
import logging
import math
import os
import re
import shutil
import tempfile

import numpy
import numpy.testing
import pygeoprocessing
import pygeoprocessing.kernels
import pygeoprocessing.symbolic
import shapely.ops
import shapely.wkb
import taskgraph
from osgeo import gdal
from osgeo import ogr
from osgeo import osr

from . import gettext
from . import spec_utils
from . import utils
from . import validation
from .model_metadata import MODEL_METADATA
from .spec_utils import u

LOGGER = logging.getLogger(__name__)
UINT32_NODATA = int(numpy.iinfo(numpy.uint32).max)
FLOAT32_NODATA = float(numpy.finfo(numpy.float32).min)
BYTE_NODATA = 255
KERNEL_LABEL_DICHOTOMY = 'dichotomy'
KERNEL_LABEL_EXPONENTIAL = 'exponential'
KERNEL_LABEL_GAUSSIAN = 'gaussian'
KERNEL_LABEL_DENSITY = 'density'
# KERNEL_LABEL_POWER = 'power'
RADIUS_OPT_UNIFORM = 'uniform radius'
RADIUS_OPT_URBAN_NATURE = 'radius per urban nature class'
RADIUS_OPT_POP_GROUP = 'radius per population group'
POP_FIELD_REGEX = '^pop_'
ID_FIELDNAME = 'adm_unit_id'
MODEL_SPEC = {
    'model_name': MODEL_METADATA['urban_nature_access'].model_title,
    'pyname': MODEL_METADATA['urban_nature_access'].pyname,
    'userguide': MODEL_METADATA['urban_nature_access'].userguide,
    'args_with_spatial_overlap': {
        'spatial_keys': [
            'lulc_raster_path', 'population_raster_path',
            'admin_boundaries_vector_path'],
        'different_projections_ok': True,
    },
    'args': {
        'workspace_dir': spec_utils.WORKSPACE,
        'results_suffix': spec_utils.SUFFIX,
        'n_workers': spec_utils.N_WORKERS,
        'lulc_raster_path': {
            **spec_utils.LULC,
            'projected': True,
            'projection_units': u.meter,
            'about': (
                "A map of LULC codes. "
                "All values in this raster must have corresponding entries "
                "in the LULC attribute table. For this model in particular, "
                "the urban nature types are of importance.  Non-nature types "
                "are not required to be uniquely identified. All outputs "
                "will be produced at the resolution of this raster."
            ),
        },
        'lulc_attribute_table': {
            'name': 'LULC attribute table',
            'type': 'csv',
            'about': (
                "A table identifying which LULC codes represent urban nature. "
                "All LULC classes in the Land Use Land Cover raster MUST have "
                "corresponding values in this table.  Each row is a land use "
                "land cover class."
            ),
            'index_col': 'lucode',
            'columns': {
                'lucode': spec_utils.LULC_TABLE_COLUMN,
                'urban_nature': {
                    'type': 'ratio',
                    'about': (
                        "The proportion (0-1) indicating the naturalness of "
                        "the land types. 0 indicates the naturalness level of "
                        "this LULC type is lowest (0% nature), while 1 "
                        "indicates that of this LULC type is the highest "
                        "(100% nature)"
                    ),
                },
                'search_radius_m': {
                    'type': 'number',
                    'units': u.meter,
                    'required':
                        f'search_radius_mode == "{RADIUS_OPT_URBAN_NATURE}"',
                    'expression': 'value >= 0',
                    'about': (
                        'The distance within which a LULC type is relevant '
                        'to the population group of interest. This is the '
                        'search distance that the model will apply for '
                        'this LULC type. Values must be >= 0 and defined '
                        'in meters. Required when running the model with '
                        'search radii defined per urban nature class.'
                    ),
                }
            },
        },
        'population_raster_path': {
            'type': 'raster',
            'name': 'population raster',
            'bands': {
                1: {'type': 'number', 'units': u.count}
            },
            'projected': True,
            'projection_units': u.meter,
            'about': (
                "A raster representing the number of inhabitants per pixel."
            ),
        },
        'admin_boundaries_vector_path': {
            'type': 'vector',
            'name': 'administrative boundaries',
            'geometries': spec_utils.POLYGONS,
            'fields': {
                "pop_[POP_GROUP]": {
                    "type": "ratio",
                    "required": (
                        f"(search_radius_mode == '{RADIUS_OPT_POP_GROUP}') "
                        "or aggregate_by_pop_group"),
                    "about": gettext(
                        "The proportion of the population within each "
                        "administrative unit belonging to the identified "
                        "population group (POP_GROUP). At least one column "
                        "with the prefix 'pop_' is required when aggregating "
                        "output by population groups."
                    ),
                }
            },
            'about': gettext(
                "A vector representing administrative units. Polygons "
                "representing administrative units should not overlap. "
                "Overlapping administrative geometries may cause unexpected "
                "results and for this reason should not overlap."
            ),
        },
        'urban_nature_demand': {
            'type': 'number',
            'name': 'urban nature demand per capita',
            'units': u.m**2,  # defined as m² per capita
            'expression': "value > 0",
            'about': gettext(
                "The amount of urban nature that each resident should have "
                "access to. This is often defined by local urban planning "
                "documents."
            )
        },
        'decay_function': {
            'name': 'decay function',
            'type': 'option_string',
            'options': {
                KERNEL_LABEL_DICHOTOMY: {
                    'display_name': 'Dichotomy',
                    'description': gettext(
                        'All pixels within the search radius contribute '
                        'equally to an urban nature pixel.'),
                },
                KERNEL_LABEL_EXPONENTIAL: {
                    'display_name': 'Exponential',
                    'description': gettext(
                        'Contributions to an urban nature pixel decrease '
                        'exponentially, where '
                        '"weight = e^(-pixel_dist / search_radius)"'),
                },
                KERNEL_LABEL_GAUSSIAN: {
                    'display_name': 'Gaussian',
                    'description': gettext(
                        'Contributions to an urban nature pixel decrease '
                        'according to a normal ("gaussian") distribution '
                        'with a sigma of 3.'),
                },
                KERNEL_LABEL_DENSITY: {
                    'display_name': 'Density',
                    'description': gettext(
                        'Contributions to an urban nature pixel decrease '
                        'faster as distances approach the search radius. '
                        'Weights are calculated by '
                        '"weight = 0.75 * (1-(pixel_dist / search_radius)^2)"'
                    ),
                },
                # KERNEL_LABEL_POWER: {
                #     'display_name': 'Power',
                #     'description': gettext(
                #         'Contributions to an urban nature pixel decrease '
                #         'according to a user-defined negative power function '
                #         'of the form "weight = pixel_dist^beta", where beta '
                #         'is expected to be negative and defined by the user.'
                #     ),
                # },
            },
            'about': (
                'Pixels within the search radius of an urban nature pixel '
                'have a distance-weighted contribution to an urban nature '
                'pixel according to the selected distance-weighting '
                'function.'),
        },
        'search_radius_mode': {
            'name': 'search radius mode',
            'type': 'option_string',
            'required': True,
            'about': gettext(
                'The type of search radius to use.'
            ),
            'options': {
                RADIUS_OPT_UNIFORM: {
                    'display_name': 'Uniform radius',
                    'description': gettext(
                        'The search radius is the same for all types of '
                        'urban nature.'),
                },
                RADIUS_OPT_URBAN_NATURE: {
                    'display_name': 'Radius defined per urban nature class',
                    'description': gettext(
                        'The search radius is defined for each distinct '
                        'urban nature LULC classification.'),
                },
                RADIUS_OPT_POP_GROUP: {
                    'display_name': 'Radius defined per population group',
                    'description': gettext(
                        'The search radius is defined for each distinct '
                        'population group.'),
                },
            },
        },
        'aggregate_by_pop_group': {
            'type': 'boolean',
            'name': 'Aggregate by population groups',
            'required': False,
            'about': gettext(
                'Whether to aggregate statistics by population group '
                'within each administrative unit. If selected, population '
                'groups will be read from the fields of the user-defined '
                'administrative boundaries vector. This option is implied '
                'if the search radii are defined by population groups.'
            )
        },
        'search_radius': {
            'type': 'number',
            'name': 'uniform search radius',
            'units': u.m,
            'expression': 'value > 0',
            'required': f'search_radius_mode == "{RADIUS_OPT_UNIFORM}"',
            'about': gettext(
                'The search radius to use when running the model under a '
                'uniform search radius. Required when running the model '
                'with a uniform search radius. Units are in meters.'),
        },
        'population_group_radii_table': {
            'name': 'population group radii table',
            'type': 'csv',
            'required': f'search_radius_mode == "{RADIUS_OPT_POP_GROUP}"',
            'index_col': 'pop_group',
            'columns': {
                "pop_group": {
                    "type": "freestyle_string",
                    "required": False,
                    "about": gettext(
                        "The name of the population group. Names must match "
                        "the names defined in the administrative boundaries "
                        "vector."
                    ),
                },
                'search_radius_m': {
                    'type': 'number',
                    'units': u.meter,
                    'expression': 'value >= 0',
                    'about': gettext(
                        "The search radius in meters to use "
                        "for this population group.  Values must be >= 0."
                    ),
                },
            },
            'about': gettext(
                'A table associating population groups with the distance '
                'in meters that members of the population group will, on '
                'average, travel to find urban nature.  Required when '
                'running the model with search radii defined per population '
                'group.'
            ),
        },
        # 'decay_function_power_beta': {
        #     'name': 'power function beta parameter',
        #     'type': 'number',
        #     'units': u.none,
        #     'expression': 'float(value)',
        #     'required': f'decay_function == "{KERNEL_LABEL_POWER}"',
        #     'about': gettext(
        #         'The beta parameter used for creating a power search '
        #         'kernel.  Required when using the Power search kernel.'
        #     ),
        # }
    },
    'outputs': {
        'output': {
            "type": "directory",
            "contents": {
                "urban_nature_supply_percapita.tif": {
                    "about": (
                        "The calculated supply per capita of urban nature."),
                    "bands": {1: {
                        "type": "number",
                        "units": u.m**2,
                    }}},
                "urban_nature_demand.tif": {
                    "about": (
                        "The required area of urban nature needed by the "
                        "population residing in each pixel in order to "
                        "fully satisfy their urban nature needs. "
                        "Higher values indicate a greater demand for "
                        "accessible urban nature from the surrounding area."),
                    "bands": {1: {
                        "type": "number",
                        "units": u.m**2,
                    }}},
                "urban_nature_balance_totalpop.tif": {
                    "about": (
                        "The urban nature balance for the total population "
                        "in a pixel. Positive values indicate an oversupply "
                        "of urban nature relative to the stated urban nature "
                        "demand. Negative values indicate an undersupply of "
                        "urban nature relative to the stated urban nature "
                        "demand. This output is of particular relevance to "
                        "understand the total amount of nature deficit for "
                        "the population in a particular pixel."),
                    "bands": {1: {
                        "type": "number",
                        "units": u.m**2,
                    }}},
                "admin_boundaries.gpkg": {
                    "about": (
                        "A copy of the user's administrative boundaries "
                        "vector with a single layer."),
                    "geometries": spec_utils.POLYGONS,
                    "fields": {
                        "SUP_DEMadm_cap": {
                            "type": "number",
                            "units": u.m**2/u.person,
                            "about": (
                                "The average urban nature supply/demand "
                                "balance available per person within this "
                                "administrative unit. If no people reside "
                                "within this administrative unit, this field "
                                "will have no value (NaN, NULL or None, "
                                "depending on your GIS software).")
                        },
                        "Pund_adm": {
                            "type": "number",
                            "units": u.people,
                            "about": (
                                "The total population within the "
                                "administrative unit that is undersupplied "
                                "with urban nature. If aggregating by "
                                "population groups, this will be the sum "
                                "of undersupplied populations across all "
                                "population groups within this administrative "
                                "unit.")
                        },
                        "Povr_adm": {
                            "type": "number",
                            "units": u.people,
                            "about": (
                                "The total population within the "
                                "administrative unit that is oversupplied "
                                "with urban nature. If aggregating by "
                                "population groups, this will be the sum "
                                "of oversupplied populations across all "
                                "population groups within this administrative "
                                "unit.")
                        },
                        "SUP_DEMadm_cap_[POP_GROUP]": {
                            "type": "number",
                            "units": u.m**2/u.person,
                            "about": (
                                "The mean urban nature supply/demand "
                                "balance available per person in population "
                                "group POP_GROUP within this administrative "
                                "unit."),
                            "created_if": (
                                f"(search_radius_mode == '{RADIUS_OPT_POP_GROUP}') "
                                "or aggregate_by_pop_group"),
                        },
                        "Pund_adm_[POP_GROUP]": {
                            "type": "number",
                            "units": u.people,
                            "about": (
                                "The total population belonging to the "
                                "population group POP_GROUP within this "
                                "administrative unit that are undersupplied "
                                "with urban nature."),
                            "created_if": (
                                f"(search_radius_mode == '{RADIUS_OPT_POP_GROUP}') "
                                "or aggregate_by_pop_group"),
                        },
                        "Povr_adm_[POP_GROUP]": {
                            "type": "number",
                            "units": u.people,
                            "about": (
                                "The total population belonging to the "
                                "population group POP_GROUP within this "
                                "administrative unit that is oversupplied "
                                "with urban nature."),
                            "created_if": (
                                f"(search_radius_mode == '{RADIUS_OPT_POP_GROUP}') "
                                "or aggregate_by_pop_group"),
                        },
                    },
                },
                "urban_nature_balance_[POP_GROUP].tif": {
                    "about": gettext(
                        "Positive pixel values indicate an oversupply of "
                        "urban nature for the population group POP_GROUP "
                        "relative to the stated urban nature demand. "
                        "Negative values indicate an undersupply of urban "
                        "nature for the population group POP_GROUP relative "
                        "to the stated urban nature demand."),
                    "bands": {1: {"type": "number", "units": u.m**2/u.person}},
                    "created_if":
                        f"search_radius_mode == '{RADIUS_OPT_POP_GROUP}'",
                },

                # when RADIUS_OPT_UNIFORM
                "accessible_urban_nature.tif": {
                    "about": gettext(
                        "The area of greenspace available within the defined "
                        "radius, weighted by the selected decay function."),
                    "bands": {1: {"type": "number", "units": u.m**2}},
                    "created_if":
                        f"search_radius_mode == '{RADIUS_OPT_URBAN_NATURE}'",
                },

                # When RADIUS_OPT_URBAN_NATURE
                "accessible_urban_nature_lucode_[LUCODE].tif": {
                    "about": gettext(
                        "The area of greenspace available within the radius "
                        "associated with urban nature class LUCODE, weighted "
                        "by the selected decay function."),
                    "bands": {1: {"type": "number", "units": u.m**2}},
                    "created_if":
                        f"search_radius_mode == '{RADIUS_OPT_URBAN_NATURE}'",
                },

                # When RADIUS_OPT_POP_GROUP
                "accessible_urban_nature_to_[POP_GROUP].tif": {
                    "about": gettext(
                        "The area of greenspace available within the radius "
                        "associated with group POP_GROUP, weighted by the "
                        "selected decay function."),
                    "bands": {1: {"type": "number", "units": u.m**2}},
                    "created_if":
                        f"search_radius_mode == '{RADIUS_OPT_POP_GROUP}'",
                },
            },
        },
        'intermediate': {
            'type': 'directory',
            'contents': {
                "aligned_lulc.tif": {
                    "about": gettext(
                        "A copy of the user's land use land cover raster. "
                        "If the user-supplied LULC has non-square pixels, "
                        "they will be resampled to square pixels in this "
                        "raster."),
                    "bands": {1: {"type": "integer"}},
                },
                "aligned_population.tif": {
                    "about": gettext(
                        "The user's population raster, aligned to the same "
                        "resolution and dimensions as the aligned LULC."),
                    "bands": {1: {'type': 'number', 'units': u.count}},
                },
                "undersupplied_population.tif": {
                    "about": gettext(
                        "The population experiencing an urban nature deficit."
                    ),
                    "bands": {1: {'type': 'number', 'units': u.count}},
                },
                "oversupplied_population.tif": {
                    "about": gettext(
                        "The population experiencing an urban nature surplus."
                    ),
                    "bands": {1: {'type': 'number', 'units': u.count}},
                },

                # when RADIUS_OPT_UNIFORM
                "distance_weighted_population_within_[SEARCH_RADIUS].tif": {
                    "about": gettext(
                        "A sum of the population within the given search "
                        "radius SEARCH_RADIUS, weighted by the user's decay "
                        "function."),
                    "bands": {1: {'type': 'number', 'units': u.count}},
                    "created_if": (
                        f"search_radius_mode == '{RADIUS_OPT_UNIFORM}' or "
                        f"search_radius_mode == '{RADIUS_OPT_URBAN_NATURE}'"),
                },
                "urban_nature_area.tif": {
                    "about": gettext(
                        "The area of urban nature (in square meters) "
                        "represented in each pixel."),
                    "bands": {1: {"type": "number", "units": u.m**2}},
                    "created_if":
                        (f"search_radius_mode == '{RADIUS_OPT_UNIFORM}' or "
                         f"search_radius_mode == '{RADIUS_OPT_POP_GROUP}'"),
                },
                "urban_nature_population_ratio.tif": {
                    "about": gettext(
                        "The calculated urban nature/population ratio."),
                    "bands": {1: {"type": "number", "units": u.m**2/u.person}},
                    "created_if":
                        f"search_radius_mode == '{RADIUS_OPT_UNIFORM}'",
                },

                # When RADIUS_OPT_URBAN_NATURE
                "urban_nature_area_[LUCODE].tif": {
                    "about": gettext(
                        "Pixel values represent the ares of urban nature "
                        "(in square meters) represented in each pixel for "
                        "the urban nature class represented by the land use "
                        "land cover code LUCODE."),
                    "bands": {1: {"type": "number", "units": u.m**2}},
                    "created_if":
                        f"search_radius_mode == '{RADIUS_OPT_URBAN_NATURE}'",
                },
                "urban_nature_supply_percapita_lucode_[LUCODE].tif": {
                    "about": gettext(
                        "The urban nature supplied to populations due to the "
                        "land use land cover code LUCODE"),
                    "bands": {1: {"type": "number", "units": u.m**2/u.person}},
                    "created_if":
                        f"search_radius_mode == '{RADIUS_OPT_URBAN_NATURE}'",
                },
                "urban_nature_population_ratio_lucode_[LUCODE].tif": {
                    "about": gettext(
                        "The calculated urban nature/population ratio for "
                        "the urban nature class represented by the land use "
                        "land cover code LUCODE."),
                    "bands": {1: {"type": "number", "units": u.m**2/u.person}},
                    "created_if":
                        f"search_radius_mode == '{RADIUS_OPT_URBAN_NATURE}'",
                },

                # When RADIUS_OPT_POP_GROUP
                "population_in_[POP_GROUP].tif": {
                    "about": gettext(
                        "Each pixel represents the population of a pixel "
                        "belonging to the population in the population group "
                        "POP_GROUP."),
                    "bands": {1: {"type": "number", "units": u.count}},
                    "created_if":
                        f"search_radius_mode == '{RADIUS_OPT_POP_GROUP}'",
                },
                "proportion_of_population_in_[POP_GROUP].tif": {
                    "about": gettext(
                        "Each pixel represents the proportion of the total "
                        "population that belongs to the population group "
                        "POP_GROUP."),
                    "bands": {1: {"type": "number", "units": u.none}},
                    "created_if":
                        f"search_radius_mode == '{RADIUS_OPT_POP_GROUP}'",
                },
                "distance_weighted_population_in_[POP_GROUP].tif": {
                    "about": gettext(
                        "Each pixel represents the total number of people "
                        "within the search radius for the population group "
                        "POP_GROUP, weighted by the user's selection of "
                        "decay function."),
                    "bands": {1: {"type": "number", "units": u.people}},
                    "created_if":
                        f"search_radius_mode == '{RADIUS_OPT_POP_GROUP}'",
                },
                "distance_weighted_population_all_groups.tif": {
                    "about": gettext(
                        "The total population, weighted by the appropriate "
                        "decay function."),
                    "bands": {1: {"type": "number", "units": u.people}},
                    "created_if":
                        f"search_radius_mode == '{RADIUS_OPT_POP_GROUP}'",
                },
                "urban_nature_supply_percapita_to_[POP_GROUP].tif": {
                    "about": gettext(
                        "The urban nature supply per capita to population "
                        "group POP_GROUP."),
                    "bands": {1: {"type": "number", "units": u.m**2/u.person}},
                    "created_if":
                        f"search_radius_mode == '{RADIUS_OPT_POP_GROUP}'",
                },
                "undersupplied_population_[POP_GROUP].tif": {
                    "about": gettext(
                        "The population in population group POP_GROUP that "
                        "are experiencing an urban nature deficit."),
                    "bands": {1: {"type": "number", "units": u.people}},
                    "created_if":
                        f"search_radius_mode == '{RADIUS_OPT_POP_GROUP}'",
                },
                "oversupplied_population_[POP_GROUP].tif": {
                    "about": gettext(
                        "The population in population group POP_GROUP that "
                        "are experiencing an urban nature surplus."),
                    "bands": {1: {"type": "number", "units": u.people}},
                    "created_if":
                        f"search_radius_mode == '{RADIUS_OPT_POP_GROUP}'",
                }
            }
        },
        'taskgraph_cache': spec_utils.TASKGRAPH_DIR,
    }
}


_OUTPUT_BASE_FILES = {
    'urban_nature_supply_percapita': 'urban_nature_supply_percapita.tif',
    'admin_boundaries': 'admin_boundaries.gpkg',
    'urban_nature_balance_percapita': 'urban_nature_balance_percapita.tif',
    'urban_nature_balance_totalpop': 'urban_nature_balance_totalpop.tif',
    'urban_nature_demand': 'urban_nature_demand.tif',
}

_INTERMEDIATE_BASE_FILES = {
    'aligned_population': 'aligned_population.tif',
    'masked_population': 'masked_population.tif',
    'aligned_lulc': 'aligned_lulc.tif',
    'masked_lulc': 'masked_lulc.tif',
    'aligned_mask': 'aligned_valid_pixels_mask.tif',
    'urban_nature_area': 'urban_nature_area.tif',
    'urban_nature_population_ratio': 'urban_nature_population_ratio.tif',
    'convolved_population': 'convolved_population.tif',
    'undersupplied_population': 'undersupplied_population.tif',
    'oversupplied_population': 'oversupplied_population.tif',
    'reprojected_admin_boundaries': 'reprojected_admin_boundaries.gpkg',
    'admin_boundaries_ids': 'admin_boundaries_ids.tif',
}


def execute(args):
    """Urban Nature Access.

    Args:
        args['workspace_dir'] (string): (required) Output directory for
            intermediate, temporary and final files.
        args['results_suffix'] (string): (optional) String to append to any
            output file.
        args['n_workers'] (int): (optional) The number of worker processes to
            use for executing the tasks of this model.  If omitted, computation
            will take place in the current process.
        args['lulc_raster_path'] (string): (required) A string path to a
            GDAL-compatible land-use/land-cover raster containing integer
            landcover codes.  Must be linearly projected in meters.
        args['lulc_attribute_table'] (string): (required) A string path to a
            CSV with the following columns:

            * ``lucode``: (required) the integer landcover code represented.
            * ``urban_nature``: (required) a proportion (0-1) representing
              how much of this landcover type is urban nature.  ``0``
              indicates none of this type's area is urban nature, ``1``
              indicates all of this type's area is urban nature.
            * ``search_radius_m``: (conditionally required) the search radius
              for this urban nature LULC class in meters. Required for all
              urban nature LULC codes if ``args['search_radius_mode'] ==
              RADIUS_OPT_URBAN_NATURE``

        args['population_raster_path'] (string): (required) A string path to a
            GDAL-compatible raster where pixels represent the population of
            that pixel.  Must be linearly projected in meters.
        args['admin_boundaries_vector_path'] (string): (required) A string path to a
            GDAL-compatible vector containing polygon areas of interest,
            typically administrative boundaries.  If this vector has any fields
            with fieldnames beginning with ``"pop_"``, these will be treated
            as representing the proportion of the population within an admin
            unit belonging to the given population group.  The name of the
            population group (everything other than a leading ``"pop_"``) must
            uniquely identify the group.
        args['urban_nature_demand'] (number): (required) A positive, nonzero
            number indicating the required urban_nature, in m² per capita.
        args['decay_function'] (string): (required) The selected kernel type.
            Must be one of the keys in ``KERNEL_TYPES``.
        args['search_radius_mode'] (string): (required).  The selected search
            radius mode.  Must be one of ``RADIUS_OPT_UNIFORM``,
            ``RADIUS_OPT_URBAN_NATURE``, or ``RADIUS_OPT_POP_GROUP``.
        args['search_radius'] (number): Required if
            ``args['search_radius_mode'] == RADIUS_OPT_UNIFORM``.  The search
            radius in meters to use in the analysis.
        args['population_group_radii_table'] (string): (optional) A table
            associating population groups with a search radius for that
            population group.  Population group fieldnames must match
            population group fieldnames in the aoi vector.
        args['aggregate_by_pop_group'] (bool): Whether to aggregate statistics
            by population groups in the target vector.  This is implied when
            running the model with ``args['search_radius_mode'] ==
            RADIUS_OPT_POP_GROUP``

    Returns:
        ``None``
    """
    #    args['decay_function_power_beta'] (number): The beta parameter used
    #        during creation of a power kernel. Required when the selected
    #        kernel is KERNEL_LABEL_POWER.

    LOGGER.info('Starting Urban Nature Access Model')

    output_dir = os.path.join(args['workspace_dir'], 'output')
    intermediate_dir = os.path.join(args['workspace_dir'], 'intermediate')
    utils.make_directories([output_dir, intermediate_dir])

    suffix = utils.make_suffix_string(args, 'results_suffix')
    file_registry = utils.build_file_registry(
        [(_OUTPUT_BASE_FILES, output_dir),
         (_INTERMEDIATE_BASE_FILES, intermediate_dir)],
        suffix)

    try:
        n_workers = int(args['n_workers'])
    except (KeyError, ValueError, TypeError):
        # KeyError when n_workers is not present in args
        # ValueError when n_workers is an empty string.
        # TypeError when n_workers is None.
        n_workers = -1  # Synchronous execution
    graph = taskgraph.TaskGraph(
        os.path.join(args['workspace_dir'], 'taskgraph_cache'), n_workers)

    kernel_creation_functions = {
        KERNEL_LABEL_GAUSSIAN: _kernel_gaussian,
        KERNEL_LABEL_DENSITY: _kernel_density,
        # Use the user-provided beta args parameter if the user has provided
        # it.  Helpful to have a consistent kernel creation API.
        # KERNEL_LABEL_POWER: functools.partial(
        #     _kernel_power, beta=args.get('decay_function_power_beta', None)),
    }
    # Taskgraph needs a __name__ attribute, so adding one here.
    # kernel_creation_functions[KERNEL_LABEL_POWER].__name__ = (
    #     'functools_partial_decay_power')

    decay_function = args['decay_function']
    LOGGER.info(f'Using decay function {decay_function}')

    aggregate_by_pop_groups = args.get('aggregate_by_pop_group', False)

    # Align the population and LULC rasters to the intersection of their
    # bounding boxes.
    lulc_raster_info = pygeoprocessing.get_raster_info(
        args['lulc_raster_path'])
    pop_raster_info = pygeoprocessing.get_raster_info(
        args['population_raster_path'])
    target_bounding_box = pygeoprocessing.merge_bounding_box_list(
        [lulc_raster_info['bounding_box'], pop_raster_info['bounding_box']],
        'intersection')

    squared_lulc_pixel_size = _square_off_pixels(args['lulc_raster_path'])

    lulc_alignment_task = graph.add_task(
        _warp_lulc,
        kwargs={
            "source_lulc_path": args['lulc_raster_path'],
            "target_lulc_path": file_registry['aligned_lulc'],
            "target_pixel_size": squared_lulc_pixel_size,
            "target_bounding_box": target_bounding_box,
        },
        target_path_list=[file_registry['aligned_lulc']],
        task_name='Resample LULC to have square pixels'
    )

    population_alignment_task = graph.add_task(
        _resample_population_raster,
        kwargs={
            'source_population_raster_path': args['population_raster_path'],
            'target_population_raster_path': file_registry[
                'aligned_population'],
            'lulc_pixel_size': squared_lulc_pixel_size,
            'lulc_bb': target_bounding_box,
            'lulc_projection_wkt': lulc_raster_info['projection_wkt'],
            'working_dir': intermediate_dir,
        },
        target_path_list=[file_registry['aligned_population']],
        task_name='Resample population to LULC resolution')

    valid_pixels_mask_task = graph.add_task(
        _create_valid_pixels_nodata_mask,
        kwargs={
            'raster_list': [
                file_registry['aligned_lulc'],
                file_registry['aligned_population'],
            ],
            'target_mask_path': file_registry['aligned_mask'],
        },
        task_name='Create a valid pixels mask from lulc and population',
        target_path_list=[file_registry['aligned_mask']],
        dependent_task_list=[
            lulc_alignment_task, population_alignment_task]
    )

    population_mask_task = graph.add_task(
        _mask_raster,
        kwargs={
            'source_raster_path': file_registry['aligned_population'],
            'mask_raster_path': file_registry['aligned_mask'],
            'target_raster_path': file_registry['masked_population'],
        },
        task_name='Mask population to the known valid pixels',
        target_path_list=[file_registry['masked_population']],
        dependent_task_list=[
            population_alignment_task, valid_pixels_mask_task]
    )

    lulc_mask_task = graph.add_task(
        _mask_raster,
        kwargs={
            'source_raster_path': file_registry['aligned_lulc'],
            'mask_raster_path': file_registry['aligned_mask'],
            'target_raster_path': file_registry['masked_lulc'],
        },
        task_name='Mask lulc to the known valid pixels',
        target_path_list=[file_registry['masked_lulc']],
        dependent_task_list=[
            lulc_alignment_task, valid_pixels_mask_task]
    )

    aoi_reprojection_task = graph.add_task(
        _reproject_and_identify,
        kwargs={
            'base_vector_path': args['admin_boundaries_vector_path'],
            'target_projection_wkt': lulc_raster_info['projection_wkt'],
            'target_path': file_registry['reprojected_admin_boundaries'],
            'driver_name': 'GPKG',
            # Making the layer name be what we want the final output to be
            # called.  Preemptively removing dashes - Arc doesn't like it.
            'target_layer_name': os.path.splitext(
                os.path.basename(
                    file_registry['admin_boundaries']))[0].replace('-', '_'),
            'id_fieldname': ID_FIELDNAME,
        },
        task_name='Reproject admin units',
        target_path_list=[file_registry['reprojected_admin_boundaries']],
        dependent_task_list=[]
    )

    # This _could_ be a raster_calculator operation, but the math is so simple
    # that it seems like this could suffice.
    _ = graph.add_task(
        pygeoprocessing.symbolic.evaluate_raster_calculator_expression,
        kwargs={
            'expression': f"population * {float(args['urban_nature_demand'])}",
            'symbol_to_path_band_map': {
                'population': (file_registry['masked_population'], 1),
            },
            'target_nodata': FLOAT32_NODATA,
            'target_raster_path': file_registry['urban_nature_demand'],
        },
        task_name='Calculate urban nature demand',
        target_path_list=[file_registry['urban_nature_demand']],
        dependent_task_list=[population_mask_task]
    )

    # If we're doing anything with population groups, rasterize the AOIs and
    # create the proportional population rasters.
    proportional_population_paths = {}
    proportional_population_tasks = {}
    pop_group_proportion_paths = {}
    pop_group_proportion_tasks = {}
    if (args['search_radius_mode'] == RADIUS_OPT_POP_GROUP
            or aggregate_by_pop_groups):
        split_population_fields = list(
            filter(lambda x: re.match(POP_FIELD_REGEX, x),
                   validation.load_fields_from_vector(
                       args['admin_boundaries_vector_path'])))

        if _geometries_overlap(args['admin_boundaries_vector_path']):
            LOGGER.warning(
                "Some administrative boundaries overlap, which will affect "
                "the accuracy of supply rasters per population group. ")

        aois_rasterization_task = graph.add_task(
            _rasterize_aois,
            kwargs={
                'base_raster_path': file_registry['masked_lulc'],
                'aois_vector_path':
                    file_registry['reprojected_admin_boundaries'],
                'target_raster_path': file_registry['admin_boundaries_ids'],
                'id_fieldname': ID_FIELDNAME,
            },
            task_name='Rasterize the admin units vector',
            target_path_list=[file_registry['admin_boundaries_ids']],
            dependent_task_list=[
                aoi_reprojection_task, lulc_mask_task]
        )

        for pop_group in split_population_fields:
            aoi_reprojection_task.join()
            field_value_map = _read_field_from_vector(
                file_registry['reprojected_admin_boundaries'], ID_FIELDNAME,
                pop_group)
            proportional_population_path = os.path.join(
                intermediate_dir, f'population_in_{pop_group}{suffix}.tif')
            proportional_population_paths[
                pop_group] = proportional_population_path
            proportional_population_tasks[pop_group] = graph.add_task(
                _reclassify_and_multiply,
                kwargs={
                    'aois_raster_path': file_registry['admin_boundaries_ids'],
                    'reclassification_map': field_value_map,
                    'supply_raster_path': file_registry['masked_population'],
                    'target_raster_path': proportional_population_path,
                },
                task_name=f"Population proportion in pop group {pop_group}",
                target_path_list=[proportional_population_path],
                dependent_task_list=[
                    aois_rasterization_task, population_mask_task]
            )

            pop_group_proportion_paths[pop_group] = os.path.join(
                intermediate_dir,
                f'proportion_of_population_in_{pop_group}{suffix}.tif')
            pop_group_proportion_tasks[pop_group] = graph.add_task(
                _rasterize_aois,
                kwargs={
                    'base_raster_path': file_registry['masked_lulc'],
                    'aois_vector_path':
                        file_registry['reprojected_admin_boundaries'],
                    'target_raster_path':
                        pop_group_proportion_paths[pop_group],
                    'id_fieldname': pop_group,
                },
                task_name=f'Rasterize proportion of admin units as {pop_group}',
                target_path_list=[pop_group_proportion_paths[pop_group]],
                dependent_task_list=[
                    aoi_reprojection_task, lulc_mask_task]
            )

    attr_table = validation.get_validated_dataframe(
        args['lulc_attribute_table'],
        **MODEL_SPEC['args']['lulc_attribute_table'])
    kernel_paths = {}  # search_radius, kernel path
    kernel_tasks = {}  # search_radius, kernel task

    if args['search_radius_mode'] == RADIUS_OPT_UNIFORM:
        search_radii = set([float(args['search_radius'])])
    elif args['search_radius_mode'] == RADIUS_OPT_URBAN_NATURE:
        urban_nature_attrs = attr_table[attr_table['urban_nature'] > 0]
        try:
            search_radii = set(urban_nature_attrs['search_radius_m'].unique())
        except KeyError as missing_key:
            raise ValueError(
                f"The column {str(missing_key)} is missing from the LULC "
                f"attribute table {args['lulc_attribute_table']}")
        # Build an iterable of plain tuples: (lucode, search_radius_m)
        lucode_to_search_radii = list(
            urban_nature_attrs[['search_radius_m']].itertuples(name=None))
    elif args['search_radius_mode'] == RADIUS_OPT_POP_GROUP:
        pop_group_table = validation.get_validated_dataframe(
            args['population_group_radii_table'],
            **MODEL_SPEC['args']['population_group_radii_table'])
        search_radii = set(pop_group_table['search_radius_m'].unique())
        # Build a dict of {pop_group: search_radius_m}
        search_radii_by_pop_group = pop_group_table['search_radius_m'].to_dict()
    else:
        valid_options = ', '.join(
            MODEL_SPEC['args']['search_radius_mode']['options'].keys())
        raise ValueError(
            "Invalid search radius mode provided: "
            f"{args['search_radius_mode']}; must be one of {valid_options}")

    for search_radius_m in search_radii:
        search_radius_in_pixels = abs(
            search_radius_m / squared_lulc_pixel_size[0])
        kernel_path = os.path.join(
            intermediate_dir, f'kernel_{search_radius_m}{suffix}.tif')
        kernel_paths[search_radius_m] = kernel_path

        if decay_function == KERNEL_LABEL_DICHOTOMY:
            kernel_func = pygeoprocessing.kernels.dichotomous_kernel
            kernel_kwargs = dict(
                target_kernel_path=kernel_path,
                max_distance=search_radius_in_pixels,
                normalize=False)
        elif decay_function == KERNEL_LABEL_EXPONENTIAL:
            kernel_func = pygeoprocessing.kernels.exponential_decay_kernel
            kernel_kwargs = dict(
                target_kernel_path=kernel_path,
                max_distance=math.ceil(search_radius_in_pixels) * 2 + 1,
                expected_distance=search_radius_in_pixels,
                normalize=False)
        elif decay_function in [KERNEL_LABEL_GAUSSIAN, KERNEL_LABEL_DENSITY]:
            kernel_func = pygeoprocessing.kernels.create_distance_decay_kernel

            def decay_func(dist_array):
                return kernel_creation_functions[decay_function](
                    dist_array, max_distance=search_radius_in_pixels)

            kernel_kwargs = dict(
                target_kernel_path=kernel_path,
                distance_decay_function=decay_func,
                max_distance=search_radius_in_pixels,
                normalize=False)
        else:
            raise ValueError('Invalid kernel creation option selected')

        kernel_tasks[search_radius_m] = graph.add_task(
            kernel_func,
            kwargs=kernel_kwargs,
            task_name=(
                f'Create {decay_function} kernel - {search_radius_m}m'),
            target_path_list=[kernel_path])

    # Search radius mode 1: the same search radius applies to everything
    if args['search_radius_mode'] == RADIUS_OPT_UNIFORM:
        search_radius_m = list(search_radii)[0]
        LOGGER.info("Running model with search radius mode "
                    f"{RADIUS_OPT_UNIFORM}, radius {search_radius_m}")

        decayed_population_path = os.path.join(
            intermediate_dir,
            f'distance_weighted_population_within_{search_radius_m}{suffix}.tif')
        decayed_population_task = graph.add_task(
            _convolve_and_set_lower_bound,
            kwargs={
                'signal_path_band': (file_registry['masked_population'], 1),
                'kernel_path_band': (kernel_paths[search_radius_m], 1),
                'target_path': decayed_population_path,
                'working_dir': intermediate_dir,
            },
            task_name=f'Convolve population - {search_radius_m}m',
            target_path_list=[decayed_population_path],
            dependent_task_list=[
                kernel_tasks[search_radius_m], population_mask_task])

        urban_nature_pixels_path = os.path.join(
            intermediate_dir, f'urban_nature_area{suffix}.tif')
        urban_nature_reclassification_task = graph.add_task(
            _reclassify_urban_nature_area,
            kwargs={
                'lulc_raster_path': file_registry['masked_lulc'],
                'lulc_attribute_table': args['lulc_attribute_table'],
                'target_raster_path': urban_nature_pixels_path,
            },
            target_path_list=[urban_nature_pixels_path],
            task_name='Identify urban nature areas',
            dependent_task_list=[lulc_mask_task]
        )

        accessible_urban_nature_path = os.path.join(
            output_dir, f'accessible_urban_nature{suffix}.tif')
        _ = graph.add_task(
            _convolve_and_set_lower_bound,
            kwargs={
                "signal_path_band": (urban_nature_pixels_path, 1),
                "kernel_path_band": (kernel_paths[search_radius_m], 1),
                "target_path": accessible_urban_nature_path,
                "working_dir": intermediate_dir,
            },
            task_name='Accessible urban nature',
            target_path_list=[accessible_urban_nature_path],
            dependent_task_list=[urban_nature_reclassification_task]
        )

        urban_nature_population_ratio_path = os.path.join(
            intermediate_dir,
            f'urban_nature_population_ratio{suffix}.tif')
        urban_nature_population_ratio_task = graph.add_task(
            func=pygeoprocessing.raster_map,
            kwargs=dict(
                op=_urban_nature_population_ratio,
                rasters=[urban_nature_pixels_path, decayed_population_path],
                target_path=urban_nature_population_ratio_path),
            task_name=(
                '2SFCA: Calculate R_j urban nature/population ratio - '
                f'{search_radius_m}'),
            target_path_list=[urban_nature_population_ratio_path],
            dependent_task_list=[
                urban_nature_reclassification_task, decayed_population_task,
            ])

        urban_nature_supply_percapita_task = graph.add_task(
            _convolve_and_set_lower_bound,
            kwargs={
                'signal_path_band': (
                    urban_nature_population_ratio_path, 1),
                'kernel_path_band': (kernel_path, 1),
                'target_path': file_registry['urban_nature_supply_percapita'],
                'working_dir': intermediate_dir,
            },
            task_name='2SFCA - urban nature supply',
            target_path_list=[file_registry['urban_nature_supply_percapita']],
            dependent_task_list=[
                kernel_tasks[search_radius_m],
                urban_nature_population_ratio_task])

    # Search radius mode 2: Search radii are defined per greenspace lulc class.
    elif args['search_radius_mode'] == RADIUS_OPT_URBAN_NATURE:
        LOGGER.info("Running model with search radius mode "
                    f"{RADIUS_OPT_URBAN_NATURE}")
        decayed_population_tasks = {}
        decayed_population_paths = {}
        for search_radius_m in search_radii:
            decayed_population_paths[search_radius_m] = os.path.join(
                intermediate_dir,
                f'distance_weighted_population_within_{search_radius_m}{suffix}.tif')
            decayed_population_tasks[search_radius_m] = graph.add_task(
                _convolve_and_set_lower_bound,
                kwargs={
                    'signal_path_band': (
                        file_registry['masked_population'], 1),
                    'kernel_path_band': (kernel_paths[search_radius_m], 1),
                    'target_path': decayed_population_paths[search_radius_m],
                    'working_dir': intermediate_dir,
                },
                task_name=f'Convolve population - {search_radius_m}m',
                target_path_list=[decayed_population_paths[search_radius_m]],
                dependent_task_list=[
                    kernel_tasks[search_radius_m], population_mask_task])

        partial_urban_nature_supply_percapita_paths = []
        partial_urban_nature_supply_percapita_tasks = []
        for lucode, search_radius_m in lucode_to_search_radii:
            urban_nature_pixels_path = os.path.join(
                intermediate_dir,
                f'urban_nature_area_lucode_{lucode}{suffix}.tif')
            urban_nature_reclassification_task = graph.add_task(
                _reclassify_urban_nature_area,
                kwargs={
                    'lulc_raster_path': file_registry['masked_lulc'],
                    'lulc_attribute_table': args['lulc_attribute_table'],
                    'target_raster_path': urban_nature_pixels_path,
                    'only_these_urban_nature_codes': set([lucode]),
                },
                target_path_list=[urban_nature_pixels_path],
                task_name=f'Identify urban nature areas with lucode {lucode}',
                dependent_task_list=[lulc_mask_task]
            )

            accessible_urban_nature_path = os.path.join(
                output_dir,
                f'accessible_urban_nature_lucode_{lucode}{suffix}.tif')
            _ = graph.add_task(
                _convolve_and_set_lower_bound,
                kwargs={
                    "signal_path_band": (urban_nature_pixels_path, 1),
                    "kernel_path_band": (kernel_paths[search_radius_m], 1),
                    "target_path": accessible_urban_nature_path,
                    "working_dir": intermediate_dir,
                },
                task_name='Accessible urban nature',
                target_path_list=[accessible_urban_nature_path],
                dependent_task_list=[urban_nature_reclassification_task]
            )

            urban_nature_population_ratio_path = os.path.join(
                intermediate_dir,
                f'urban_nature_population_ratio_lucode_{lucode}{suffix}.tif')
            urban_nature_population_ratio_task = graph.add_task(
                func=pygeoprocessing.raster_map,
                kwargs=dict(
                    op=_urban_nature_population_ratio,
                    rasters=[urban_nature_pixels_path, decayed_population_paths[search_radius_m]],
                    target_path=urban_nature_population_ratio_path),
                task_name=(
                    '2SFCA: Calculate R_j urban nature/population ratio - '
                    f'{search_radius_m}'),
                target_path_list=[urban_nature_population_ratio_path],
                dependent_task_list=[
                    urban_nature_reclassification_task,
                    decayed_population_tasks[search_radius_m],
                ])

            urban_nature_supply_percapita_path = os.path.join(
                intermediate_dir,
                f'urban_nature_supply_percapita_lucode_{lucode}{suffix}.tif')
            partial_urban_nature_supply_percapita_paths.append(
                urban_nature_supply_percapita_path)
            partial_urban_nature_supply_percapita_tasks.append(graph.add_task(
                pygeoprocessing.convolve_2d,
                kwargs={
                    'signal_path_band': (
                        urban_nature_population_ratio_path, 1),
                    'kernel_path_band': (kernel_paths[search_radius_m], 1),
                    'target_path': urban_nature_supply_percapita_path,
                    'working_dir': intermediate_dir,
                },
                task_name=f'2SFCA - urban_nature supply for lucode {lucode}',
                target_path_list=[urban_nature_supply_percapita_path],
                dependent_task_list=[
                    kernel_tasks[search_radius_m],
                    urban_nature_population_ratio_task]))

        urban_nature_supply_percapita_task = graph.add_task(
            func=pygeoprocessing.raster_map,
            kwargs=dict(
                op=_sum_op,
                rasters=partial_urban_nature_supply_percapita_paths,
                target_path=file_registry['urban_nature_supply_percapita']),
            task_name='2SFCA - urban nature supply total',
            target_path_list=[file_registry['urban_nature_supply_percapita']],
            dependent_task_list=partial_urban_nature_supply_percapita_tasks
        )

    # Search radius mode 3: search radii are defined per population group.
    elif args['search_radius_mode'] == RADIUS_OPT_POP_GROUP:
        LOGGER.info("Running model with search radius mode "
                    f"{RADIUS_OPT_POP_GROUP}")
        urban_nature_pixels_path = os.path.join(
            intermediate_dir, f'urban_nature_area{suffix}.tif')
        urban_nature_reclassification_task = graph.add_task(
            _reclassify_urban_nature_area,
            kwargs={
                'lulc_raster_path': file_registry['masked_lulc'],
                'lulc_attribute_table': args['lulc_attribute_table'],
                'target_raster_path': urban_nature_pixels_path,
            },
            target_path_list=[urban_nature_pixels_path],
            task_name='Identify urban nature areas',
            dependent_task_list=[lulc_mask_task]
        )

        decayed_population_in_group_paths = []
        decayed_population_in_group_tasks = []
        for pop_group in split_population_fields:
            search_radius_m = search_radii_by_pop_group[pop_group]

            accessible_urban_nature_path = os.path.join(
                output_dir,
                f'accessible_urban_nature_to_{pop_group}{suffix}.tif')
            _ = graph.add_task(
                _convolve_and_set_lower_bound,
                kwargs={
                    "signal_path_band": (urban_nature_pixels_path, 1),
                    "kernel_path_band": (kernel_paths[search_radius_m], 1),
                    "target_path": accessible_urban_nature_path,
                    "working_dir": intermediate_dir,
                },
                task_name='Accessible urban nature',
                target_path_list=[accessible_urban_nature_path],
                dependent_task_list=[urban_nature_reclassification_task]
            )

            decayed_population_in_group_path = os.path.join(
                intermediate_dir,
                f'distance_weighted_population_in_{pop_group}{suffix}.tif')
            decayed_population_in_group_paths.append(
                decayed_population_in_group_path)
            decayed_population_in_group_tasks.append(graph.add_task(
                _convolve_and_set_lower_bound,
                kwargs={
                    'signal_path_band': (
                        proportional_population_paths[pop_group], 1),
                    'kernel_path_band': (
                        kernel_paths[search_radius_m], 1),
                    'target_path': decayed_population_in_group_path,
                    'working_dir': intermediate_dir,
                },
                task_name=f'Convolve population - {search_radius_m}m',
                target_path_list=[decayed_population_in_group_path],
                dependent_task_list=[
                    kernel_tasks[search_radius_m],
                    proportional_population_tasks[pop_group]]
            ))

        sum_of_decayed_population_path = os.path.join(
            intermediate_dir,
            f'distance_weighted_population_all_groups{suffix}.tif')
        sum_of_decayed_population_task = graph.add_task(
            func=pygeoprocessing.raster_map,
            kwargs=dict(
                op=_sum_op,
                rasters=decayed_population_in_group_paths,
                target_path=sum_of_decayed_population_path),
            task_name='2SFCA - urban nature supply total',
            target_path_list=[sum_of_decayed_population_path],
            dependent_task_list=decayed_population_in_group_tasks
        )

        urban_nature_population_ratio_task = graph.add_task(
            func=pygeoprocessing.raster_map,
            kwargs=dict(
                op=_urban_nature_population_ratio,
                rasters=[urban_nature_pixels_path, sum_of_decayed_population_path],
                target_path=file_registry['urban_nature_population_ratio']),
            task_name=(
                '2SFCA: Calculate R_j urban nature/population ratio - '
                f'{search_radius_m}'),
            target_path_list=[
                file_registry['urban_nature_population_ratio']],
            dependent_task_list=[
                urban_nature_reclassification_task,
                sum_of_decayed_population_task,
            ])

        urban_nature_supply_percapita_by_group_paths = {}
        urban_nature_supply_percapita_by_group_tasks = []
        urban_nature_balance_totalpop_by_group_paths = {}
        urban_nature_balance_totalpop_by_group_tasks = []
        supply_population_paths = {'over': {}, 'under': {}}
        supply_population_tasks = {'over': {}, 'under': {}}
        for pop_group, proportional_pop_path in (
                proportional_population_paths.items()):
            search_radius_m = search_radii_by_pop_group[pop_group]
            urban_nature_supply_percapita_to_group_path = os.path.join(
                intermediate_dir,
                f'urban_nature_supply_percapita_to_{pop_group}{suffix}.tif')
            urban_nature_supply_percapita_by_group_paths[
                pop_group] = urban_nature_supply_percapita_to_group_path
            urban_nature_supply_percapita_by_group_task = graph.add_task(
                _convolve_and_set_lower_bound,
                kwargs={
                    'signal_path_band': (
                        file_registry['urban_nature_population_ratio'], 1),
                    'kernel_path_band': (kernel_paths[search_radius_m], 1),
                    'target_path': urban_nature_supply_percapita_to_group_path,
                    'working_dir': intermediate_dir,
                },
                task_name=f'2SFCA - urban nature supply for {pop_group}',
                target_path_list=[urban_nature_supply_percapita_to_group_path],
                dependent_task_list=[
                    kernel_tasks[search_radius_m],
                    urban_nature_population_ratio_task])
            urban_nature_supply_percapita_by_group_tasks.append(
                urban_nature_supply_percapita_by_group_task)

            # Calculate SUP_DEMi_cap for each population group.
            per_cap_urban_nature_balance_pop_group_path = os.path.join(
                output_dir,
                f'urban_nature_balance_percapita_{pop_group}{suffix}.tif')
            per_cap_urban_nature_balance_pop_group_task = graph.add_task(
                _calculate_urban_nature_balance_percapita,
                kwargs={
                    'urban_nature_supply_path':
                        urban_nature_supply_percapita_to_group_path,
                    'urban_nature_demand': float(args['urban_nature_demand']),
                    'target_path':
                        per_cap_urban_nature_balance_pop_group_path},
                task_name=(
                    f'Calculate per-capita urban nature balance-{pop_group}'),
                target_path_list=[
                    per_cap_urban_nature_balance_pop_group_path],
                dependent_task_list=[
                    urban_nature_supply_percapita_by_group_task,
                ])

            urban_nature_balance_totalpop_by_group_path = os.path.join(
                intermediate_dir,
                f'urban_nature_balance_totalpop_{pop_group}{suffix}.tif')
            urban_nature_balance_totalpop_by_group_paths[
                pop_group] = urban_nature_balance_totalpop_by_group_path
            urban_nature_balance_totalpop_by_group_tasks.append(graph.add_task(
                pygeoprocessing.raster_map,
                kwargs=dict(
                    op=_urban_nature_balance_totalpop_op,
                    rasters=[
                        per_cap_urban_nature_balance_pop_group_path,
                        proportional_pop_path
                    ],
                    target_path=urban_nature_balance_totalpop_by_group_path),
                task_name='Calculate per-capita urban nature supply-demand',
                target_path_list=[
                    urban_nature_balance_totalpop_by_group_path],
                dependent_task_list=[
                    per_cap_urban_nature_balance_pop_group_task,
                    proportional_population_tasks[pop_group],
                ]))

            for supply_type, op in [('under', numpy.less),
                                    ('over', numpy.greater)]:
                supply_population_path = os.path.join(
                    intermediate_dir,
                    f'{supply_type}supplied_population_{pop_group}{suffix}.tif')
                supply_population_paths[
                    supply_type][pop_group] = supply_population_path
                supply_population_tasks[
                    supply_type][pop_group] = graph.add_task(
                    pygeoprocessing.raster_calculator,
                    kwargs={
                        'base_raster_path_band_const_list': [
                            (proportional_pop_path, 1),
                            (per_cap_urban_nature_balance_pop_group_path, 1),
                            (op, 'raw'),  # numpy element-wise comparator
                        ],
                        'local_op': _filter_population,
                        'target_raster_path': supply_population_path,
                        'datatype_target': gdal.GDT_Float32,
                        'nodata_target': FLOAT32_NODATA,
                    },
                    task_name=(
                        f'Determine {supply_type}supplied populations to '
                        f'{pop_group}'),
                    target_path_list=[supply_population_path],
                    dependent_task_list=[
                        per_cap_urban_nature_balance_pop_group_task,
                        proportional_population_tasks[pop_group],
                    ])

        urban_nature_supply_percapita_task = graph.add_task(
            _weighted_sum,
            kwargs={
                'raster_path_list':
                    [urban_nature_supply_percapita_by_group_paths[group] for group in
                     sorted(split_population_fields)],
                'weight_raster_list':
                    [pop_group_proportion_paths[group] for group in
                     sorted(split_population_fields)],
                'target_path': file_registry['urban_nature_supply_percapita'],
            },
            task_name='2SFCA - urban nature supply total',
            target_path_list=[file_registry['urban_nature_supply_percapita']],
            dependent_task_list=[
                *urban_nature_supply_percapita_by_group_tasks,
                *pop_group_proportion_tasks.values(),
            ])

        per_capita_urban_nature_balance_task = graph.add_task(
            _calculate_urban_nature_balance_percapita,
            kwargs={
                'urban_nature_supply_path':
                    file_registry['urban_nature_supply_percapita'],
                'urban_nature_demand': float(args['urban_nature_demand']),
                'target_path':
                    file_registry['urban_nature_balance_percapita']},
            task_name=(
                'Calculate per-capita urban nature balance}'),
            target_path_list=[
                file_registry['urban_nature_balance_percapita']],
            dependent_task_list=[
                urban_nature_supply_percapita_task,
            ])

        urban_nature_balance_totalpop_task = graph.add_task(
            func=pygeoprocessing.raster_map,
            kwargs=dict(
                op=_sum_op,
                rasters=list(urban_nature_balance_totalpop_by_group_paths.values()),
                target_path=file_registry['urban_nature_balance_totalpop']),
            task_name='2SFCA - urban nature - total population',
            target_path_list=[
                file_registry['urban_nature_balance_totalpop']],
            dependent_task_list=urban_nature_balance_totalpop_by_group_tasks
        )

        # Summary stats for RADIUS_OPT_POP_GROUP
        _ = graph.add_task(
            _supply_demand_vector_for_pop_groups,
            kwargs={
                'source_aoi_vector_path': file_registry['reprojected_admin_boundaries'],
                'target_aoi_vector_path': file_registry['admin_boundaries'],
                'urban_nature_sup_dem_paths_by_pop_group':
                    urban_nature_balance_totalpop_by_group_paths,
                'proportional_pop_paths_by_pop_group':
                    proportional_population_paths,
                'undersupply_by_pop_group': supply_population_paths['under'],
                'oversupply_by_pop_group': supply_population_paths['over'],
            },
            task_name=(
                'Aggregate supply-demand to admin units (by pop groups)'),
            target_path_list=[file_registry['admin_boundaries']],
            dependent_task_list=[
                aoi_reprojection_task,
                *urban_nature_balance_totalpop_by_group_tasks,
                *proportional_population_tasks.values(),
                *supply_population_tasks['under'].values(),
                *supply_population_tasks['over'].values(),
            ])

    # Greenspace budget, supply/demand and over/undersupply rasters are the
    # same for uniform radius and for split urban_nature modes.
    if args['search_radius_mode'] in (RADIUS_OPT_UNIFORM,
                                      RADIUS_OPT_URBAN_NATURE):
        # This is "SUP_DEMi_cap" from the user's guide
        per_capita_urban_nature_balance_task = graph.add_task(
            _calculate_urban_nature_balance_percapita,
            kwargs={
                'urban_nature_supply_path':
                    file_registry['urban_nature_supply_percapita'],
                'urban_nature_demand': float(args['urban_nature_demand']),
                'target_path':
                    file_registry['urban_nature_balance_percapita']},
            task_name=(
                'Calculate per-capita urban nature balance'),
            target_path_list=[
                file_registry['urban_nature_balance_percapita']],
            dependent_task_list=[
                urban_nature_supply_percapita_task,
            ])

        # This is "SUP_DEMi" from the user's guide
        urban_nature_balance_totalpop_task = graph.add_task(
            pygeoprocessing.raster_map,
            kwargs=dict(
                op=_urban_nature_balance_totalpop_op,
                rasters=[
                    file_registry['urban_nature_balance_percapita'],
                    file_registry['masked_population']
                ],
                target_path=file_registry['urban_nature_balance_totalpop']
            ),
            task_name='Calculate urban nature balance for the total population',
            target_path_list=[
                file_registry['urban_nature_balance_totalpop']],
            dependent_task_list=[
                 per_capita_urban_nature_balance_task,
                 population_mask_task,
            ])

        supply_population_tasks = []
        pop_paths = [(None, file_registry['masked_population'])]
        if aggregate_by_pop_groups:
            pop_paths.extend(list(proportional_population_paths.items()))

        for pop_group, proportional_pop_path in pop_paths:
            if pop_group is not None:
                pop_group = pop_group[4:]  # trim leading 'pop_'
            for supply_type, op in [('under', numpy.less),
                                    ('over', numpy.greater)]:
                if pop_group is None:
                    supply_population_path = os.path.join(
                        intermediate_dir,
                        f'{supply_type}supplied_population{suffix}.tif')
                else:
                    supply_population_path = os.path.join(
                        intermediate_dir,
                        f'{supply_type}supplied_population_{pop_group}{suffix}.tif')

                supply_population_tasks.append(graph.add_task(
                    pygeoprocessing.raster_calculator,
                    kwargs={
                        'base_raster_path_band_const_list': [
                            (proportional_pop_path, 1),
                            (file_registry['urban_nature_balance_percapita'], 1),
                            (op, 'raw'),  # numpy element-wise comparator
                        ],
                        'local_op': _filter_population,
                        'target_raster_path': supply_population_path,
                        'datatype_target': gdal.GDT_Float32,
                        'nodata_target': FLOAT32_NODATA,
                    },
                    task_name=f'Determine {supply_type}supplied populations',
                    target_path_list=[supply_population_path],
                    dependent_task_list=[
                        per_capita_urban_nature_balance_task,
                        population_mask_task,
                        *list(proportional_population_tasks.values()),
                    ]))

        _ = graph.add_task(
            _supply_demand_vector_for_single_raster_modes,
            kwargs={
                'source_aoi_vector_path': file_registry['reprojected_admin_boundaries'],
                'target_aoi_vector_path': file_registry['admin_boundaries'],
                'urban_nature_budget_path': file_registry[
                    'urban_nature_balance_totalpop'],
                'population_path': file_registry['masked_population'],
                'undersupplied_populations_path': file_registry[
                    'undersupplied_population'],
                'oversupplied_populations_path': file_registry[
                    'oversupplied_population'],
                'include_pop_groups': aggregate_by_pop_groups,
            },
            task_name=(
                'Aggregate supply-demand to admin units (single rasters)'),
            target_path_list=[file_registry['admin_boundaries']],
            dependent_task_list=[
                population_mask_task,
                aoi_reprojection_task,
                urban_nature_balance_totalpop_task,
                *supply_population_tasks
            ])

    graph.close()
    graph.join()
    LOGGER.info('Finished Urban Nature Access Model')


# Sum a list of arrays element-wise
def _sum_op(*array_list): return numpy.sum(array_list, axis=0)


def _geometries_overlap(vector_path):
    """Check if the geometries of the vector's first layer overlap.

    Args:
        vector_path (string): The path to a GDAL vector.

    Returns:
        bool: Whether there's numerically significant overlap between polygons
            in the first layer.

    """
    vector = gdal.OpenEx(vector_path)
    layer = vector.GetLayer()
    area_sum = 0
    geometries = []
    for feature in layer:
        ogr_geom = feature.GetGeometryRef()
        area_sum += ogr_geom.Area()
        shapely_geom = shapely.wkb.loads(bytes(ogr_geom.ExportToWkb()))
        geometries.append(shapely_geom)

    layer = None
    vector = None

    union_area = shapely.ops.unary_union(geometries).area
    LOGGER.debug(
        f"Vector has a union area of {union_area} and area sum of "
        f"{area_sum},so about {round((1-(union_area/area_sum))*100, 2)}% of "
        f"the area overlaps in vector {vector_path}")
    if math.isclose(union_area, area_sum):
        return False
    return True


def _reproject_and_identify(base_vector_path, target_projection_wkt,
                            target_path, driver_name, id_fieldname,
                            target_layer_name):
    """Reproject a vector and add an ID field.

    Args:
        base_vector_path (string): The string path to the source vector.
        target_projection_wkt (string): The WKT of the target projection.
        target_path (string): The string path to where the new vector should be
            saved.
        driver_name (string): The GDAL driver name of the target vector.
        id_fieldname (string): The name of the ID field.  A new field with this
            name and an integer type will be created in the target vector.
            Each feature in the target vector will be assigned a unique integer
            ID.
        target_layer_name (string): The layer name of the target vector.

    Returns:
        ``None``
    """
    pygeoprocessing.reproject_vector(
        base_vector_path, target_projection_wkt, target_path,
        target_layer_name=target_layer_name,
        driver_name=driver_name)

    vector = gdal.OpenEx(target_path, gdal.GA_Update)
    layer = vector.GetLayer()
    field = ogr.FieldDefn(id_fieldname, ogr.OFTInteger)
    layer.CreateField(field)

    layer.StartTransaction()
    for field_id, feature in enumerate(layer):
        feature.SetField(id_fieldname, field_id)
        layer.SetFeature(feature)
    layer.CommitTransaction()
    layer = None
    vector = None


def _weighted_sum(raster_path_list, weight_raster_list, target_path):
    """Create a spatially-weighted sum.

    Args:
        raster_path_list (list): A list of raster paths containing values to
            weight and sum.
        weight_raster_list (list): A list of raster paths containing weights.
        target_path (str): The path to where the output raster should be
            stored.

    Returns
        ``None``
    """
    assert len(raster_path_list) == len(weight_raster_list)

    raster_nodata_list = [pygeoprocessing.get_raster_info(path)['nodata'][0]
                          for path in raster_path_list]
    weight_nodata_list = [pygeoprocessing.get_raster_info(path)['nodata'][0]
                          for path in weight_raster_list]

    def _weight_and_sum(*args):
        pixel_arrays = args[:int(len(args)/2)]
        weight_arrays = args[int(len(args)/2):]

        target_array = numpy.zeros(pixel_arrays[0].shape, dtype=numpy.float32)
        touched_pixels = numpy.zeros(target_array.shape, dtype=bool)
        for source_array, weight_array, source_nodata, weight_nodata in zip(
                pixel_arrays, weight_arrays, raster_nodata_list, weight_nodata_list):
            valid_pixels = (
                ~pygeoprocessing.array_equals_nodata(source_array, source_nodata) &
                ~pygeoprocessing.array_equals_nodata(weight_array, weight_nodata))
            touched_pixels |= valid_pixels
            target_array[valid_pixels] += (
                source_array[valid_pixels] * weight_array[valid_pixels])

        # Any pixels that were not touched, set them to nodata.
        target_array[~touched_pixels] = FLOAT32_NODATA
        return target_array

    pygeoprocessing.raster_calculator(
        [(path, 1) for path in raster_path_list + weight_raster_list],
        _weight_and_sum, target_path, gdal.GDT_Float32, FLOAT32_NODATA)


def _reclassify_and_multiply(
        aois_raster_path, reclassification_map, supply_raster_path,
        target_raster_path):
    """Create a raster of urban nature supply given areas of interest.

    This is done by:

        1. Reclassifying AOI IDs to population group ratios and then
        2. Multiplying the population group ratios by the urban nature supply.

    Args:
        aois_raster_path (string): The path to a raster of integers
            identifying which admin unit a pixel belongs to.
        reclassification_map (dict): A dict mapping integer admin unit IDs to
            float population proportions (values 0-1) for a given population
            group.
        supply_raster_path (string): A string path to a raster of urban nature
            supply values for the total population.
        target_raster_path (string): The string path to where the resulting
            supply-to-group raster should be written.

    Returns:
        ``None``
    """
    pygeoprocessing.reclassify_raster(
        (aois_raster_path, 1), reclassification_map, target_raster_path,
        gdal.GDT_Float32, FLOAT32_NODATA)

    pop_group_raster = gdal.OpenEx(target_raster_path,
                                   gdal.GA_Update | gdal.OF_RASTER)
    pop_group_band = pop_group_raster.GetRasterBand(1)
    pop_group_nodata = pop_group_band.GetNoDataValue()
    supply_raster = gdal.OpenEx(supply_raster_path,
                                gdal.GA_ReadOnly | gdal.OF_RASTER)
    supply_band = supply_raster.GetRasterBand(1)
    supply_nodata = supply_band.GetNoDataValue()
    for block_info in pygeoprocessing.iterblocks((target_raster_path, 1),
                                                 offset_only=True):
        pop_group_proportion_block = pop_group_band.ReadAsArray(**block_info)
        supply_block = supply_band.ReadAsArray(**block_info)

        valid_mask = (
            ~pygeoprocessing.array_equals_nodata(
                pop_group_proportion_block, pop_group_nodata) &
            ~pygeoprocessing.array_equals_nodata(supply_block, supply_nodata))
        target_block = numpy.full(supply_block.shape, FLOAT32_NODATA,
                                  dtype=numpy.float32)
        target_block[valid_mask] = (
            pop_group_proportion_block[valid_mask] * supply_block[valid_mask])
        pop_group_band.WriteArray(
            target_block, xoff=block_info['xoff'], yoff=block_info['yoff'])

    pop_group_band = None
    pop_group_raster = None
    supply_band = None
    supply_raster = None


def _read_field_from_vector(vector_path, key_field, value_field):
    """Read a field from a vector's first layer.

    Args:
        vector_path (string): The string path to a vector.
        key_field (string): The string key field within the vector.
            ``key_field`` must exist within the vector at ``vector_path``.
            ``key_field`` is case-sensitive.
        value_field (string): The string value field within the vector.
            ``value_field`` must exist within the vector at ``vector_path``.
            ``value_field`` is case-sensitive.

    Returns:
        attribute_map (dict): A dict mapping each ``key_field`` key to
            the corresponding ``value_field`` value.
    """
    vector = gdal.OpenEx(vector_path)
    layer = vector.GetLayer()
    attribute_map = {}
    for feature in layer:
        if key_field == 'FID':
            key = feature.GetFID()
        else:
            key = feature.GetField(key_field)
        attribute_map[key] = feature.GetField(value_field)
    return attribute_map


def _rasterize_aois(base_raster_path, aois_vector_path,
                    target_raster_path, id_fieldname):
    """Rasterize the admin units vector onto a new raster.

    Args:
        base_raster_path (string): The string path to a raster on disk to be
            used as a template raster.
        aois_vector_path (string): The path to a vector on disk of areas of
            interest, typically administrative units.  The ``id_fieldname``
            feature of the features in this vector will be rasterized onto a
            new raster.
        target_raster_path (string): The path to a new UInt32 raster created on
            disk with new values burned into it.
        id_fieldname (string): The fieldname of the ID field to rasterize.

    Returns:
        ``None``
    """
    pygeoprocessing.new_raster_from_base(
        base_raster_path, target_raster_path, gdal.GDT_UInt32,
        [UINT32_NODATA], [UINT32_NODATA])

    pygeoprocessing.rasterize(
        aois_vector_path, target_raster_path,
        option_list=[f"ATTRIBUTE={id_fieldname}"])


def _reclassify_urban_nature_area(
        lulc_raster_path, lulc_attribute_table, target_raster_path,
        only_these_urban_nature_codes=None):
    """Reclassify LULC pixels into the urban nature area they represent.

    After execution, urban nature pixels will have values representing the
    pixel's area of urban nature (pixel area * proportion of urban nature),
    while pixels that are not urban nature will have a pixel value of 0.
    Nodata values will propagate to the output raster.

    Args:
        lulc_raster_path (string): The path to a land-use/land-cover raster.
        lulc_attribute_table (string): The path to a CSV table representing
            LULC attributes.  Must have "lucode" and "urban_nature" columns.
            The "urban_nature" column represents a proportion 0-1 of how much
            of the pixel's area represents urban nature.
        target_raster_path (string): Where the reclassified urban nature raster
            should be written.
        only_these_urban_nature_codes=None (iterable or None): If ``None``, all
            lucodes with a ``urban_nature`` value of 1 will be reclassified to
            1.  If an iterable, must be an iterable of landuse codes matching
            codes in the lulc attribute table.  Only these landcover codes will
            have urban nature area classified in the target raster path.

    Returns:
        ``None``
    """
    lulc_attribute_df = validation.get_validated_dataframe(
        lulc_attribute_table, **MODEL_SPEC['args']['lulc_attribute_table'])

    squared_pixel_area = abs(
        numpy.multiply(*_square_off_pixels(lulc_raster_path)))

    if only_these_urban_nature_codes:
        valid_urban_nature_codes = set(only_these_urban_nature_codes)
    else:
        valid_urban_nature_codes = set(
            lulc_attribute_df[lulc_attribute_df['urban_nature'] > 0].index)

    urban_nature_area_map = {}
    for row in lulc_attribute_df[['urban_nature']].itertuples():
        lucode = row.Index
        urban_nature_proportion = row.urban_nature
        urban_nature_area = 0
        if lucode in valid_urban_nature_codes:
            urban_nature_area = squared_pixel_area * urban_nature_proportion
        urban_nature_area_map[lucode] = urban_nature_area

    lulc_raster_nodata = pygeoprocessing.get_raster_info(
        lulc_raster_path)['nodata'][0]
    if lulc_raster_nodata is not None:
        urban_nature_area_map[lulc_raster_nodata] = FLOAT32_NODATA

    utils.reclassify_raster(
        raster_path_band=(lulc_raster_path, 1),
        value_map=urban_nature_area_map,
        target_raster_path=target_raster_path,
        target_datatype=gdal.GDT_Float32,
        target_nodata=FLOAT32_NODATA,
        error_details={
            'raster_name': MODEL_SPEC['args']['lulc_raster_path']['name'],
            'column_name': 'urban_nature',
            'table_name': MODEL_SPEC['args']['lulc_attribute_table']['name'],
        }
    )


def _filter_population(population, urban_nature_budget, numpy_filter_op):
    """Filter the population by a defined op and the urban nature budget.

    Note:
        The ``population`` and ``urban_nature_budget`` inputs must have the same
        shape and must both use ``FLOAT32_NODATA`` as their nodata value.

    Args:
        population (numpy.array): A numpy array with population counts.
        urban_nature_budget (numpy.array): A numpy array with the urban nature
            budget values.
        numpy_filter_op (callable): A function that takes a numpy array as
            parameter 1 and a scalar value as parameter 2.  This function must
            return a boolean numpy array of the same shape as parameter 1.

    Returns:
        A ``numpy.array`` with the population values where the
        ``urban_nature_budget`` pixels match the ``numpy_filter_op``.
    """
    population_matching_filter = numpy.full(
        population.shape, FLOAT32_NODATA, dtype=numpy.float32)
    valid_pixels = (
        ~numpy.isclose(urban_nature_budget, FLOAT32_NODATA) &
        ~numpy.isclose(population, FLOAT32_NODATA))

    population_matching_filter[valid_pixels] = numpy.where(
        numpy_filter_op(urban_nature_budget[valid_pixels], 0),
        population[valid_pixels],  # If condition is true, use population
        0  # If condition is false, use 0
    )
    return population_matching_filter


def _supply_demand_vector_for_pop_groups(
        source_aoi_vector_path,
        target_aoi_vector_path,
        urban_nature_sup_dem_paths_by_pop_group,
        proportional_pop_paths_by_pop_group,
        undersupply_by_pop_group,
        oversupply_by_pop_group):
    """Write a supply-demand vector when rasters are by population group.

    Args:
        source_aoi_vector_path (str): The source AOI vector path.
        target_aoi_vector_path (str): The target AOI vector path.
        urban_nature_sup_dem_paths_by_pop_group (dict): A dict mapping population
            group names to rasters of urban nature supply/demand for the given
            group.
        proportional_pop_paths_by_pop_group (dict): A dict mapping population
            group names to rasters of the population of that group.
        undersupply_by_pop_group (dict): A dict mapping population group names
            to rasters of undersupplied populations per pixel.
        oversupply_by_pop_group (dict): A dict mapping population group names
            to rasters of oversupplied populations per pixel.

    Returns:
        ``None``
    """
    def _get_zonal_stats(raster_path):
        return pygeoprocessing.zonal_statistics(
            (raster_path, 1), source_aoi_vector_path)

    pop_group_fields = []
    feature_ids = set()
    vector = gdal.OpenEx(source_aoi_vector_path)
    layer = vector.GetLayer()
    for feature in layer:
        feature_ids.add(feature.GetFID())
    pop_group_fields = []
    for field_defn in layer.schema:
        fieldname = field_defn.GetName()
        if re.match(POP_FIELD_REGEX, fieldname):
            pop_group_fields.append(fieldname)
    layer = None
    vector = None

    sums = {
        'supply-demand': collections.defaultdict(float),
        'population': collections.defaultdict(float),
        'oversupply': collections.defaultdict(float),
        'undersupply': collections.defaultdict(float),
    }
    stats_by_feature = collections.defaultdict(
        lambda: collections.defaultdict(float))
    for pop_group_field in pop_group_fields:
        # trim the leading 'pop_'
        groupname = re.sub(POP_FIELD_REGEX, '', pop_group_field)

        urban_nature_sup_dem_stats = _get_zonal_stats(
            urban_nature_sup_dem_paths_by_pop_group[pop_group_field])
        proportional_pop_stats = _get_zonal_stats(
            proportional_pop_paths_by_pop_group[pop_group_field])
        undersupply_stats = _get_zonal_stats(
            undersupply_by_pop_group[pop_group_field])
        oversupply_stats = _get_zonal_stats(
            oversupply_by_pop_group[pop_group_field])

        for feature_id in feature_ids:
            group_population_in_region = proportional_pop_stats[
                feature_id]['sum']
            group_sup_dem_in_region = urban_nature_sup_dem_stats[
                feature_id]['sum']
            group_oversupply_in_region = oversupply_stats[feature_id]['sum']
            group_undersupply_in_region = undersupply_stats[feature_id]['sum']
            stats_by_feature[feature_id][f'SUP_DEMadm_cap_{groupname}'] = (
                group_sup_dem_in_region / group_population_in_region)
            stats_by_feature[feature_id][f'Pund_adm_{groupname}'] = (
                group_undersupply_in_region)
            stats_by_feature[feature_id][f'Povr_adm_{groupname}'] = (
                group_oversupply_in_region)
            sums['supply-demand'][feature_id] += group_sup_dem_in_region
            sums['population'][feature_id] += group_population_in_region
            sums['oversupply'][feature_id] += group_oversupply_in_region
            sums['undersupply'][feature_id] += group_undersupply_in_region

    for feature_id in feature_ids:
        stats_by_feature[feature_id]['SUP_DEMadm_cap'] = (
            sums['supply-demand'][feature_id] / sums['population'][feature_id])
        stats_by_feature[feature_id]['Pund_adm'] = (
            sums['undersupply'][feature_id])
        stats_by_feature[feature_id]['Povr_adm'] = (
            sums['oversupply'][feature_id])

    _write_supply_demand_vector(
        source_aoi_vector_path, stats_by_feature, target_aoi_vector_path)


def _supply_demand_vector_for_single_raster_modes(
        source_aoi_vector_path,
        target_aoi_vector_path,
        urban_nature_budget_path,
        population_path,
        undersupplied_populations_path,
        oversupplied_populations_path,
        include_pop_groups=False):
    """Create summary vector for modes with single-raster summary stats.

    Args:
        source_aoi_vector_path (str): Path to the source aois vector.
        target_aoi_vector_path (str): Path to where the target aois vector
            should be written.
        urban_nature_budget_path (str): Path to a raster of urban nature
            supply/demand budget.
        population_path (str): Path to a population raster.
        undersupplied_populations_path (str): Path to a raster of oversupplied
            population per pixel.
        oversupplied_populations_path (str): Path to a raster of undersupplied
            population per pixel.
        include_pop_groups=False (bool): Whether to include population groups
            if they are present in the source AOI vector.

    Returns:
        ``None``
    """
    def _get_zonal_stats(raster_path):
        return pygeoprocessing.zonal_statistics(
            (raster_path, 1), source_aoi_vector_path)

    urban_nature_budget_stats = _get_zonal_stats(urban_nature_budget_path)
    population_stats = _get_zonal_stats(population_path)
    undersupplied_stats = _get_zonal_stats(undersupplied_populations_path)
    oversupplied_stats = _get_zonal_stats(oversupplied_populations_path)

    pop_group_fields = []
    group_names = {}  # {fieldname: groupname}
    pop_proportions_by_fid = collections.defaultdict(dict)
    if include_pop_groups:
        pop_group_fields = list(
            filter(lambda x: re.match(POP_FIELD_REGEX, x),
                   validation.load_fields_from_vector(source_aoi_vector_path)))
        for pop_group_field in pop_group_fields:
            for id_field, value in _read_field_from_vector(
                    source_aoi_vector_path, 'FID',
                    pop_group_field).items():
                group = pop_group_field[4:]  # trim leading 'pop_'
                group_names[pop_group_field] = group
                pop_proportions_by_fid[id_field][group] = value

    stats_by_feature = {}
    for fid in urban_nature_budget_stats.keys():
        stats = {
            'Pund_adm': undersupplied_stats[fid]['sum'],
            'Povr_adm': oversupplied_stats[fid]['sum'],
        }

        # Handle the case where an administrative unit might overlap no people
        if population_stats[fid]['sum'] == 0:
            per_capita_supply = float('nan')
        else:
            per_capita_supply = (
                urban_nature_budget_stats[fid]['sum'] /
                population_stats[fid]['sum'])
        stats['SUP_DEMadm_cap'] = per_capita_supply

        for pop_group_field in pop_group_fields:
            group = group_names[pop_group_field]
            group_proportion = pop_proportions_by_fid[fid][group]
            for prefix, supply_stats in [('Pund', undersupplied_stats),
                                         ('Povr', oversupplied_stats)]:
                stats[f'{prefix}_adm_{group}'] = (
                    supply_stats[fid]['sum'] * group_proportion)
        stats_by_feature[fid] = stats

    _write_supply_demand_vector(
        source_aoi_vector_path, stats_by_feature, target_aoi_vector_path)


def _write_supply_demand_vector(source_aoi_vector_path, feature_attrs,
                                target_aoi_vector_path):
    """Write data to a copy of an existing AOI vector.

    Args:
        source_aoi_vector_path (str): The source AOI vector path.
        feature_attrs (dict): A dict mapping int feature IDs (GDAL FIDs) to
            dicts mapping fieldnames to field values.
        target_aoi_vector_path (str): The path to where the target vector
            should be written.

    Returns:
        ``None``
    """
    source_vector = ogr.Open(source_aoi_vector_path)
    driver = ogr.GetDriverByName('GPKG')
    driver.CopyDataSource(source_vector, target_aoi_vector_path)
    source_vector = None
    driver = None

    target_vector = gdal.OpenEx(target_aoi_vector_path, gdal.GA_Update)
    target_layer = target_vector.GetLayer()

    for fieldname in next(iter(feature_attrs.values())).keys():
        field = ogr.FieldDefn(fieldname, ogr.OFTReal)
        field.SetWidth(24)
        field.SetPrecision(11)
        target_layer.CreateField(field)

    target_layer.StartTransaction()
    for feature in target_layer:
        feature_id = feature.GetFID()
        for attr_name, attr_value in feature_attrs[feature_id].items():
            # It is possible that attr_value may be a numpy.float32 object,
            # which will raise a cryptic error.  Numpy.float64 will not raise
            # this error.  Casting to float avoids the issue.
            feature.SetField(attr_name, float(attr_value))

        target_layer.SetFeature(feature)
    target_layer.CommitTransaction()

    target_layer = None
    target_vector = None


def _calculate_urban_nature_balance_percapita(
        urban_nature_supply_path, urban_nature_demand, target_path):
    supply_nodata = pygeoprocessing.get_raster_info(
        urban_nature_supply_path)['nodata'][0]

    def _urban_nature_balance_percapita_op(urban_nature_supply,
                                           urban_nature_demand):
        """Calculate the per-capita urban nature balance.

        This is the amount of urban nature that each pixel has above (positive
        values) or below (negative values) the user-defined
        ``urban_nature_demand`` value.

        Args:
            urban_nature_supply (numpy.array): The supply of urban nature
                available to each person in the population.  This is ``Ai`` in
                the User's Guide.
            urban_nature_demand (float): The policy-defined urban nature
            requirement, in square meters per person.

        Returns:
            A ``numpy.array`` of the calculated urban nature budget.
        """
        balance = numpy.full(
            urban_nature_supply.shape, FLOAT32_NODATA, dtype=numpy.float32)
        valid_pixels = ~pygeoprocessing.array_equals_nodata(
            urban_nature_supply, supply_nodata)
        balance[valid_pixels] = (
            urban_nature_supply[valid_pixels] - urban_nature_demand)
        return balance

    pygeoprocessing.raster_calculator(
        base_raster_path_band_const_list=[
            (urban_nature_supply_path, 1), (urban_nature_demand, 'raw')],
        local_op=_urban_nature_balance_percapita_op,
        target_raster_path=target_path,
        datatype_target=gdal.GDT_Float32,
        nodata_target=FLOAT32_NODATA)


def _urban_nature_balance_totalpop_op(urban_nature_balance, population):
    """Calculate the total population urban nature balance.

    Args:
        urban_nature_balance (numpy.array): The area of urban nature budgeted to
            each person, relative to a minimum required per-person area of
            urban nature.  This matrix must have ``FLOAT32_NODATA`` as its nodata
            value.  This matrix must be the same size and shape as
            ``population``.
        population (numpy.array): Pixel values represent the population count
            of the pixel.  This matrix must be the same size and shape as
            ``urban_nature_budget``, and must have ``FLOAT32_NODATA`` as its
            nodata value.

    Returns:
        A ``numpy.array`` of the area (in square meters) of urban nature
        supplied to each individual in each pixel.
    """
    return urban_nature_balance * population


def _urban_nature_population_ratio(urban_nature_area, convolved_population):
    """Calculate the urban nature-population ratio R_j.

    Args:
        urban_nature_area (numpy.array): A numpy array representing the area
            of urban nature in the pixel.  Pixel values will be ``0`` if
            there is no urban nature.  Pixel values may also match
            ``urban_nature_nodata``.
        convolved_population (numpy.array): A numpy array where each pixel
            represents the total number of people within a search radius of
            each pixel, perhaps weighted by a search kernel.

    Returns:
        A numpy array with the ratio ``R_j`` representing the
        urban nature-population ratio with the following constraints:

            * ``convolved_population`` pixels that are numerically close to
              ``0`` are snapped to ``0`` to avoid unrealistically small
              denominators in the final ratio.
            * Any non-urban nature pixels will have a value of ``0`` in the
              output matrix.
    """
    # ASSUMPTION: population nodata value is not close to 0.
    #  Shouldn't be if we're coming from convolution.
    out_array = numpy.full(
        urban_nature_area.shape, FLOAT32_NODATA, dtype=numpy.float32)

    # Small negative values should already have been filtered out in
    # another function after the convolution.
    # This avoids divide-by-zero errors when taking the ratio.
    valid_pixels = (convolved_population > 0)

    # R_j is a ratio only calculated for the urban nature pixels.
    urban_nature_pixels = ~numpy.isclose(urban_nature_area, 0)
    valid_pixels &= urban_nature_pixels

    # The user's guide specifies that if the population in the search
    # radius is numerically 0, the urban nature/population ratio should be
    # set to the urban nature area.
    # A consequence of this is that as the population approaches 0 from the
    # positive side, the ratio will approach infinity.
    # After checking with the science team, we decided that where the
    # population is less than or equal to 1, the calculated
    # urban nature/population ratio would be set to the available urban
    # nature on that pixel.
    population_close_to_zero = (convolved_population <= 1.0)
    out_array[population_close_to_zero] = (
        urban_nature_area[population_close_to_zero])
    out_array[~urban_nature_pixels] = 0

    valid_pixels_with_population = (
        valid_pixels & (~population_close_to_zero))
    out_array[valid_pixels_with_population] = (
        urban_nature_area[valid_pixels_with_population] /
        convolved_population[valid_pixels_with_population])

    # eliminate pixel values < 0
    out_array[valid_pixels & (out_array < 0)] = 0

    return out_array


def _convolve_and_set_lower_bound(
        signal_path_band, kernel_path_band, target_path, working_dir):
    """Convolve a raster and set all values below 0 to 0.

    Args:
        signal_path_band (tuple): A 2-tuple of (signal_raster_path, band_index)
            to use as the signal raster in the convolution.
        kernel_path_band (tuple): A 2-tuple of (kernel_raster_path, band_index)
            to use as the kernel raster in the convolution.  This kernel should
            be non-normalized.
        target_path (string): Where the target raster should be written.
        working_dir (string): The working directory that
            ``pygeoprocessing.convolve_2d`` may use for its intermediate files.

    Returns:
        ``None``
    """
    pygeoprocessing.convolve_2d(
        signal_path_band=signal_path_band,
        kernel_path_band=kernel_path_band,
        target_path=target_path,
        working_dir=working_dir)

    # Sometimes there are negative values that should have been clamped to 0 in
    # the convolution but weren't, so let's clamp them to avoid support issues
    # later on.
    target_raster = gdal.OpenEx(target_path, gdal.GA_Update)
    target_band = target_raster.GetRasterBand(1)
    target_nodata = target_band.GetNoDataValue()
    for block_data, block in pygeoprocessing.iterblocks(
            (target_path, 1)):
        valid_pixels = ~pygeoprocessing.array_equals_nodata(block, target_nodata)
        block[(block < 0) & valid_pixels] = 0
        target_band.WriteArray(
            block, xoff=block_data['xoff'], yoff=block_data['yoff'])

    target_band = None
    target_raster = None


def _square_off_pixels(raster_path):
    """Create square pixels from the provided raster.

    The pixel dimensions produced will respect the sign of the original pixel
    dimensions and will be the mean of the absolute source pixel dimensions.

    Args:
        raster_path (string): The path to a raster on disk.

    Returns:
        A 2-tuple of ``(pixel_width, pixel_height)``, in projected units.
    """
    raster_info = pygeoprocessing.get_raster_info(raster_path)
    pixel_width, pixel_height = raster_info['pixel_size']

    if abs(pixel_width) == abs(pixel_height):
        return (pixel_width, pixel_height)

    pixel_tuple = ()
    average_absolute_size = (abs(pixel_width) + abs(pixel_height)) / 2
    for pixel_dimension_size in (pixel_width, pixel_height):
        # This loop allows either or both pixel dimension(s) to be negative
        sign_factor = 1
        if pixel_dimension_size < 0:
            sign_factor = -1

        pixel_tuple += (average_absolute_size * sign_factor,)

    return pixel_tuple


def _resample_population_raster(
        source_population_raster_path, target_population_raster_path,
        lulc_pixel_size, lulc_bb, lulc_projection_wkt, working_dir):
    """Resample a population raster without losing or gaining people.

    Population rasters are an interesting special case where the data are
    neither continuous nor categorical, and the total population count
    typically matters.  Common resampling methods for continuous
    (interpolation) and categorical (nearest-neighbor) datasets leave room for
    the total population of a resampled raster to significantly change.  This
    function resamples a population raster with the following steps:

        1. Convert a population count raster to population density per pixel
        2. Warp the population density raster to the target spatial reference
           and pixel size using bilinear interpolation.
        3. Convert the warped density raster back to population counts.

    Args:
        source_population_raster_path (string): The source population raster.
            Pixel values represent the number of people occupying the pixel.
            Must be linearly projected in meters.
        target_population_raster_path (string): The path to where the target,
            warped population raster will live on disk.
        lulc_pixel_size (tuple): A tuple of the pixel size for the target
            raster.  Passed directly to ``pygeoprocessing.warp_raster``.
        lulc_bb (tuple): A tuple of the bounding box for the target raster.
            Passed directly to ``pygeoprocessing.warp_raster``.
        lulc_projection_wkt (string): The Well-Known Text of the target
            spatial reference fro the target raster.  Passed directly to
            ``pygeoprocessing.warp_raster``.  Assumed to be a linear projection
            in meters.
        working_dir (string): The path to a directory on disk.  A new directory
            is created within this directory for the storage of temporary files
            and then deleted upon successful completion of the function.

    Returns:
        ``None``
    """
    if not os.path.isdir(working_dir):
        os.makedirs(working_dir)
    tmp_working_dir = tempfile.mkdtemp(dir=working_dir)
    population_raster_info = pygeoprocessing.get_raster_info(
        source_population_raster_path)
    pixel_area = numpy.multiply(*population_raster_info['pixel_size'])

    population_srs = osr.SpatialReference()
    population_srs.ImportFromWkt(population_raster_info['projection_wkt'])

    # Convert population pixel area to square km
    population_pixel_area = (
        pixel_area * population_srs.GetLinearUnits()) / 1e6

    def _convert_population_to_density(population):
        """Convert population counts to population per square km.

        Args:
            population (numpy.array): A numpy array where pixel values
                represent the number of people who reside in a pixel.

        Returns:
            """
        return population / population_pixel_area

    # Step 1: convert the population raster to population density per sq. km
    density_raster_path = os.path.join(tmp_working_dir, 'pop_density.tif')
    pygeoprocessing.raster_map(
        rasters=[source_population_raster_path],
        op=_convert_population_to_density,
        target_path=density_raster_path,
        target_dtype=numpy.float32)

    # Step 2: align to the LULC
    warped_density_path = os.path.join(tmp_working_dir, 'warped_density.tif')
    pygeoprocessing.warp_raster(
        density_raster_path,
        target_pixel_size=lulc_pixel_size,
        target_raster_path=warped_density_path,
        resample_method='bilinear',
        target_bb=lulc_bb,
        target_projection_wkt=lulc_projection_wkt)

    # Step 3: convert the warped population raster back from density to the
    # population per pixel
    target_srs = osr.SpatialReference()
    target_srs.ImportFromWkt(lulc_projection_wkt)
    # Calculate target pixel area in km to match above
    target_pixel_area = (
        numpy.multiply(*lulc_pixel_size) * target_srs.GetLinearUnits()) / 1e6

    def _convert_density_to_population(density):
        """Convert a population density raster back to population counts.

        Args:
            density (numpy.array): An array of the population density per
                square kilometer.

        Returns:
            A ``numpy.array`` of the population counts given the target pixel
            size of the output raster."""
        # We're using a float32 array here because doing these unit
        # conversions is likely to end up with partial people spread out
        # between multiple pixels.  So it's preserving an unrealistic degree of
        # precision, but that's probably OK because pixels are imprecise
        # measures anyways.
        return density * target_pixel_area

    pygeoprocessing.raster_map(
        op=_convert_density_to_population,
        rasters=[warped_density_path],
        target_path=target_population_raster_path)

    shutil.rmtree(tmp_working_dir, ignore_errors=True)


def _kernel_power(distance, max_distance, beta):
    """Create a power kernel with user-defined beta.

    Args:
        distance (numpy.array): An array of euclidean distances (in pixels)
            from the center of the kernel.
        max_distance (float): The maximum distance of the kernel.  Pixels that
            are more than this number of pixels will have a value of 0.

    Returns:
        ``numpy.array`` with dtype of numpy.float32 and same shape as
        ``distance.
    """
    kernel = numpy.zeros(distance.shape, dtype=numpy.float32)

    # NOTE: The UG expects beta to be negative, but we cannot raise a distance
    # of 0 to a negative exponent.  So, assume that the kernel value at
    # distance == 0 is 1.
    pixels_in_radius = (distance <= max_distance) & (distance > 0)
    kernel[pixels_in_radius] = distance[pixels_in_radius] ** float(beta)
    kernel[distance == 0] = 1
    return kernel


def _kernel_gaussian(distance, max_distance):
    """Create a gaussian kernel.

    Args:
        distance (numpy.array): An array of euclidean distances (in pixels)
            from the center of the kernel.
        max_distance (float): The maximum distance of the kernel.  Pixels that
            are more than this number of pixels will have a value of 0.

    Returns:
        ``numpy.array`` with dtype of numpy.float32 and same shape as
        ``distance.
    """
    kernel = numpy.zeros(distance.shape, dtype=numpy.float32)
    pixels_in_radius = (distance <= max_distance)
    kernel[pixels_in_radius] = (
        (numpy.e ** (-0.5 * ((distance[pixels_in_radius] / max_distance) ** 2))
         - numpy.e ** (-0.5)) / (1 - numpy.e ** (-0.5)))
    return kernel


def _kernel_density(distance, max_distance):
    """Create a kernel based on density.

    Args:
        distance (numpy.array): An array of euclidean distances (in pixels)
            from the center of the kernel.
        max_distance (float): The maximum distance of the kernel.  Pixels that
            are more than this number of pixels will have a value of 0.

    Returns:
        ``numpy.array`` with dtype of numpy.float32 and same shape as
        ``distance.
    """
    kernel = numpy.zeros(distance.shape, dtype=numpy.float32)
    pixels_in_radius = (distance <= max_distance)
    kernel[pixels_in_radius] = (
        0.75 * (1 - (distance[pixels_in_radius] / max_distance) ** 2))
    return kernel


def _create_valid_pixels_nodata_mask(raster_list, target_mask_path):
    """Create a valid pixels mask across a stack of aligned rasters.

    The target raster will have pixel values of 0 where nodata was found
    somewhere in the pixel stack, 1 where no nodata was found.

    Args:
        raster_list (list): A list of string paths to single-band rasters.
        target_mask_path (str): A string path to where the new mask raster
            should be written.

    Returns:
        ``None``
    """
    nodatas = [
        pygeoprocessing.get_raster_info(path)['nodata'][0]
        for path in raster_list]

    def _create_mask(*raster_arrays):
        valid_pixels_mask = numpy.ones(raster_arrays[0].shape, dtype=bool)
        for nodata, array in zip(nodatas, raster_arrays):
            valid_pixels_mask &= ~pygeoprocessing.array_equals_nodata(array, nodata)

        return valid_pixels_mask

    pygeoprocessing.raster_calculator(
        [(path, 1) for path in raster_list],
        _create_mask, target_mask_path, gdal.GDT_Byte, nodata_target=255)


def _warp_lulc(source_lulc_path, target_lulc_path, target_pixel_size,
               target_bounding_box):
    """Warp a LULC raster and set a nodata if needed.

    Args:
        source_lulc_path (str): The path to a source LULC raster.
        target_lulc_path (str): The path to the new LULC raster.
        target_pixel_size (tuple): A 2-tuple of the target pixel size.
        target_bounding_box (tuple): A 4-tuple of the target bounding box.

    Returns:
        ``None``.
    """
    source_raster_info = pygeoprocessing.get_raster_info(source_lulc_path)
    target_nodata = source_raster_info['nodata'][0]
<<<<<<< HEAD
    if target_nodata is None:
        # Guarantee that our nodata cannot be represented by the datatype -
        # select a nodata value that's out of range.
        target_nodata = pygeoprocessing.choose_nodata(
            source_raster_info['numpy_type']) + 1
=======
>>>>>>> 3a4a4c7b

    pygeoprocessing.warp_raster(
        source_lulc_path, target_pixel_size, target_lulc_path,
        'near', target_bb=target_bounding_box,
        target_projection_wkt=source_raster_info['projection_wkt'])

    # if there is no defined nodata, set a default value
<<<<<<< HEAD
    raster = gdal.OpenEx(target_lulc_path, gdal.GA_Update)
    band = raster.GetRasterBand(1)
    band.SetNoDataValue(target_nodata)
    band = None
    raster = None
=======
    if target_nodata is None:
        # Guarantee that our nodata cannot be represented by the datatype -
        # select a nodata value that's out of range.
        target_nodata = pygeoprocessing.choose_nodata(
            source_raster_info['numpy_type']) + 1
        raster = gdal.OpenEx(target_lulc_path, gdal.GA_Update)
        band = raster.GetRasterBand(1)
        band.SetNoDataValue(target_nodata)
        band = None
        raster = None
>>>>>>> 3a4a4c7b


def _mask_raster(source_raster_path, mask_raster_path, target_raster_path):
    """Convert pixels to nodata given an existing mask raster.

    Args:
        source_raster_path (str): The path to a source raster.
        mask_raster_path (str): The path to a mask raster.  Pixel values must
            be either 0 (invalid) or 1 (valid).
        target_raster_path (str): The path to a new raster on disk.  Pixels
            marked as 0 in the mask raster will be written out as nodata.

    Returns:
        ``None``
    """
    source_raster_info = pygeoprocessing.get_raster_info(source_raster_path)
    source_raster_nodata = source_raster_info['nodata'][0]

    def _mask(array, valid_mask):
        array = array.copy()
        array[valid_mask == 0] = source_raster_nodata
        return array

    pygeoprocessing.raster_calculator(
        [(source_raster_path, 1), (mask_raster_path, 1)], _mask,
        target_raster_path,
        datatype_target=source_raster_info['datatype'],
        nodata_target=source_raster_nodata)


def validate(args, limit_to=None):
    return validation.validate(
        args, MODEL_SPEC['args'], MODEL_SPEC['args_with_spatial_overlap'])<|MERGE_RESOLUTION|>--- conflicted
+++ resolved
@@ -2542,28 +2542,12 @@
     """
     source_raster_info = pygeoprocessing.get_raster_info(source_lulc_path)
     target_nodata = source_raster_info['nodata'][0]
-<<<<<<< HEAD
-    if target_nodata is None:
-        # Guarantee that our nodata cannot be represented by the datatype -
-        # select a nodata value that's out of range.
-        target_nodata = pygeoprocessing.choose_nodata(
-            source_raster_info['numpy_type']) + 1
-=======
->>>>>>> 3a4a4c7b
 
     pygeoprocessing.warp_raster(
         source_lulc_path, target_pixel_size, target_lulc_path,
         'near', target_bb=target_bounding_box,
         target_projection_wkt=source_raster_info['projection_wkt'])
 
-    # if there is no defined nodata, set a default value
-<<<<<<< HEAD
-    raster = gdal.OpenEx(target_lulc_path, gdal.GA_Update)
-    band = raster.GetRasterBand(1)
-    band.SetNoDataValue(target_nodata)
-    band = None
-    raster = None
-=======
     if target_nodata is None:
         # Guarantee that our nodata cannot be represented by the datatype -
         # select a nodata value that's out of range.
@@ -2574,7 +2558,6 @@
         band.SetNoDataValue(target_nodata)
         band = None
         raster = None
->>>>>>> 3a4a4c7b
 
 
 def _mask_raster(source_raster_path, mask_raster_path, target_raster_path):
