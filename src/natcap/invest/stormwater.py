"""Stormwater Retention."""
import logging
import math
import os

import numpy
import pygeoprocessing
import taskgraph
from osgeo import gdal
from osgeo import ogr
from osgeo import osr

from . import gettext
from . import spec_utils
from . import utils
from . import validation
from .model_metadata import MODEL_METADATA
from .unit_registry import u

LOGGER = logging.getLogger(__name__)

# a constant nodata value to use for intermediates and outputs
FLOAT_NODATA = -1
UINT8_NODATA = 255
UINT16_NODATA = 65535
NONINTEGER_SOILS_RASTER_MESSAGE = 'Soil group raster data type must be integer'

MODEL_SPEC = {
    "model_name": MODEL_METADATA["stormwater"].model_title,
    "pyname": MODEL_METADATA["stormwater"].pyname,
    "userguide": MODEL_METADATA["stormwater"].userguide,
    "args_with_spatial_overlap": {
        "spatial_keys": ["lulc_path", "soil_group_path", "precipitation_path",
                         "road_centerlines_path", "aggregate_areas_path"],
        "different_projections_ok": True
    },
    "args": {
        "workspace_dir": spec_utils.WORKSPACE,
        "results_suffix": spec_utils.SUFFIX,
        "n_workers": spec_utils.N_WORKERS,
        "lulc_path": {
            **spec_utils.LULC,
            "projected": True
        },
        "soil_group_path": spec_utils.SOIL_GROUP,
        "precipitation_path": spec_utils.PRECIP,
        "biophysical_table": {
            "type": "csv",
            "columns": {
                "lucode": spec_utils.LULC_TABLE_COLUMN,
                "emc_[POLLUTANT]": {
                    "type": "number",
                    "units": u.milligram/u.liter,
                    "about": gettext(
                        "Event mean concentration of the pollutant in "
                        "stormwater. You may include any number of these "
                        "columns for different pollutants, or none at all.")
                },
                **{
                    f"rc_{soil_group}": {
                        "type": "ratio",
                        "about": (
                            gettext(
                                "Stormwater runoff coefficient for soil group")
                            + f" {soil_group.upper()}"),
                    } for soil_group in ["a", "b", "c", "d"]
                },
                **{
                    f"pe_{soil_group}": {
                        "type": "ratio",
                        "about": (
                            gettext(
                                "Stormwater percolation coefficient "
                                "for soil group") +
                            f" {soil_group.upper()}"),
                        "required": False
                    } for soil_group in ["a", "b", "c", "d"]
                },
                "is_connected": {
                    "type": "boolean",
                    "required": False,
                    "about": gettext(
                        "Enter 1 if the LULC class is a connected impervious "
                        "surface, 0 if not. This column is only used if the "
                        "'adjust retention ratios' option is selected. If "
                        "'adjust retention ratios' is selected and this "
                        "column exists, the adjustment algorithm takes into "
                        "account the LULC as well as road centerlines. If "
                        "this column does not exist, only the road "
                        "centerlines are used.")
                }
            },
            "about": gettext(
                "Table mapping each LULC code found in the LULC raster to "
                "biophysical data about that LULC class. If you provide the "
                "percolation coefficient column (PE_[X]) for any soil group, "
                "you must provide it for all four soil groups."),
            "name": gettext("Biophysical table")
        },
        "adjust_retention_ratios": {
            "type": "boolean",
            "about": gettext(
                "If true, adjust retention ratios. The adjustment algorithm "
                "accounts for drainage effects of nearby impervious surfaces "
                "which are directly connected to artifical urban drainage "
                "channels (typically roads, parking lots, etc.) Connected "
                "impervious surfaces are indicated by the is_connected column"
                "in the biophysical table and/or the road centerlines vector."),
            "name": gettext("Adjust retention ratios")
        },
        "retention_radius": {
            "type": "number",
            "units": u.other,
            "required": "adjust_retention_ratios",
            "about": gettext(
                "Radius around each pixel to adjust retention ratios. "
                "Measured in raster coordinate system units. For the "
                "adjustment algorithm, a pixel is 'near' a connected "
                "impervious surface if its centerpoint is within this radius "
                "of connected-impervious LULC and/or a road centerline."),
            "name": gettext("Retention radius")
        },
        "road_centerlines_path": {
            "type": "vector",
            "geometries": {"LINESTRING", "MULTILINESTRING"},
            "fields": {},
            "required": "adjust_retention_ratios",
            "about": gettext("Map of road centerlines"),
            "name": gettext("Road centerlines")
        },
        "aggregate_areas_path": {
            **spec_utils.AOI,
            "required": False,
            "about": gettext(
                "Areas over which to aggregate results (typically watersheds "
                "or sewersheds). The aggregated data are: average retention "
                "ratio and total retention volume; average percolation ratio "
                "and total percolation volume if percolation data was "
                "provided; total retention value if replacement cost was "
                "provided; and total avoided pollutant load for each "
                "pollutant provided."),
        },
        "replacement_cost": {
            "type": "number",
            "units": u.currency/u.meter**3,
            "required": False,
            "about": gettext("Replacement cost of stormwater retention devices"),
            "name": gettext("Replacement cost")
        }
    },
    "outputs": {
        "retention_ratio.tif": {
            "about": gettext(
                "Map of the stormwater retention ratio, derived from the LULC "
                "raster and biophysical table RC_x columns."),
            "bands": {1: {"type": "ratio"}}
        },
        "adjusted_retention_ratio.tif": {
            "created_if": "adjust_retention_ratios",
            "about": gettext(
                "Map of the adjusted retention ratio, calculated according to "
                "equation (124) from the ‘retention_ratio, ratio_average, "
                "near_road’, and ‘near_impervious_lulc’ intermediate outputs."),
            "bands": {1: {"type": "ratio"}}
        },
        "retention_volume.tif": {
            "about": gettext("Map of retention volume."),
            "bands": {1: {
                "type": "number",
                "units": u.meter**3/u.year
            }}
        },
        "percolation_ratio.tif": {
            "created_if": "percolation",
            "about": gettext(
                "Map of percolation ratio derived by cross-referencing the "
                "LULC and soil group rasters with the biophysical table."),
            "bands": {1: {"type": "ratio"}}
        },
        "percolation_volume.tif": {
            "created_if": "percolation",
            "about": gettext("Map of percolation (potential aquifer recharge) volume."),
            "bands": {1: {
                "type": "number",
                "units": u.meter**3/u.year
            }}
        },
        "runoff_ratio.tif": {
            "about": gettext(
                "Map of the stormwater runoff ratio. This is the inverse of "
                "‘retention_ratio.tif’"),
            "bands": {1: {"type": "ratio"}}
        },
        "runoff_volume.tif": {
            "about": gettext("Map of runoff volume."),
            "bands": {1: {
                "type": "number",
                "units": u.meter**3/u.year
            }}
        },
        "retention_value.tif": {
            "created_if": "replacement_cost",
            "about": gettext("Map of the value of water retained."),
            "bands": {1: {
                "type": "number",
                "units": u.currency/u.year
            }}
        },
        "aggregate.gpkg": {
            "created_if": "aggregate_areas_path",
            "about": gettext(
                "Map of aggregate data. This is identical to the aggregate "
                "areas input vector, but each polygon is given additional "
                "fields with the aggregate data."),
            "geometries": spec_utils.POLYGONS,
            "fields": {
                "mean_retention_ratio": {
                    "type": "ratio",
                    "about": gettext("Average retention ratio over this polygon")
                },
                "total_retention_volume": {
                    "type": "number",
                    "units": u.meter**3/u.year,
                    "about": gettext("Total retention volume over this polygon")
                },
                "mean_runoff_ratio": {
                    "type": "ratio",
                    "about": gettext("Average runoff coefficient over this polygon")
                },
                "total_runoff_volume": {
                    "type": "number",
                    "units": u.meter**3/u.year,
                    "about": gettext("Total runoff volume over this polygon")
                },
                "mean_percolation_ratio": {
                    "created_if": "percolation",
                    "about": gettext("Average percolation (recharge) ratio over this polygon"),
                    "type": "ratio"
                },
                "total_percolation_volume": {
                    "created_if": "percolation",
                    "about": gettext("Total volume of potential aquifer recharge over this polygon"),
                    "type": "number",
                    "units": u.meter**3/u.year
                },
                "[POLLUTANT]_total_avoided_load": {
                    "about": gettext("Total avoided (retained) amount of pollutant over this polygon"),
                    "type": "number",
                    "units": u.kilogram/u.year
                },
                "[POLLUTANT]_total_load": {
                    "about": gettext("Total amount of pollutant in runoff over this polygon"),
                    "type": "number",
                    "units": u.kilogram/u.year
                },
                "total_retention_value": {
                    "created_if": "replacement_cost",
                    "about": gettext("Total value of the retained volume of water over this polygon"),
                    "type": "number",
                    "units": u.currency/u.year
                }
            }
        },
        "intermediate": {
            "type": "directory",
            "contents": {
                "lulc_aligned.tif": {
                    "about": gettext(
                        "Copy of the soil group raster input, cropped to the "
                        "intersection of the three raster inputs."),
                    "bands": {1: {"type": "integer"}}
                },
                "soil_group_aligned.tif": {
                    "about": gettext(
                        "Copy of the soil group raster input, aligned to the "
                        "LULC raster and cropped to the intersection of the "
                        "three raster inputs."),
                    "bands": {1: {"type": "integer"}}
                },
                "precipitation_aligned.tif": {
                    "about": gettext(
                        "Copy of the precipitation raster input, aligned to "
                        "the LULC raster and cropped to the intersection of "
                        "the three raster inputs."),
                    "bands": {
                        1: {
                            "type": "number",
                            "units": u.millimeter/u.year
                        }
                    }
                },
                "reprojected_centerlines.gpkg": {
                    "about": gettext(
                        "Copy of the road centerlines vector input, "
                        "reprojected to the LULC raster projection."),
                    "fields": {},
                    "geometries": spec_utils.LINES

                },
                "rasterized_centerlines.tif": {
                    "about": gettext(
                        "A rasterized version of the reprojected centerlines "
                        "vector, where 1 means the pixel is a road and 0 "
                        "means it isn’t."),
                    "bands": {1: {"type": "integer"}}
                },
                "is_connected_lulc.tif": {
                    "about": gettext(
                        "A binary raster derived from the LULC raster and "
                        "biophysical table is_connected column, where 1 means "
                        "the pixel has a directly-connected impervious LULC "
                        "type, and 0 means it does not."),
                    "bands": {1: {"type": "integer"}}
                },
                "road_distance.tif": {
                    "about": gettext(
                        "A raster derived from the rasterized centerlines map, "
                        "where each pixel’s value is its minimum distance to a "
                        "road pixel (measured centerpoint-to-centerpoint)."),
                    "bands": {1: {
                        "type": "number",
                        "units": u.pixel
                    }}
                },
                "connected_lulc_distance.tif": {
                    "about": gettext(
                        "A raster derived from the is_connected_lulc map, where "
                        "each pixel’s value is its minimum distance to a "
                        "connected impervious LULC pixel "
                        "(measured centerpoint-to-centerpoint)."),
                    "bands": {1: {
                        "type": "number",
                        "units": u.pixel
                    }}
                },
                "near_road.tif": {
                    "about": gettext(
                        "A binary raster derived from the road_distance map, "
                        "where 1 means the pixel is within the retention radius "
                        "of a road pixel, and 0 means it isn’t."),
                    "bands": {1: {"type": "integer"}}
                },
                "near_connected_lulc.tif": {
                    "about": gettext(
                        "A binary raster derived from the "
                        "connected_lulc_distance map, where 1 means the pixel "
                        "is within the retention radius of a connected "
                        "impervious LULC pixel, and 0 means it isn’t."),
                    "bands": {1: {"type": "integer"}}
                },
                "search_kernel.tif": {
                    "about": gettext(
                        "A binary raster representing the search kernel that "
                        "is convolved with the retention_ratio raster to "
                        "calculate the averaged retention ratio within the "
                        "retention radius of each pixel."),
                    "bands": {1: {"type": "integer"}}
                },
                "ratio_average.tif": {
                    "about": gettext(
                        "A raster where each pixel’s value is the average of "
                        "its neighborhood of pixels in the retention_ratio map, "
                        "calculated by convolving the search kernel with the "
                        "retention ratio raster."),
                    "bands": {1: {"type": "ratio"}}
                },
                "cache_dir": spec_utils.TASKGRAPH_DIR
            }
        }
    }
}

INTERMEDIATE_OUTPUTS = {
    'lulc_aligned_path': 'lulc_aligned.tif',
    'soil_group_aligned_path': 'soil_group_aligned.tif',
    'precipitation_aligned_path': 'precipitation_aligned.tif',
    'reprojected_centerlines_path': 'reprojected_centerlines.gpkg',
    'rasterized_centerlines_path': 'rasterized_centerlines.tif',
    'connected_lulc_path': 'is_connected_lulc.tif',
    'road_distance_path': 'road_distance.tif',
    'search_kernel_path': 'search_kernel.tif',
    'connected_lulc_distance_path': 'connected_lulc_distance.tif',
    'near_connected_lulc_path': 'near_connected_lulc.tif',
    'near_road_path': 'near_road.tif',
    'ratio_average_path': 'ratio_average.tif'
}

FINAL_OUTPUTS = {
    'reprojected_aggregate_areas_path': 'aggregate_data.gpkg',
    'retention_ratio_path': 'retention_ratio.tif',
    'adjusted_retention_ratio_path': 'adjusted_retention_ratio.tif',
    'runoff_ratio_path': 'runoff_ratio.tif',
    'retention_volume_path': 'retention_volume.tif',
    'runoff_volume_path': 'runoff_volume.tif',
    'percolation_ratio_path': 'percolation_ratio.tif',
    'percolation_volume_path': 'percolation_volume.tif',
    'retention_value_path': 'retention_value.tif'
}


def execute(args):
    """Execute the urban stormwater retention model.

    Args:
        args['workspace_dir'] (str): path to a directory to write intermediate
            and final outputs. May already exist or not.
        args['results_suffix'] (str, optional): string to append to all output
            file names from this model run
        args['n_workers'] (int): if present, indicates how many worker
            processes should be used in parallel processing. -1 indicates
            single process mode, 0 is single process but non-blocking mode,
            and >= 1 is number of processes.
        args['lulc_path'] (str): path to LULC raster
        args['soil_group_path'] (str): path to soil group raster, where pixel
            values 1, 2, 3, 4 correspond to groups A, B, C, D
        args['precipitation_path'] (str): path to raster of total annual
            precipitation in millimeters
        args['biophysical_table'] (str): path to biophysical table with columns
            'lucode', 'EMC_x' (event mean concentration mg/L) for each
            pollutant x, 'RC_y' (retention coefficient) and 'PE_y'
            (percolation coefficient) for each soil group y, and
            'is_connected' if args['adjust_retention_ratios'] is True
        args['adjust_retention_ratios'] (bool): If True, apply retention ratio
            adjustment algorithm.
        args['retention_radius'] (float): If args['adjust_retention_ratios']
            is True, use this radius in the adjustment algorithm.
        args['road_centerliens_path'] (str): Path to linestring vector of road
            centerlines. Only used if args['adjust_retention_ratios'] is True.
        args['aggregate_areas_path'] (str): Optional path to polygon vector of
            areas to aggregate results over.
        args['replacement_cost'] (float): Cost to replace stormwater retention
            devices in units currency per cubic meter

    Returns:
        None
    """
    # set up files and directories
    suffix = utils.make_suffix_string(args, 'results_suffix')
    output_dir = args['workspace_dir']
    intermediate_dir = os.path.join(output_dir, 'intermediate')
    cache_dir = os.path.join(intermediate_dir, 'cache_dir')
    utils.make_directories(
        [args['workspace_dir'], intermediate_dir, cache_dir])
    files = utils.build_file_registry(
        [(INTERMEDIATE_OUTPUTS, intermediate_dir),
         (FINAL_OUTPUTS, output_dir)], suffix)

    task_graph = taskgraph.TaskGraph(cache_dir, int(args.get('n_workers', -1)))

    # get the necessary base raster info
    source_lulc_raster_info = pygeoprocessing.get_raster_info(
        args['lulc_path'])
    pixel_size = source_lulc_raster_info['pixel_size']
    # in case the input raster doesn't have square pixels, take the average
    # all the rasters are warped to this square pixel size in the align task
    avg_pixel_size = (abs(pixel_size[0]) + abs(pixel_size[1])) / 2
    pixel_area = abs(pixel_size[0] * pixel_size[1])

    lulc_nodata = source_lulc_raster_info['nodata'][0]
    precipitation_nodata = pygeoprocessing.get_raster_info(
        args['precipitation_path'])['nodata'][0]
    soil_group_nodata = pygeoprocessing.get_raster_info(
        args['soil_group_path'])['nodata'][0]

    # Align all three input rasters to the same projection
    align_inputs = [args['lulc_path'],
                    args['soil_group_path'], args['precipitation_path']]
    align_outputs = [
        files['lulc_aligned_path'],
        files['soil_group_aligned_path'],
        files['precipitation_aligned_path']]
    align_task = task_graph.add_task(
        func=pygeoprocessing.align_and_resize_raster_stack,
        args=(
            align_inputs,
            align_outputs,
            ['near' for _ in align_inputs],
            (avg_pixel_size, -avg_pixel_size),
            'intersection'),
        kwargs={'raster_align_index': 0},
        target_path_list=align_outputs,
        task_name='align input rasters')

    # Build a lookup dictionary mapping each LULC code to its row
    biophysical_dict = utils.build_lookup_from_csv(
        args['biophysical_table'], 'lucode')
    # sort the LULC codes upfront because we use the sorted list in multiple
    # places. it's more efficient to do this once.
    sorted_lucodes = sorted(biophysical_dict)

    # convert the nested dictionary in to a 2D array where rows are LULC codes
    # in sorted order and columns correspond to soil groups in order
    # this facilitates efficiently looking up the ratio values with numpy
    #
    # Biophysical table has runoff coefficents so subtract
    # from 1 to get retention coefficient.
    # add a placeholder in column 0 so that the soil groups 1, 2, 3, 4 line
    # up with their indices in the array. this is more efficient than
    # decrementing the whole soil group array by 1.
    retention_ratio_array = numpy.array([
        [1 - biophysical_dict[lucode][f'rc_{soil_group}']
            for soil_group in ['a', 'b', 'c', 'd']
         ] for lucode in sorted_lucodes
    ], dtype=numpy.float32)

    # Calculate stormwater retention ratio and volume from
    # LULC, soil groups, biophysical data, and precipitation
    retention_ratio_task = task_graph.add_task(
        func=lookup_ratios,
        args=(
            files['lulc_aligned_path'],
            files['soil_group_aligned_path'],
            retention_ratio_array,
            sorted_lucodes,
            files['retention_ratio_path']),
        target_path_list=[files['retention_ratio_path']],
        dependent_task_list=[align_task],
        task_name='calculate stormwater retention ratio'
    )

    # (Optional) adjust stormwater retention ratio using roads
    if args['adjust_retention_ratios']:
        # in raster coord system units
        radius = float(args['retention_radius'])
        # boolean mapping for each LULC code whether it's connected
        is_connected_map = {
            lucode: 1 if biophysical_dict[lucode]['is_connected'] else 0
            for lucode in biophysical_dict}

        reproject_roads_task = task_graph.add_task(
            func=pygeoprocessing.reproject_vector,
            args=(
                args['road_centerlines_path'],
                source_lulc_raster_info['projection_wkt'],
                files['reprojected_centerlines_path']),
            kwargs={'driver_name': 'GPKG'},
            target_path_list=[files['reprojected_centerlines_path']],
            task_name='reproject road centerlines vector to match rasters',
            dependent_task_list=[])

        # for gdal.GDT_Byte, setting the datatype is not enough
        # must also set PIXELTYPE=DEFAULT to guarantee unsigned byte type
        # otherwise, `new_raster_from_base` may pass down the
        # PIXELTYPE=SIGNEDBYTE attribute from a signed base to the new raster
        creation_opts = pygeoprocessing.geoprocessing_core.DEFAULT_GTIFF_CREATION_TUPLE_OPTIONS[1]  # noqa
        unsigned_byte_creation_opts = creation_opts + ('PIXELTYPE=DEFAULT',)
        # pygeoprocessing.rasterize expects the target raster to already exist
        make_raster_task = task_graph.add_task(
            func=pygeoprocessing.new_raster_from_base,
            args=(
                files['lulc_aligned_path'],
                files['rasterized_centerlines_path'],
                gdal.GDT_Byte,
                [UINT8_NODATA]),
            kwargs={
                'raster_driver_creation_tuple': (
                    'GTIFF', unsigned_byte_creation_opts)
            },
            target_path_list=[files['rasterized_centerlines_path']],
            task_name='create raster to pass to pygeoprocessing.rasterize',
            dependent_task_list=[align_task])

        rasterize_centerlines_task = task_graph.add_task(
            func=pygeoprocessing.rasterize,
            args=(
                files['reprojected_centerlines_path'],
                files['rasterized_centerlines_path'],
                [1]),
            target_path_list=[files['rasterized_centerlines_path']],
            task_name='rasterize road centerlines vector',
            dependent_task_list=[make_raster_task, reproject_roads_task])

        # Make a boolean raster showing which pixels are within the given
        # radius of a road centerline
        near_road_task = task_graph.add_task(
            func=is_near,
            args=(
                files['rasterized_centerlines_path'],
                radius / avg_pixel_size,  # convert the radius to pixels
                files['road_distance_path'],
                files['near_road_path']),
            target_path_list=[
                files['road_distance_path'],
                files['near_road_path']],
            task_name='find pixels within radius of road centerlines',
            dependent_task_list=[rasterize_centerlines_task])

        # Make a boolean raster indicating which pixels are directly
        # connected impervious LULC type
        connected_lulc_task = task_graph.add_task(
            func=pygeoprocessing.reclassify_raster,
            args=(
                (files['lulc_aligned_path'], 1),
                is_connected_map,
                files['connected_lulc_path'],
                gdal.GDT_Byte,
                UINT8_NODATA),
            target_path_list=[files['connected_lulc_path']],
            task_name='calculate binary connected lulc raster',
            dependent_task_list=[align_task]
        )

        # Make a boolean raster showing which pixels are within the given
        # radius of connected land cover
        near_connected_lulc_task = task_graph.add_task(
            func=is_near,
            args=(
                files['connected_lulc_path'],
                radius / avg_pixel_size,  # convert the radius to pixels
                files['connected_lulc_distance_path'],
                files['near_connected_lulc_path']),
            target_path_list=[
                files['connected_lulc_distance_path'],
                files['near_connected_lulc_path']],
            task_name='find pixels within radius of connected lulc',
            dependent_task_list=[connected_lulc_task])

        average_ratios_task = task_graph.add_task(
            func=raster_average,
            args=(
                files['retention_ratio_path'],
                radius,
                files['search_kernel_path'],
                files['ratio_average_path']),
            target_path_list=[files['ratio_average_path']],
            task_name='average retention ratios within radius',
            dependent_task_list=[retention_ratio_task])

        # Using the averaged retention ratio raster and boolean
        # "within radius" rasters, adjust the retention ratios
        adjust_retention_ratio_task = task_graph.add_task(
            func=pygeoprocessing.raster_calculator,
            args=([
                (files['retention_ratio_path'], 1),
                (files['ratio_average_path'], 1),
                (files['near_connected_lulc_path'], 1),
                (files['near_road_path'], 1)],
                adjust_op,
                files['adjusted_retention_ratio_path'],
                gdal.GDT_Float32,
                FLOAT_NODATA),
            target_path_list=[files['adjusted_retention_ratio_path']],
            task_name='adjust stormwater retention ratio',
            dependent_task_list=[retention_ratio_task, average_ratios_task,
                                 near_connected_lulc_task, near_road_task])

        final_retention_ratio_path = files['adjusted_retention_ratio_path']
        final_retention_ratio_task = adjust_retention_ratio_task
    else:
        final_retention_ratio_path = files['retention_ratio_path']
        final_retention_ratio_task = retention_ratio_task

    # Calculate stormwater retention volume from ratios and precipitation
    retention_volume_task = task_graph.add_task(
        func=pygeoprocessing.raster_calculator,
        args=([
            (final_retention_ratio_path, 1),
            (files['precipitation_aligned_path'], 1),
            (precipitation_nodata, 'raw'),
            (pixel_area, 'raw')],
            volume_op,
            files['retention_volume_path'],
            gdal.GDT_Float32,
            FLOAT_NODATA),
        target_path_list=[files['retention_volume_path']],
        dependent_task_list=[align_task, final_retention_ratio_task],
        task_name='calculate stormwater retention volume'
    )

    # Calculate stormwater runoff ratios and volume
    runoff_ratio_task = task_graph.add_task(
        func=pygeoprocessing.raster_calculator,
        args=(
            [(final_retention_ratio_path, 1)],
            retention_to_runoff_op,
            files['runoff_ratio_path'],
            gdal.GDT_Float32,
            FLOAT_NODATA),
        target_path_list=[files['runoff_ratio_path']],
        dependent_task_list=[final_retention_ratio_task],
        task_name='calculate stormwater runoff ratio'
    )

    runoff_volume_task = task_graph.add_task(
        func=pygeoprocessing.raster_calculator,
        args=([
            (files['runoff_ratio_path'], 1),
            (files['precipitation_aligned_path'], 1),
            (precipitation_nodata, 'raw'),
            (pixel_area, 'raw')],
            volume_op,
            files['runoff_volume_path'],
            gdal.GDT_Float32,
            FLOAT_NODATA),
        target_path_list=[files['runoff_volume_path']],
        dependent_task_list=[align_task, runoff_ratio_task],
        task_name='calculate stormwater runoff volume'
    )
    aggregation_task_dependencies = [retention_volume_task]
    data_to_aggregate = [
        # tuple of (raster path, output field name, op) for aggregation
        (final_retention_ratio_path, 'mean_retention_ratio', 'mean'),
        (files['retention_volume_path'], 'total_retention_volume', 'sum'),
        (files['runoff_ratio_path'], 'mean_runoff_ratio', 'mean'),
        (files['runoff_volume_path'], 'total_runoff_volume', 'sum')]

    # (Optional) Calculate stormwater percolation ratio and volume from
    # LULC, soil groups, biophysical table, and precipitation
    if 'pe_a' in next(iter(biophysical_dict.values())):
        LOGGER.info('percolation data detected in biophysical table. '
                    'Will calculate percolation ratio and volume rasters.')
        percolation_ratio_array = numpy.array([
            [biophysical_dict[lucode][f'pe_{soil_group}']
                for soil_group in ['a', 'b', 'c', 'd']
             ] for lucode in sorted_lucodes
        ], dtype=numpy.float32)
        percolation_ratio_task = task_graph.add_task(
            func=lookup_ratios,
            args=(
                files['lulc_aligned_path'],
                files['soil_group_aligned_path'],
                percolation_ratio_array,
                sorted_lucodes,
                files['percolation_ratio_path']),
            target_path_list=[files['percolation_ratio_path']],
            dependent_task_list=[align_task],
            task_name='calculate stormwater percolation ratio')

        percolation_volume_task = task_graph.add_task(
            func=pygeoprocessing.raster_calculator,
            args=([
                (files['percolation_ratio_path'], 1),
                (files['precipitation_aligned_path'], 1),
                (precipitation_nodata, 'raw'),
                (pixel_area, 'raw')],
                volume_op,
                files['percolation_volume_path'],
                gdal.GDT_Float32,
                FLOAT_NODATA),
            target_path_list=[files['percolation_volume_path']],
            dependent_task_list=[align_task, percolation_ratio_task],
            task_name='calculate stormwater retention volume'
        )
        aggregation_task_dependencies.append(percolation_volume_task)
        data_to_aggregate.append((files['percolation_ratio_path'],
                                 'mean_percolation_ratio', 'mean'))
        data_to_aggregate.append((files['percolation_volume_path'],
                                 'total_percolation_volume', 'sum'))

    # get all EMC columns from an arbitrary row in the dictionary
    # strip the first four characters off 'EMC_pollutant' to get pollutant name
    pollutants = [key[4:] for key in next(iter(biophysical_dict.values()))
                  if key.startswith('emc_')]
    LOGGER.debug(f'Pollutants found in biophysical table: {pollutants}')

    # Calculate avoided pollutant load for each pollutant from retention volume
    # and biophysical table EMC value
    avoided_load_paths = []
    actual_load_paths = []
    for pollutant in pollutants:
        # two output rasters for each pollutant
        avoided_pollutant_load_path = os.path.join(
            output_dir, f'avoided_pollutant_load_{pollutant}{suffix}.tif')
        avoided_load_paths.append(avoided_pollutant_load_path)
        actual_pollutant_load_path = os.path.join(
            output_dir, f'actual_pollutant_load_{pollutant}{suffix}.tif')
        actual_load_paths.append(actual_pollutant_load_path)
        # make an array mapping each LULC code to the pollutant EMC value
        emc_array = numpy.array(
            [biophysical_dict[lucode][f'emc_{pollutant}']
                for lucode in sorted_lucodes], dtype=numpy.float32)

        # calculate avoided load from retention volume
        avoided_load_task = task_graph.add_task(
            func=pygeoprocessing.raster_calculator,
            args=([
                (files['lulc_aligned_path'], 1),
                (lulc_nodata, 'raw'),
                (files['retention_volume_path'], 1),
                (sorted_lucodes, 'raw'),
                (emc_array, 'raw')],
                pollutant_load_op,
                avoided_pollutant_load_path,
                gdal.GDT_Float32,
                FLOAT_NODATA),
            target_path_list=[avoided_pollutant_load_path],
            dependent_task_list=[retention_volume_task],
            task_name=f'calculate avoided pollutant {pollutant} load'
        )
        # calculate actual load from runoff volume
        actual_load_task = task_graph.add_task(
            func=pygeoprocessing.raster_calculator,
            args=([
                (files['lulc_aligned_path'], 1),
                (lulc_nodata, 'raw'),
                (files['runoff_volume_path'], 1),
                (sorted_lucodes, 'raw'),
                (emc_array, 'raw')],
                pollutant_load_op,
                actual_pollutant_load_path,
                gdal.GDT_Float32,
                FLOAT_NODATA),
            target_path_list=[actual_pollutant_load_path],
            dependent_task_list=[runoff_volume_task],
            task_name=f'calculate actual pollutant {pollutant} load'
        )
        aggregation_task_dependencies += [avoided_load_task, actual_load_task]
        data_to_aggregate.append((avoided_pollutant_load_path,
                                 f'{pollutant}_total_avoided_load', 'sum'))
        data_to_aggregate.append(
            (actual_pollutant_load_path, f'{pollutant}_total_load', 'sum'))

    # (Optional) Do valuation if a replacement cost is defined
    # you could theoretically have a cost of 0 which should be allowed
    if 'replacement_cost' in args and args['replacement_cost'] not in [
            None, '']:
        valuation_task = task_graph.add_task(
            func=pygeoprocessing.raster_calculator,
            args=([
                (files['retention_volume_path'], 1),
                (float(args['replacement_cost']), 'raw')],
                retention_value_op,
                files['retention_value_path'],
                gdal.GDT_Float32,
                FLOAT_NODATA),
            target_path_list=[files['retention_value_path']],
            dependent_task_list=[retention_volume_task],
            task_name='calculate stormwater retention value'
        )
        aggregation_task_dependencies.append(valuation_task)
        data_to_aggregate.append(
            (files['retention_value_path'], 'total_retention_value', 'sum'))

    # (Optional) Aggregate to watersheds if an aggregate vector is defined
    if 'aggregate_areas_path' in args and args['aggregate_areas_path']:
        _ = task_graph.add_task(
            func=aggregate_results,
            args=(
                args['aggregate_areas_path'],
                files['reprojected_aggregate_areas_path'],
                source_lulc_raster_info['projection_wkt'],
                data_to_aggregate),
            target_path_list=[files['reprojected_aggregate_areas_path']],
            dependent_task_list=aggregation_task_dependencies,
            task_name='aggregate data over polygons'
        )

    task_graph.close()
    task_graph.join()


def lookup_ratios(lulc_path, soil_group_path, ratio_lookup, sorted_lucodes,
                  output_path):
    """Look up retention/percolation ratios from LULC codes and soil groups.

    Args:
        lulc_array (numpy.ndarray): 2D array of LULC codes
        soil_group_array (numpy.ndarray): 2D array with the same shape as
            ``lulc_array``. Values in {1, 2, 3, 4} corresponding to soil
            groups A, B, C, and D.
        ratio_lookup (numpy.ndarray): 2D array where rows correspond to
            sorted LULC codes and the 4 columns correspond to soil groups
            A, B, C, D in order. Shape: (number of lulc codes, 4).
        sorted_lucodes (list[int]): List of LULC codes sorted from smallest
            to largest. These correspond to the rows of ``ratio_lookup``.
        output_path (str): path to a raster to write out the result. has the
            same shape as the lulc and soil group rasters. Each value is the
            corresponding ratio for that LULC code x soil group pair.

    Returns:
        None
    """
    lulc_nodata = pygeoprocessing.get_raster_info(lulc_path)['nodata'][0]
    soil_group_nodata = pygeoprocessing.get_raster_info(
        soil_group_path)['nodata'][0]
    # insert a column on the left side of the array so that the soil
    # group codes 1-4 line up with their indexes. this is faster than
    # decrementing every value in a large raster.
    ratio_lookup = numpy.insert(ratio_lookup, 0,
                                numpy.zeros(ratio_lookup.shape[0]), axis=1)

    def ratio_op(lulc_array, soil_group_array):
        output_ratio_array = numpy.full(lulc_array.shape, FLOAT_NODATA,
                                        dtype=numpy.float32)
        valid_mask = numpy.full(lulc_array.shape, True)
        if lulc_nodata is not None:
            valid_mask &= ~utils.array_equals_nodata(lulc_array, lulc_nodata)
        if soil_group_nodata is not None:
            valid_mask &= ~utils.array_equals_nodata(
                soil_group_array, soil_group_nodata)
        # the index of each lucode in the sorted lucodes array
        lulc_index = numpy.digitize(lulc_array[valid_mask], sorted_lucodes,
                                    right=True)
        output_ratio_array[valid_mask] = (
            ratio_lookup[lulc_index, soil_group_array[valid_mask]])
        return output_ratio_array

    pygeoprocessing.raster_calculator(
        [(lulc_path, 1), (soil_group_path, 1)],
        ratio_op,
        output_path,
        gdal.GDT_Float32,
        FLOAT_NODATA)


def volume_op(ratio_array, precip_array, precip_nodata, pixel_area):
    """Calculate stormwater volumes from precipitation and ratios.

    Args:
        ratio_array (numpy.ndarray): 2D array of stormwater ratios. Assuming
            that its nodata value is the global FLOAT_NODATA.
        precip_array (numpy.ndarray): 2D array of precipitation amounts
            in millimeters/year
        precip_nodata (float): nodata value for the precipitation array
        pixel_area (float): area of each pixel in m^2

    Returns:
        2D numpy.ndarray of precipitation volumes in m^3/year
    """
    volume_array = numpy.full(ratio_array.shape, FLOAT_NODATA,
                              dtype=numpy.float32)
    valid_mask = ~utils.array_equals_nodata(ratio_array, FLOAT_NODATA)
    if precip_nodata is not None:
        valid_mask &= ~utils.array_equals_nodata(precip_array, precip_nodata)

    # precipitation (mm/yr) * pixel area (m^2) *
    # 0.001 (m/mm) * ratio = volume (m^3/yr)
    volume_array[valid_mask] = (
        precip_array[valid_mask] *
        ratio_array[valid_mask] *
        pixel_area * 0.001)
    return volume_array


def retention_to_runoff_op(retention_array):
    """Calculate runoff ratios from retention ratios: runoff = 1 - retention.

    Args:
        retention_array (numpy.ndarray): array of stormwater retention ratios.
            It is assumed that the nodata value is the global FLOAT_NODATA.

    Returns:
        numpy.ndarray of stormwater runoff ratios
    """
    runoff_array = numpy.full(retention_array.shape, FLOAT_NODATA,
                              dtype=numpy.float32)
    valid_mask = ~utils.array_equals_nodata(retention_array, FLOAT_NODATA)
    runoff_array[valid_mask] = 1 - retention_array[valid_mask]
    return runoff_array


def pollutant_load_op(lulc_array, lulc_nodata, volume_array, sorted_lucodes,
                      emc_array):
    """Calculate pollutant loads from EMC and stormwater volumes.

    Used for both actual pollutant load (where `volume_array` is the runoff
    volume) and avoided pollutant load (where `volume_array` is the
    retention volume).

    Args:
        lulc_array (numpy.ndarray): 2D array of LULC codes
        lulc_nodata (int): nodata value for the LULC array
        volume_array (numpy.ndarray): 2D array of stormwater volumes, with the
            same shape as ``lulc_array``. It is assumed that the volume nodata
            value is the global FLOAT_NODATA.
        sorted_lucodes (numpy.ndarray): 1D array of the LULC codes in order
            from smallest to largest
        emc_array (numpy.ndarray): 1D array of pollutant EMC values for each
            lucode. ``emc_array[i]`` is the EMC for the LULC class at
            ``sorted_lucodes[i]``.

    Returns:
        2D numpy.ndarray with the same shape as ``lulc_array``.
        Each value is the avoided pollutant load on that pixel in kg/yr,
        or FLOAT_NODATA if any of the inputs have nodata on that pixel.
    """
    load_array = numpy.full(
        lulc_array.shape, FLOAT_NODATA, dtype=numpy.float32)
    valid_mask = ~utils.array_equals_nodata(volume_array, FLOAT_NODATA)
    if lulc_nodata is not None:
        valid_mask &= ~utils.array_equals_nodata(lulc_array, lulc_nodata)

    # bin each value in the LULC array such that
    # lulc_array[i,j] == sorted_lucodes[lulc_index[i,j]]. thus,
    # emc_array[lulc_index[i,j]] is the EMC for the lucode at lulc_array[i,j]
    lulc_index = numpy.digitize(lulc_array, sorted_lucodes, right=True)
    # need to mask out nodata pixels from lulc_index before indexing emc_array
    # otherwise we get an IndexError when the nodata value is > all LULC values
    valid_lulc_index = lulc_index[valid_mask]
    # EMC for pollutant (mg/L) * 1000 (L/m^3) * 0.000001 (kg/mg) *
    # retention (m^3/yr) = pollutant load (kg/yr)
    load_array[valid_mask] = (emc_array[valid_lulc_index] *
                              0.001 * volume_array[valid_mask])
    return load_array


def retention_value_op(retention_volume_array, replacement_cost):
    """Multiply retention volumes by the retention replacement cost.

    Args:
        retention_volume_array (numpy.ndarray): 2D array of retention volumes.
            Assumes that the retention volume nodata value is the global
            FLOAT_NODATA.
        replacement_cost (float): Replacement cost per cubic meter of water

    Returns:
        numpy.ndarray of retention values with the same dimensions as the input
    """
    value_array = numpy.full(retention_volume_array.shape, FLOAT_NODATA,
                             dtype=numpy.float32)
    valid_mask = ~utils.array_equals_nodata(
        retention_volume_array, FLOAT_NODATA)

    # retention (m^3/yr) * replacement cost ($/m^3) = retention value ($/yr)
    value_array[valid_mask] = (
        retention_volume_array[valid_mask] * replacement_cost)
    return value_array


def adjust_op(ratio_array, avg_ratio_array, near_connected_lulc_array,
              near_road_array):
    """Apply the retention ratio adjustment algorithm to an array of ratios.

    This is meant to be used with raster_calculator. Assumes that the nodata
    value for all four input arrays is the global FLOAT_NODATA.

    Args:
        ratio_array (numpy.ndarray): 2D array of stormwater retention ratios
        avg_ratio_array (numpy.ndarray): 2D array of averaged ratios
        near_connected_lulc_array (numpy.ndarray): 2D boolean array where 1
            means this pixel is near a directly-connected LULC area
        near_road_array (numpy.ndarray): 2D boolean array where 1
            means this pixel is near a road centerline

    Returns:
        2D numpy array of adjusted retention ratios. Has the same shape as
        ``retention_ratio_array``.
    """
    adjusted_ratio_array = numpy.full(ratio_array.shape, FLOAT_NODATA,
                                      dtype=numpy.float32)
    adjustment_factor_array = numpy.full(ratio_array.shape, FLOAT_NODATA,
                                         dtype=numpy.float32)
    valid_mask = (
        ~utils.array_equals_nodata(ratio_array, FLOAT_NODATA) &
        ~utils.array_equals_nodata(avg_ratio_array, FLOAT_NODATA) &
        (near_connected_lulc_array != UINT8_NODATA) &
        (near_road_array != UINT8_NODATA))

    # adjustment factor:
    # - 0 if any of the nearby pixels are impervious/connected;
    # - average of nearby pixels, otherwise
    is_not_connected = ~(
        near_connected_lulc_array[valid_mask] |
        near_road_array[valid_mask]).astype(bool)
    adjustment_factor_array[valid_mask] = (avg_ratio_array[valid_mask] *
                                           is_not_connected)

    adjustment_factor_array[valid_mask] = (
        avg_ratio_array[valid_mask] * ~(
            near_connected_lulc_array[valid_mask] |
            near_road_array[valid_mask]
        ).astype(bool))

    # equation 2-4: Radj_ij = R_ij + (1 - R_ij) * C_ij
    adjusted_ratio_array[valid_mask] = (
        ratio_array[valid_mask] +
        (1 - ratio_array[valid_mask]) * adjustment_factor_array[valid_mask])
    return adjusted_ratio_array


def aggregate_results(base_aggregate_areas_path, target_vector_path, srs_wkt,
                      aggregations):
    """Aggregate outputs into regions of interest.

    Args:
        base_aggregate_areas_path (str): path to vector of polygon(s) to
            aggregate over. This is the original input.
        target_vector_path (str): path to write out the results. This will be a
            copy of the base vector with added fields, reprojected to the
            target WKT and saved in geopackage format.
        srs_wkt (str): a Well-Known Text representation of the target spatial
            reference. The base vector is reprojected to this spatial reference
            before aggregating the rasters over it.
        aggregations (list[tuple(str,str,str)]): list of tuples describing the
            datasets to aggregate. Each tuple has 3 items. The first is the
            path to a raster to aggregate. The second is the field name for
            this aggregated data in the output vector. The third is either
            'mean' or 'sum' indicating the aggregation to perform.

    Returns:
        None
    """
    pygeoprocessing.reproject_vector(base_aggregate_areas_path, srs_wkt,
                                     target_vector_path, driver_name='GPKG')
    aggregate_vector = gdal.OpenEx(target_vector_path, gdal.GA_Update)
    aggregate_layer = aggregate_vector.GetLayer()

    for raster_path, field_id, aggregation_op in aggregations:
        # aggregate the raster by the vector region(s)
        aggregate_stats = pygeoprocessing.zonal_statistics(
            (raster_path, 1), target_vector_path)

        # set up the field to hold the aggregate data
        aggregate_field = ogr.FieldDefn(field_id, ogr.OFTReal)
        aggregate_field.SetWidth(24)
        aggregate_field.SetPrecision(11)
        aggregate_layer.CreateField(aggregate_field)
        aggregate_layer.ResetReading()

        # save the aggregate data to the field for each feature
        for feature in aggregate_layer:
            feature_id = feature.GetFID()
            if aggregation_op == 'mean':
                pixel_count = aggregate_stats[feature_id]['count']
                try:
                    value = (aggregate_stats[feature_id]['sum'] / pixel_count)
                except ZeroDivisionError:
                    LOGGER.warning(
                        f'Polygon {feature_id} does not overlap {raster_path}')
                    value = 0.0
            elif aggregation_op == 'sum':
                value = aggregate_stats[feature_id]['sum']
            feature.SetField(field_id, float(value))
            aggregate_layer.SetFeature(feature)

    # save the aggregate vector layer and clean up references
    aggregate_layer.SyncToDisk()
    aggregate_layer = None
    gdal.Dataset.__swig_destroy__(aggregate_vector)
    aggregate_vector = None


def is_near(input_path, radius, distance_path, out_path):
    """Make binary raster of which pixels are within a radius of a '1' pixel.

    Args:
        input_path (str): path to a binary raster where '1' pixels are what
            we're measuring distance to, in this case roads/connected areas
        radius (float): distance in pixels which is considered "near".
            pixels this distance or less from a '1' pixel are marked '1' in
            the output. Distances are measured centerpoint to centerpoint.
        distance_path (str): path to write out the raster of distances
        out_path (str): path to write out the final thresholded raster.
            Pixels marked '1' are near to a '1' pixel in the input, pixels
            marked '0' are not.

    Returns:
        None
    """
    # Calculate the distance from each pixel to the nearest '1' pixel
    pygeoprocessing.distance_transform_edt(
        (input_path, 1),
        distance_path)

    def lte_threshold_op(array, threshold):
        """Binary array of elements less than or equal to the threshold."""
        # no need to mask nodata because distance_transform_edt doesn't
        # output any nodata pixels
        return array <= threshold

    # Threshold that to a binary array so '1' means it's within the radius
    pygeoprocessing.raster_calculator(
        [(distance_path, 1), (radius, 'raw')],
        lte_threshold_op,
        out_path,
        gdal.GDT_Byte,
        UINT8_NODATA)


def make_search_kernel(raster_path, radius):
    """Make a search kernel for a raster that marks pixels within a radius.

    Args:
        raster_path (str): path to a raster to make kernel for. It is assumed
            that the raster has square pixels.
        radius (float): distance around each pixel's centerpoint to search
            in raster coordinate system units

    Returns:
        2D boolean numpy.ndarray. '1' pixels are within ``radius`` of the
        center pixel, measured centerpoint-to-centerpoint. '0' pixels are
        outside the radius. The array dimensions are as small as possible
        while still including the entire radius.
    """
    raster_info = pygeoprocessing.get_raster_info(raster_path)
    pixel_radius = radius / abs(raster_info['pixel_size'][0])
    pixel_margin = math.floor(pixel_radius)
    # the search kernel is just large enough to contain all pixels that
    # *could* be within the radius of the center pixel
    search_kernel_shape = tuple([pixel_margin * 2 + 1] * 2)
    # arrays of the column index and row index of each pixel
    col_indices, row_indices = numpy.indices(search_kernel_shape)
    # adjust them so that (0, 0) is the center pixel
    col_indices -= pixel_margin
    row_indices -= pixel_margin
    # hypotenuse_i = sqrt(col_indices_i**2 + row_indices_i**2) for each pixel i
    hypotenuse = numpy.hypot(col_indices, row_indices)
    # boolean kernel where 1=pixel centerpoint is within the radius of the
    # center pixel's centerpoint
    search_kernel = numpy.array(hypotenuse <= pixel_radius, dtype=numpy.uint8)
    LOGGER.debug(
        f'Search kernel for {raster_path} with radius {radius}:'
        f'\n{search_kernel}')
    return search_kernel


def raster_average(raster_path, radius, kernel_path, out_path):
    """Average pixel values within a radius.

    Make a search kernel where a pixel has '1' if its centerpoint is within
    the radius of the center pixel's centerpoint.
    For each pixel in a raster, center the search kernel on top of it. Then
    its "neighborhood" includes all the pixels that are below a '1' in the
    search kernel. Add up the neighborhood pixel values and divide by how
    many there are.

    This accounts for edge pixels and nodata pixels. For instance, if the
    kernel covers a 3x3 pixel area centered on each pixel, most pixels will
    have 9 valid pixels in their neighborhood, most edge pixels will have 6,
    and most corner pixels will have 4. Edge and nodata pixels in the
    neighborhood don't count towards the total (denominator in the average).

    Args:
        raster_path (str): path to the raster file to average
        radius (float): distance to average around each pixel's centerpoint in
            raster coordinate system units
        kernel_path (str): path to write out the search kernel raster, an
            intermediate output required by pygeoprocessing.convolve_2d
        out_path (str): path to write out the averaged raster output

    Returns:
        None
    """
    search_kernel = make_search_kernel(raster_path, radius)

    srs = osr.SpatialReference()
    srs.ImportFromEPSG(3857)
    projection_wkt = srs.ExportToWkt()
    pygeoprocessing.numpy_array_to_raster(
        # float32 here to avoid pygeoprocessing bug issue #180
        search_kernel.astype(numpy.float32),
        FLOAT_NODATA,
        (20, -20),
        (0, 0),
        projection_wkt,
        kernel_path)

    # convolve the signal (input raster) with the kernel and normalize
    # this is equivalent to taking an average of each pixel's neighborhood
    pygeoprocessing.convolve_2d(
        (raster_path, 1),
        (kernel_path, 1),
        out_path,
        # pixels with nodata or off the edge of the raster won't count towards
        # the sum or the number of values to normalize by
        ignore_nodata_and_edges=True,
        # divide by number of valid pixels in the kernel (averaging)
        normalize_kernel=True,
        # output will have nodata where ratio_path has nodata
        mask_nodata=True,
        target_datatype=gdal.GDT_Float32,
        target_nodata=FLOAT_NODATA)


@ validation.invest_validator
def validate(args, limit_to=None):
    """Validate args to ensure they conform to `execute`'s contract.

    Args:
        args (dict): dictionary of key(str)/value pairs where keys and
            values are specified in `execute` docstring.
        limit_to (str): (optional) if not None indicates that validation
            should only occur on the args[limit_to] value. The intent that
            individual key validation could be significantly less expensive
            than validating the entire `args` dictionary.

    Returns:
        list of ([invalid key_a, invalid_keyb, ...], 'warning/error message')
            tuples. Where an entry indicates that the invalid keys caused
            the error message in the second part of the tuple. This should
            be an empty list if validation succeeds.
    """
<<<<<<< HEAD
    return validation.validate(args, MODEL_SPEC['args'],
                               MODEL_SPEC['args_with_spatial_overlap'])
=======
    validation_warnings = validation.validate(args, ARGS_SPEC['args'],
                               ARGS_SPEC['args_with_spatial_overlap'])
    invalid_keys = validation.get_invalid_keys(validation_warnings)
    if 'soil_group_path' not in invalid_keys:
        # check that soil group raster has integer type
        soil_group_dtype = pygeoprocessing.get_raster_info(
            args['soil_group_path'])['numpy_type']
        if not numpy.issubdtype(soil_group_dtype, numpy.integer):
            validation_warnings.append(
                (['soil_group_path'], NONINTEGER_SOILS_RASTER_MESSAGE))
    return validation_warnings
>>>>>>> d33ae165
<|MERGE_RESOLUTION|>--- conflicted
+++ resolved
@@ -1280,12 +1280,8 @@
             the error message in the second part of the tuple. This should
             be an empty list if validation succeeds.
     """
-<<<<<<< HEAD
-    return validation.validate(args, MODEL_SPEC['args'],
+    validation_warnings = validation.validate(args, MODEL_SPEC['args'],
                                MODEL_SPEC['args_with_spatial_overlap'])
-=======
-    validation_warnings = validation.validate(args, ARGS_SPEC['args'],
-                               ARGS_SPEC['args_with_spatial_overlap'])
     invalid_keys = validation.get_invalid_keys(validation_warnings)
     if 'soil_group_path' not in invalid_keys:
         # check that soil group raster has integer type
@@ -1294,5 +1290,4 @@
         if not numpy.issubdtype(soil_group_dtype, numpy.integer):
             validation_warnings.append(
                 (['soil_group_path'], NONINTEGER_SOILS_RASTER_MESSAGE))
-    return validation_warnings
->>>>>>> d33ae165
+    return validation_warnings