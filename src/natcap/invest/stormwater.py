"""Stormwater Retention."""
import logging
import math
import os

import numpy
from osgeo import gdal, ogr, osr
import pygeoprocessing
import taskgraph

from . import spec_utils
from .spec_utils import u
from . import utils
from . import validation
from . import MODEL_METADATA


LOGGER = logging.getLogger(__name__)

# a constant nodata value to use for intermediates and outputs
FLOAT_NODATA = -1
UINT8_NODATA = 255
UINT16_NODATA = 65535

ARGS_SPEC = {
<<<<<<< HEAD
    "model_name": _("Stormwater Retention"),
    "module": __name__,
    "userguide_html": "stormwater.html",
=======
    "model_name": MODEL_METADATA["stormwater"].model_title,
    "pyname": MODEL_METADATA["stormwater"].pyname,
    "userguide_html": MODEL_METADATA["stormwater"].userguide,
>>>>>>> 11795c5c
    "args_with_spatial_overlap": {
        "spatial_keys": ["lulc_path", "soil_group_path", "precipitation_path",
                         "road_centerlines_path", "aggregate_areas_path"],
        "different_projections_ok": True
    },
    "args": {
        "workspace_dir": spec_utils.WORKSPACE,
        "results_suffix": spec_utils.SUFFIX,
        "n_workers": spec_utils.N_WORKERS,
        "lulc_path": {
            **spec_utils.LULC,
            "projected": True
        },
        "soil_group_path": spec_utils.SOIL_GROUP,
        "precipitation_path": spec_utils.PRECIP,
        "biophysical_table": {
            "type": "csv",
            "columns": {
                "lucode": {
                    "type": "integer",
                    "about": "LULC code corresponding to the LULC raster"
                },
                "emc_[POLLUTANT]": {
                    "type": "number",
                    "units": u.milligram/u.liter,
                    "about": (
                        "Event mean concentration of the pollutant in "
                        "stormwater. You may include any number of these "
                        "columns for different pollutants, or none at all.")
                },
                **{
                    f"rc_{soil_group}": {
                        "type": "ratio",
                        "about": ("Stormwater runoff coefficient for soil "
                                  f"group {soil_group}")
                    } for soil_group in ["a", "b", "c", "d"]
                },
                **{
                    f"ir_{soil_group}": {
                        "type": "ratio",
                        "about": ("Stormwater infiltration coefficient for "
                                  f"soil group {soil_group}"),
                        "required": False
                    } for soil_group in ["a", "b", "c", "d"]
                },
                "is_connected": {
                    "type": "boolean",
                    "required": False,
                    "about": (
                        "Enter 1 if the LULC class is a connected impervious "
                        "surface, 0 if not. This column is only used if the "
                        "'adjust retention ratios' option is selected. If "
                        "'adjust retention ratios' is selected and this "
                        "column exists, the adjustment algorithm takes into "
                        "account the LULC as well as road centerlines. If "
                        "this column does not exist, only the road "
                        "centerlines are used.")
                }
            },
            "about": (
                "Table mapping each LULC code found in the LULC raster to "
                "biophysical data about that LULC class. If you provide the "
                "infiltration coefficient column (IR_[X]) for any soil group, "
                "you must provide it for all four soil groups."),
            "name": "Biophysical table"
        },
        "adjust_retention_ratios": {
            "type": "boolean",
            "about": (
                "If true, adjust retention ratios. The adjustment algorithm "
                "accounts for drainage effects of nearby impervious surfaces "
                "which are directly connected to artifical urban drainage "
                "channels (typically roads, parking lots, etc.) Connected "
                "impervious surfaces are indicated by the is_connected column"
                "in the biophysical table and/or the road centerlines vector."),
            "name": "Adjust retention ratios"
        },
        "retention_radius": {
            "type": "number",
            "units": u.linear_unit,
            "required": "adjust_retention_ratios",
            "about": (
                "Radius around each pixel to adjust retention ratios. "
                "Measured in raster coordinate system units. For the "
                "adjustment algorithm, a pixel is 'near' a connected "
                "impervious surface if its centerpoint is within this radius "
                "of connected-impervious LULC and/or a road centerline."),
            "name": "Retention radius"
        },
        "road_centerlines_path": {
            "type": "vector",
            "geometries": {"LINESTRING", "MULTILINESTRING"},
            "fields": {},
            "required": "adjust_retention_ratios",
            "about": "Map of road centerlines",
            "name": "Road centerlines"
        },
        "aggregate_areas_path": {
            **spec_utils.AOI,
            "required": False,
            "about": (
                "Areas over which to aggregate results (typically watersheds "
                "or sewersheds). The aggregated data are: average retention "
                "ratio and total retention volume; average infiltration ratio "
                "and total infiltration volume if infiltration data was "
                "provided; total retention value if replacement cost was "
                "provided; and total avoided pollutant load for each "
                "pollutant provided."),
        },
        "replacement_cost": {
            "type": "number",
            "units": u.currency/u.meter**3,
            "required": False,
            "about": "Replacement cost of stormwater retention devices",
            "name": "Replacement cost"
        }
    }
}

INTERMEDIATE_OUTPUTS = {
    'lulc_aligned_path': 'lulc_aligned.tif',
    'soil_group_aligned_path': 'soil_group_aligned.tif',
    'precipitation_aligned_path': 'precipitation_aligned.tif',
    'reprojected_centerlines_path': 'reprojected_centerlines.gpkg',
    'rasterized_centerlines_path': 'rasterized_centerlines.tif',
    'connected_lulc_path': 'is_connected_lulc.tif',
    'road_distance_path': 'road_distance.tif',
    'search_kernel_path': 'search_kernel.tif',
    'connected_lulc_distance_path': 'connected_lulc_distance.tif',
    'near_connected_lulc_path': 'near_connected_lulc.tif',
    'near_road_path': 'near_road.tif',
    'ratio_average_path': 'ratio_average.tif'
}

FINAL_OUTPUTS = {
    'reprojected_aggregate_areas_path': 'aggregate_data.gpkg',
    'retention_ratio_path': 'retention_ratio.tif',
    'adjusted_retention_ratio_path': 'adjusted_retention_ratio.tif',
    'runoff_ratio_path': 'runoff_ratio.tif',
    'retention_volume_path': 'retention_volume.tif',
    'runoff_volume_path': 'runoff_volume.tif',
    'infiltration_ratio_path': 'infiltration_ratio.tif',
    'infiltration_volume_path': 'infiltration_volume.tif',
    'retention_value_path': 'retention_value.tif'
}


def execute(args):
    """Execute the stormwater model.

    Args:
        args['workspace_dir'] (str): path to a directory to write intermediate
            and final outputs. May already exist or not.
        args['results_suffix'] (str, optional): string to append to all output
            file names from this model run
        args['n_workers'] (int): if present, indicates how many worker
            processes should be used in parallel processing. -1 indicates
            single process mode, 0 is single process but non-blocking mode,
            and >= 1 is number of processes.
        args['lulc_path'] (str): path to LULC raster
        args['soil_group_path'] (str): path to soil group raster, where pixel
            values 1, 2, 3, 4 correspond to groups A, B, C, D
        args['precipitation_path'] (str): path to raster of total annual
            precipitation in millimeters
        args['biophysical_table'] (str): path to biophysical table with columns
            'lucode', 'EMC_x' (event mean concentration mg/L) for each
            pollutant x, 'RC_y' (retention coefficient) and 'IR_y'
            (infiltration coefficient) for each soil group y, and
            'is_connected' if args['adjust_retention_ratios'] is True
        args['adjust_retention_ratios'] (bool): If True, apply retention ratio
            adjustment algorithm.
        args['retention_radius'] (float): If args['adjust_retention_ratios']
            is True, use this radius in the adjustment algorithm.
        args['road_centerliens_path'] (str): Path to linestring vector of road
            centerlines. Only used if args['adjust_retention_ratios'] is True.
        args['aggregate_areas_path'] (str): Optional path to polygon vector of
            areas to aggregate results over.
        args['replacement_cost'] (float): Cost to replace stormwater retention
            devices in units currency per cubic meter

    Returns:
        None
    """
    # set up files and directories
    suffix = utils.make_suffix_string(args, 'results_suffix')
    output_dir = args['workspace_dir']
    intermediate_dir = os.path.join(output_dir, 'intermediate')
    cache_dir = os.path.join(intermediate_dir, 'cache_dir')
    utils.make_directories(
        [args['workspace_dir'], intermediate_dir, cache_dir])
    files = utils.build_file_registry(
        [(INTERMEDIATE_OUTPUTS, intermediate_dir),
         (FINAL_OUTPUTS, output_dir)], suffix)

    task_graph = taskgraph.TaskGraph(cache_dir, int(args.get('n_workers', -1)))

    # get the necessary base raster info
    source_lulc_raster_info = pygeoprocessing.get_raster_info(
        args['lulc_path'])
    pixel_size = source_lulc_raster_info['pixel_size']
    # in case the input raster doesn't have square pixels, take the average
    # all the rasters are warped to this square pixel size in the align task
    avg_pixel_size = (abs(pixel_size[0]) + abs(pixel_size[1])) / 2
    pixel_area = abs(pixel_size[0] * pixel_size[1])

    lulc_nodata = source_lulc_raster_info['nodata'][0]
    precipitation_nodata = pygeoprocessing.get_raster_info(
        args['precipitation_path'])['nodata'][0]
    soil_group_nodata = pygeoprocessing.get_raster_info(
        args['soil_group_path'])['nodata'][0]

    # Align all three input rasters to the same projection
    align_inputs = [args['lulc_path'],
                    args['soil_group_path'], args['precipitation_path']]
    align_outputs = [
        files['lulc_aligned_path'],
        files['soil_group_aligned_path'],
        files['precipitation_aligned_path']]
    align_task = task_graph.add_task(
        func=pygeoprocessing.align_and_resize_raster_stack,
        args=(
            align_inputs,
            align_outputs,
            ['near' for _ in align_inputs],
            (avg_pixel_size, -avg_pixel_size),
            'intersection'),
        kwargs={'raster_align_index': 0},
        target_path_list=align_outputs,
        task_name='align input rasters')

    # Build a lookup dictionary mapping each LULC code to its row
    biophysical_dict = utils.build_lookup_from_csv(
        args['biophysical_table'], 'lucode')
    # sort the LULC codes upfront because we use the sorted list in multiple
    # places. it's more efficient to do this once.
    sorted_lucodes = sorted(biophysical_dict)

    # convert the nested dictionary in to a 2D array where rows are LULC codes
    # in sorted order and columns correspond to soil groups in order
    # this facilitates efficiently looking up the ratio values with numpy
    #
    # Biophysical table has runoff coefficents so subtract
    # from 1 to get retention coefficient.
    # add a placeholder in column 0 so that the soil groups 1, 2, 3, 4 line
    # up with their indices in the array. this is more efficient than
    # decrementing the whole soil group array by 1.
    retention_ratio_array = numpy.array([
        [1 - biophysical_dict[lucode][f'rc_{soil_group}']
            for soil_group in ['a', 'b', 'c', 'd']
         ] for lucode in sorted_lucodes
    ], dtype=numpy.float32)

    # Calculate stormwater retention ratio and volume from
    # LULC, soil groups, biophysical data, and precipitation
    retention_ratio_task = task_graph.add_task(
        func=lookup_ratios,
        args=(
            files['lulc_aligned_path'],
            files['soil_group_aligned_path'],
            retention_ratio_array,
            sorted_lucodes,
            files['retention_ratio_path']),
        target_path_list=[files['retention_ratio_path']],
        dependent_task_list=[align_task],
        task_name='calculate stormwater retention ratio'
    )

    # (Optional) adjust stormwater retention ratio using roads
    if args['adjust_retention_ratios']:
        # in raster coord system units
        radius = float(args['retention_radius'])
        # boolean mapping for each LULC code whether it's connected
        is_connected_map = {
            lucode: 1 if biophysical_dict[lucode]['is_connected'] else 0
            for lucode in biophysical_dict}

        reproject_roads_task = task_graph.add_task(
            func=pygeoprocessing.reproject_vector,
            args=(
                args['road_centerlines_path'],
                source_lulc_raster_info['projection_wkt'],
                files['reprojected_centerlines_path']),
            kwargs={'driver_name': 'GPKG'},
            target_path_list=[files['reprojected_centerlines_path']],
            task_name='reproject road centerlines vector to match rasters',
            dependent_task_list=[])

        # for gdal.GDT_Byte, setting the datatype is not enough
        # must also set PIXELTYPE=DEFAULT to guarantee unsigned byte type
        # otherwise, `new_raster_from_base` may pass down the
        # PIXELTYPE=SIGNEDBYTE attribute from a signed base to the new raster
        creation_opts = pygeoprocessing.geoprocessing_core.DEFAULT_GTIFF_CREATION_TUPLE_OPTIONS[1]  # noqa
        unsigned_byte_creation_opts = creation_opts + ('PIXELTYPE=DEFAULT',)
        # pygeoprocessing.rasterize expects the target raster to already exist
        make_raster_task = task_graph.add_task(
            func=pygeoprocessing.new_raster_from_base,
            args=(
                files['lulc_aligned_path'],
                files['rasterized_centerlines_path'],
                gdal.GDT_Byte,
                [UINT8_NODATA]),
            kwargs={
                'raster_driver_creation_tuple': (
                    'GTIFF', unsigned_byte_creation_opts)
            },
            target_path_list=[files['rasterized_centerlines_path']],
            task_name='create raster to pass to pygeoprocessing.rasterize',
            dependent_task_list=[align_task])

        rasterize_centerlines_task = task_graph.add_task(
            func=pygeoprocessing.rasterize,
            args=(
                files['reprojected_centerlines_path'],
                files['rasterized_centerlines_path'],
                [1]),
            target_path_list=[files['rasterized_centerlines_path']],
            task_name='rasterize road centerlines vector',
            dependent_task_list=[make_raster_task, reproject_roads_task])

        # Make a boolean raster showing which pixels are within the given
        # radius of a road centerline
        near_road_task = task_graph.add_task(
            func=is_near,
            args=(
                files['rasterized_centerlines_path'],
                radius / avg_pixel_size,  # convert the radius to pixels
                files['road_distance_path'],
                files['near_road_path']),
            target_path_list=[
                files['road_distance_path'],
                files['near_road_path']],
            task_name='find pixels within radius of road centerlines',
            dependent_task_list=[rasterize_centerlines_task])

        # Make a boolean raster indicating which pixels are directly
        # connected impervious LULC type
        connected_lulc_task = task_graph.add_task(
            func=pygeoprocessing.reclassify_raster,
            args=(
                (files['lulc_aligned_path'], 1),
                is_connected_map,
                files['connected_lulc_path'],
                gdal.GDT_Byte,
                UINT8_NODATA),
            target_path_list=[files['connected_lulc_path']],
            task_name='calculate binary connected lulc raster',
            dependent_task_list=[align_task]
        )

        # Make a boolean raster showing which pixels are within the given
        # radius of connected land cover
        near_connected_lulc_task = task_graph.add_task(
            func=is_near,
            args=(
                files['connected_lulc_path'],
                radius / avg_pixel_size,  # convert the radius to pixels
                files['connected_lulc_distance_path'],
                files['near_connected_lulc_path']),
            target_path_list=[
                files['connected_lulc_distance_path'],
                files['near_connected_lulc_path']],
            task_name='find pixels within radius of connected lulc',
            dependent_task_list=[connected_lulc_task])

        average_ratios_task = task_graph.add_task(
            func=raster_average,
            args=(
                files['retention_ratio_path'],
                radius,
                files['search_kernel_path'],
                files['ratio_average_path']),
            target_path_list=[files['ratio_average_path']],
            task_name='average retention ratios within radius',
            dependent_task_list=[retention_ratio_task])

        # Using the averaged retention ratio raster and boolean
        # "within radius" rasters, adjust the retention ratios
        adjust_retention_ratio_task = task_graph.add_task(
            func=pygeoprocessing.raster_calculator,
            args=([
                (files['retention_ratio_path'], 1),
                (files['ratio_average_path'], 1),
                (files['near_connected_lulc_path'], 1),
                (files['near_road_path'], 1)],
                adjust_op,
                files['adjusted_retention_ratio_path'],
                gdal.GDT_Float32,
                FLOAT_NODATA),
            target_path_list=[files['adjusted_retention_ratio_path']],
            task_name='adjust stormwater retention ratio',
            dependent_task_list=[retention_ratio_task, average_ratios_task,
                                 near_connected_lulc_task, near_road_task])

        final_retention_ratio_path = files['adjusted_retention_ratio_path']
        final_retention_ratio_task = adjust_retention_ratio_task
    else:
        final_retention_ratio_path = files['retention_ratio_path']
        final_retention_ratio_task = retention_ratio_task

    # Calculate stormwater retention volume from ratios and precipitation
    retention_volume_task = task_graph.add_task(
        func=pygeoprocessing.raster_calculator,
        args=([
            (final_retention_ratio_path, 1),
            (files['precipitation_aligned_path'], 1),
            (precipitation_nodata, 'raw'),
            (pixel_area, 'raw')],
            volume_op,
            files['retention_volume_path'],
            gdal.GDT_Float32,
            FLOAT_NODATA),
        target_path_list=[files['retention_volume_path']],
        dependent_task_list=[align_task, final_retention_ratio_task],
        task_name='calculate stormwater retention volume'
    )

    # Calculate stormwater runoff ratios and volume
    runoff_ratio_task = task_graph.add_task(
        func=pygeoprocessing.raster_calculator,
        args=(
            [(final_retention_ratio_path, 1)],
            retention_to_runoff_op,
            files['runoff_ratio_path'],
            gdal.GDT_Float32,
            FLOAT_NODATA),
        target_path_list=[files['runoff_ratio_path']],
        dependent_task_list=[final_retention_ratio_task],
        task_name='calculate stormwater runoff ratio'
    )

    runoff_volume_task = task_graph.add_task(
        func=pygeoprocessing.raster_calculator,
        args=([
            (files['runoff_ratio_path'], 1),
            (files['precipitation_aligned_path'], 1),
            (precipitation_nodata, 'raw'),
            (pixel_area, 'raw')],
            volume_op,
            files['runoff_volume_path'],
            gdal.GDT_Float32,
            FLOAT_NODATA),
        target_path_list=[files['runoff_volume_path']],
        dependent_task_list=[align_task, runoff_ratio_task],
        task_name='calculate stormwater runoff volume'
    )
    aggregation_task_dependencies = [retention_volume_task]
    data_to_aggregate = [
        # tuple of (raster path, output field name, op) for aggregation
        (final_retention_ratio_path, 'RR_mean', 'mean'),
        (files['retention_volume_path'], 'RV_sum', 'sum')]

    # (Optional) Calculate stormwater infiltration ratio and volume from
    # LULC, soil groups, biophysical table, and precipitation
    if 'ir_a' in next(iter(biophysical_dict.values())):
        LOGGER.info('Infiltration data detected in biophysical table. '
                    'Will calculate infiltration ratio and volume rasters.')
        infiltration_ratio_array = numpy.array([
            [biophysical_dict[lucode][f'ir_{soil_group}']
                for soil_group in ['a', 'b', 'c', 'd']
             ] for lucode in sorted_lucodes
        ], dtype=numpy.float32)
        infiltration_ratio_task = task_graph.add_task(
            func=lookup_ratios,
            args=(
                files['lulc_aligned_path'],
                files['soil_group_aligned_path'],
                infiltration_ratio_array,
                sorted_lucodes,
                files['infiltration_ratio_path']),
            target_path_list=[files['infiltration_ratio_path']],
            dependent_task_list=[align_task],
            task_name='calculate stormwater infiltration ratio')

        infiltration_volume_task = task_graph.add_task(
            func=pygeoprocessing.raster_calculator,
            args=([
                (files['infiltration_ratio_path'], 1),
                (files['precipitation_aligned_path'], 1),
                (precipitation_nodata, 'raw'),
                (pixel_area, 'raw')],
                volume_op,
                files['infiltration_volume_path'],
                gdal.GDT_Float32,
                FLOAT_NODATA),
            target_path_list=[files['infiltration_volume_path']],
            dependent_task_list=[align_task, infiltration_ratio_task],
            task_name='calculate stormwater retention volume'
        )
        aggregation_task_dependencies.append(infiltration_volume_task)
        data_to_aggregate.append(
            (files['infiltration_ratio_path'], 'IR_mean', 'mean'))
        data_to_aggregate.append(
            (files['infiltration_volume_path'], 'IV_sum', 'sum'))

    # get all EMC columns from an arbitrary row in the dictionary
    # strip the first four characters off 'EMC_pollutant' to get pollutant name
    pollutants = [key[4:] for key in next(iter(biophysical_dict.values()))
                  if key.startswith('emc_')]
    LOGGER.debug(f'Pollutants found in biophysical table: {pollutants}')

    # Calculate avoided pollutant load for each pollutant from retention volume
    # and biophysical table EMC value
    avoided_load_paths = []
    actual_load_paths = []
    for pollutant in pollutants:
        # two output rasters for each pollutant
        avoided_pollutant_load_path = os.path.join(
            output_dir, f'avoided_pollutant_load_{pollutant}{suffix}.tif')
        avoided_load_paths.append(avoided_pollutant_load_path)
        actual_pollutant_load_path = os.path.join(
            output_dir, f'actual_pollutant_load_{pollutant}{suffix}.tif')
        actual_load_paths.append(actual_pollutant_load_path)
        # make an array mapping each LULC code to the pollutant EMC value
        emc_array = numpy.array(
            [biophysical_dict[lucode][f'emc_{pollutant}']
                for lucode in sorted_lucodes], dtype=numpy.float32)

        # calculate avoided load from retention volume
        avoided_load_task = task_graph.add_task(
            func=pygeoprocessing.raster_calculator,
            args=([
                (files['lulc_aligned_path'], 1),
                (lulc_nodata, 'raw'),
                (files['retention_volume_path'], 1),
                (sorted_lucodes, 'raw'),
                (emc_array, 'raw')],
                pollutant_load_op,
                avoided_pollutant_load_path,
                gdal.GDT_Float32,
                FLOAT_NODATA),
            target_path_list=[avoided_pollutant_load_path],
            dependent_task_list=[retention_volume_task],
            task_name=f'calculate avoided pollutant {pollutant} load'
        )
        # calculate actual load from runoff volume
        actual_load_task = task_graph.add_task(
            func=pygeoprocessing.raster_calculator,
            args=([
                (files['lulc_aligned_path'], 1),
                (lulc_nodata, 'raw'),
                (files['runoff_volume_path'], 1),
                (sorted_lucodes, 'raw'),
                (emc_array, 'raw')],
                pollutant_load_op,
                actual_pollutant_load_path,
                gdal.GDT_Float32,
                FLOAT_NODATA),
            target_path_list=[actual_pollutant_load_path],
            dependent_task_list=[runoff_volume_task],
            task_name=f'calculate actual pollutant {pollutant} load'
        )
        aggregation_task_dependencies += [avoided_load_task, actual_load_task]
        data_to_aggregate.append(
            (avoided_pollutant_load_path, f'avoided_{pollutant}', 'sum'))
        data_to_aggregate.append(
            (actual_pollutant_load_path, f'load_{pollutant}', 'mean'))

    # (Optional) Do valuation if a replacement cost is defined
    # you could theoretically have a cost of 0 which should be allowed
    if 'replacement_cost' in args and args['replacement_cost'] not in [
            None, '']:
        valuation_task = task_graph.add_task(
            func=pygeoprocessing.raster_calculator,
            args=([
                (files['retention_volume_path'], 1),
                (float(args['replacement_cost']), 'raw')],
                retention_value_op,
                files['retention_value_path'],
                gdal.GDT_Float32,
                FLOAT_NODATA),
            target_path_list=[files['retention_value_path']],
            dependent_task_list=[retention_volume_task],
            task_name='calculate stormwater retention value'
        )
        aggregation_task_dependencies.append(valuation_task)
        data_to_aggregate.append(
            (files['retention_value_path'], 'val_sum', 'sum'))

    # (Optional) Aggregate to watersheds if an aggregate vector is defined
    if 'aggregate_areas_path' in args and args['aggregate_areas_path']:
        _ = task_graph.add_task(
            func=aggregate_results,
            args=(
                args['aggregate_areas_path'],
                files['reprojected_aggregate_areas_path'],
                source_lulc_raster_info['projection_wkt'],
                data_to_aggregate),
            target_path_list=[files['reprojected_aggregate_areas_path']],
            dependent_task_list=aggregation_task_dependencies,
            task_name='aggregate data over polygons'
        )

    task_graph.close()
    task_graph.join()


def lookup_ratios(lulc_path, soil_group_path, ratio_lookup, sorted_lucodes,
                  output_path):
    """Look up retention/infiltration ratios from LULC codes and soil groups.

    Args:
        lulc_array (numpy.ndarray): 2D array of LULC codes
        soil_group_array (numpy.ndarray): 2D array with the same shape as
            ``lulc_array``. Values in {1, 2, 3, 4} corresponding to soil
            groups A, B, C, and D.
        ratio_lookup (numpy.ndarray): 2D array where rows correspond to
            sorted LULC codes and the 4 columns correspond to soil groups
            A, B, C, D in order. Shape: (number of lulc codes, 4).
        sorted_lucodes (list[int]): List of LULC codes sorted from smallest
            to largest. These correspond to the rows of ``ratio_lookup``.
        output_path (str): path to a raster to write out the result. has the
            same shape as the lulc and soil group rasters. Each value is the
            corresponding ratio for that LULC code x soil group pair.

    Returns:
        None
    """
    lulc_nodata = pygeoprocessing.get_raster_info(lulc_path)['nodata'][0]
    soil_group_nodata = pygeoprocessing.get_raster_info(
        soil_group_path)['nodata'][0]
    # insert a column on the left side of the array so that the soil
    # group codes 1-4 line up with their indexes. this is faster than
    # decrementing every value in a large raster.
    ratio_lookup = numpy.insert(ratio_lookup, 0,
                                numpy.zeros(ratio_lookup.shape[0]), axis=1)

    def ratio_op(lulc_array, soil_group_array):
        output_ratio_array = numpy.full(lulc_array.shape, FLOAT_NODATA,
                                        dtype=numpy.float32)
        valid_mask = numpy.full(lulc_array.shape, True)
        if lulc_nodata is not None:
            valid_mask &= (lulc_array != lulc_nodata)
        if soil_group_nodata is not None:
            valid_mask &= (soil_group_array != soil_group_nodata)
        # the index of each lucode in the sorted lucodes array
        lulc_index = numpy.digitize(lulc_array[valid_mask], sorted_lucodes,
                                    right=True)
        output_ratio_array[valid_mask] = (
            ratio_lookup[lulc_index, soil_group_array[valid_mask]])
        return output_ratio_array

    pygeoprocessing.raster_calculator(
        [(lulc_path, 1), (soil_group_path, 1)],
        ratio_op,
        output_path,
        gdal.GDT_Float32,
        FLOAT_NODATA)


def volume_op(ratio_array, precip_array, precip_nodata, pixel_area):
    """Calculate stormwater volumes from precipitation and ratios.

    Args:
        ratio_array (numpy.ndarray): 2D array of stormwater ratios. Assuming
            that its nodata value is the global FLOAT_NODATA.
        precip_array (numpy.ndarray): 2D array of precipitation amounts
            in millimeters/year
        precip_nodata (float): nodata value for the precipitation array
        pixel_area (float): area of each pixel in m^2

    Returns:
        2D numpy.ndarray of precipitation volumes in m^3/year
    """
    volume_array = numpy.full(ratio_array.shape, FLOAT_NODATA,
                              dtype=numpy.float32)
    valid_mask = ~numpy.isclose(ratio_array, FLOAT_NODATA)
    if precip_nodata is not None:
        valid_mask &= ~numpy.isclose(precip_array, precip_nodata)

    # precipitation (mm/yr) * pixel area (m^2) *
    # 0.001 (m/mm) * ratio = volume (m^3/yr)
    volume_array[valid_mask] = (
        precip_array[valid_mask] *
        ratio_array[valid_mask] *
        pixel_area * 0.001)
    return volume_array


def retention_to_runoff_op(retention_array):
    """Calculate runoff ratios from retention ratios: runoff = 1 - retention.

    Args:
        retention_array (numpy.ndarray): array of stormwater retention ratios.
            It is assumed that the nodata value is the global FLOAT_NODATA.

    Returns:
        numpy.ndarray of stormwater runoff ratios
    """
    runoff_array = numpy.full(retention_array.shape, FLOAT_NODATA,
                              dtype=numpy.float32)
    valid_mask = ~numpy.isclose(retention_array, FLOAT_NODATA)
    runoff_array[valid_mask] = 1 - retention_array[valid_mask]
    return runoff_array


def pollutant_load_op(lulc_array, lulc_nodata, volume_array, sorted_lucodes,
                      emc_array):
    """Calculate pollutant loads from EMC and stormwater volumes.

    Used for both actual pollutant load (where `volume_array` is the runoff
    volume) and avoided pollutant load (where `volume_array` is the
    retention volume).

    Args:
        lulc_array (numpy.ndarray): 2D array of LULC codes
        lulc_nodata (int): nodata value for the LULC array
        volume_array (numpy.ndarray): 2D array of stormwater volumes, with the
            same shape as ``lulc_array``. It is assumed that the volume nodata
            value is the global FLOAT_NODATA.
        sorted_lucodes (numpy.ndarray): 1D array of the LULC codes in order
            from smallest to largest
        emc_array (numpy.ndarray): 1D array of pollutant EMC values for each
            lucode. ``emc_array[i]`` is the EMC for the LULC class at
            ``sorted_lucodes[i]``.

    Returns:
        2D numpy.ndarray with the same shape as ``lulc_array``.
        Each value is the avoided pollutant load on that pixel in kg/yr,
        or FLOAT_NODATA if any of the inputs have nodata on that pixel.
    """
    load_array = numpy.full(
        lulc_array.shape, FLOAT_NODATA, dtype=numpy.float32)
    valid_mask = ~numpy.isclose(volume_array, FLOAT_NODATA)
    if lulc_nodata is not None:
        valid_mask &= (lulc_array != lulc_nodata)

    # bin each value in the LULC array such that
    # lulc_array[i,j] == sorted_lucodes[lulc_index[i,j]]. thus,
    # emc_array[lulc_index[i,j]] is the EMC for the lucode at lulc_array[i,j]
    lulc_index = numpy.digitize(lulc_array, sorted_lucodes, right=True)
    # need to mask out nodata pixels from lulc_index before indexing emc_array
    # otherwise we get an IndexError when the nodata value is > all LULC values
    valid_lulc_index = lulc_index[valid_mask]
    # EMC for pollutant (mg/L) * 1000 (L/m^3) * 0.000001 (kg/mg) *
    # retention (m^3/yr) = pollutant load (kg/yr)
    load_array[valid_mask] = (emc_array[valid_lulc_index] *
                              0.001 * volume_array[valid_mask])
    return load_array


def retention_value_op(retention_volume_array, replacement_cost):
    """Multiply retention volumes by the retention replacement cost.

    Args:
        retention_volume_array (numpy.ndarray): 2D array of retention volumes.
            Assumes that the retention volume nodata value is the global
            FLOAT_NODATA.
        replacement_cost (float): Replacement cost per cubic meter of water

    Returns:
        numpy.ndarray of retention values with the same dimensions as the input
    """
    value_array = numpy.full(retention_volume_array.shape, FLOAT_NODATA,
                             dtype=numpy.float32)
    valid_mask = ~numpy.isclose(retention_volume_array, FLOAT_NODATA)

    # retention (m^3/yr) * replacement cost ($/m^3) = retention value ($/yr)
    value_array[valid_mask] = (
        retention_volume_array[valid_mask] * replacement_cost)
    return value_array


def adjust_op(ratio_array, avg_ratio_array, near_connected_lulc_array,
              near_road_array):
    """Apply the retention ratio adjustment algorithm to an array of ratios.

    This is meant to be used with raster_calculator. Assumes that the nodata
    value for all four input arrays is the global FLOAT_NODATA.

    Args:
        ratio_array (numpy.ndarray): 2D array of stormwater retention ratios
        avg_ratio_array (numpy.ndarray): 2D array of averaged ratios
        near_connected_lulc_array (numpy.ndarray): 2D boolean array where 1
            means this pixel is near a directly-connected LULC area
        near_road_array (numpy.ndarray): 2D boolean array where 1
            means this pixel is near a road centerline

    Returns:
        2D numpy array of adjusted retention ratios. Has the same shape as
        ``retention_ratio_array``.
    """
    adjusted_ratio_array = numpy.full(ratio_array.shape, FLOAT_NODATA,
                                      dtype=numpy.float32)
    adjustment_factor_array = numpy.full(ratio_array.shape, FLOAT_NODATA,
                                         dtype=numpy.float32)
    valid_mask = (
        ~numpy.isclose(ratio_array, FLOAT_NODATA) &
        ~numpy.isclose(avg_ratio_array, FLOAT_NODATA) &
        (near_connected_lulc_array != UINT8_NODATA) &
        (near_road_array != UINT8_NODATA))

    # adjustment factor:
    # - 0 if any of the nearby pixels are impervious/connected;
    # - average of nearby pixels, otherwise
    is_not_connected = ~(
        near_connected_lulc_array[valid_mask] |
        near_road_array[valid_mask]).astype(bool)
    adjustment_factor_array[valid_mask] = (avg_ratio_array[valid_mask] *
                                           is_not_connected)

    adjustment_factor_array[valid_mask] = (
        avg_ratio_array[valid_mask] * ~(
            near_connected_lulc_array[valid_mask] |
            near_road_array[valid_mask]
        ).astype(bool))

    # equation 2-4: Radj_ij = R_ij + (1 - R_ij) * C_ij
    adjusted_ratio_array[valid_mask] = (
        ratio_array[valid_mask] +
        (1 - ratio_array[valid_mask]) * adjustment_factor_array[valid_mask])
    return adjusted_ratio_array


def aggregate_results(base_aggregate_areas_path, target_vector_path, srs_wkt,
                      aggregations):
    """Aggregate outputs into regions of interest.

    Args:
        base_aggregate_areas_path (str): path to vector of polygon(s) to
            aggregate over. This is the original input.
        target_vector_path (str): path to write out the results. This will be a
            copy of the base vector with added fields, reprojected to the
            target WKT and saved in geopackage format.
        srs_wkt (str): a Well-Known Text representation of the target spatial
            reference. The base vector is reprojected to this spatial reference
            before aggregating the rasters over it.
        aggregations (list[tuple(str,str,str)]): list of tuples describing the
            datasets to aggregate. Each tuple has 3 items. The first is the
            path to a raster to aggregate. The second is the field name for
            this aggregated data in the output vector. The third is either
            'mean' or 'sum' indicating the aggregation to perform.

    Returns:
        None
    """
    pygeoprocessing.reproject_vector(base_aggregate_areas_path, srs_wkt,
                                     target_vector_path, driver_name='GPKG')
    aggregate_vector = gdal.OpenEx(target_vector_path, gdal.GA_Update)
    aggregate_layer = aggregate_vector.GetLayer()

    for raster_path, field_id, aggregation_op in aggregations:
        # aggregate the raster by the vector region(s)
        aggregate_stats = pygeoprocessing.zonal_statistics(
            (raster_path, 1), target_vector_path)

        # set up the field to hold the aggregate data
        aggregate_field = ogr.FieldDefn(field_id, ogr.OFTReal)
        aggregate_field.SetWidth(24)
        aggregate_field.SetPrecision(11)
        aggregate_layer.CreateField(aggregate_field)
        aggregate_layer.ResetReading()

        # save the aggregate data to the field for each feature
        for feature in aggregate_layer:
            feature_id = feature.GetFID()
            if aggregation_op == 'mean':
                pixel_count = aggregate_stats[feature_id]['count']
                try:
                    value = (aggregate_stats[feature_id]['sum'] / pixel_count)
                except ZeroDivisionError:
                    LOGGER.warning(
                        f'Polygon {feature_id} does not overlap {raster_path}')
                    value = 0.0
            elif aggregation_op == 'sum':
                value = aggregate_stats[feature_id]['sum']
            feature.SetField(field_id, float(value))
            aggregate_layer.SetFeature(feature)

    # save the aggregate vector layer and clean up references
    aggregate_layer.SyncToDisk()
    aggregate_layer = None
    gdal.Dataset.__swig_destroy__(aggregate_vector)
    aggregate_vector = None


def is_near(input_path, radius, distance_path, out_path):
    """Make binary raster of which pixels are within a radius of a '1' pixel.

    Args:
        input_path (str): path to a binary raster where '1' pixels are what
            we're measuring distance to, in this case roads/connected areas
        radius (float): distance in pixels which is considered "near".
            pixels this distance or less from a '1' pixel are marked '1' in
            the output. Distances are measured centerpoint to centerpoint.
        distance_path (str): path to write out the raster of distances
        out_path (str): path to write out the final thresholded raster.
            Pixels marked '1' are near to a '1' pixel in the input, pixels
            marked '0' are not.

    Returns:
        None
    """
    # Calculate the distance from each pixel to the nearest '1' pixel
    pygeoprocessing.distance_transform_edt(
        (input_path, 1),
        distance_path)

    def lte_threshold_op(array, threshold):
        """Binary array of elements less than or equal to the threshold."""
        # no need to mask nodata because distance_transform_edt doesn't
        # output any nodata pixels
        return array <= threshold

    # Threshold that to a binary array so '1' means it's within the radius
    pygeoprocessing.raster_calculator(
        [(distance_path, 1), (radius, 'raw')],
        lte_threshold_op,
        out_path,
        gdal.GDT_Byte,
        UINT8_NODATA)


def make_search_kernel(raster_path, radius):
    """Make a search kernel for a raster that marks pixels within a radius.

    Args:
        raster_path (str): path to a raster to make kernel for. It is assumed
            that the raster has square pixels.
        radius (float): distance around each pixel's centerpoint to search
            in raster coordinate system units

    Returns:
        2D boolean numpy.ndarray. '1' pixels are within ``radius`` of the
        center pixel, measured centerpoint-to-centerpoint. '0' pixels are
        outside the radius. The array dimensions are as small as possible
        while still including the entire radius.
    """
    raster_info = pygeoprocessing.get_raster_info(raster_path)
    pixel_radius = radius / abs(raster_info['pixel_size'][0])
    pixel_margin = math.floor(pixel_radius)
    # the search kernel is just large enough to contain all pixels that
    # *could* be within the radius of the center pixel
    search_kernel_shape = tuple([pixel_margin * 2 + 1] * 2)
    # arrays of the column index and row index of each pixel
    col_indices, row_indices = numpy.indices(search_kernel_shape)
    # adjust them so that (0, 0) is the center pixel
    col_indices -= pixel_margin
    row_indices -= pixel_margin
    # hypotenuse_i = sqrt(col_indices_i**2 + row_indices_i**2) for each pixel i
    hypotenuse = numpy.hypot(col_indices, row_indices)
    # boolean kernel where 1=pixel centerpoint is within the radius of the
    # center pixel's centerpoint
    search_kernel = numpy.array(hypotenuse <= pixel_radius, dtype=numpy.uint8)
    LOGGER.debug(
        f'Search kernel for {raster_path} with radius {radius}:'
        f'\n{search_kernel}')
    return search_kernel


def raster_average(raster_path, radius, kernel_path, out_path):
    """Average pixel values within a radius.

    Make a search kernel where a pixel has '1' if its centerpoint is within
    the radius of the center pixel's centerpoint.
    For each pixel in a raster, center the search kernel on top of it. Then
    its "neighborhood" includes all the pixels that are below a '1' in the
    search kernel. Add up the neighborhood pixel values and divide by how
    many there are.

    This accounts for edge pixels and nodata pixels. For instance, if the
    kernel covers a 3x3 pixel area centered on each pixel, most pixels will
    have 9 valid pixels in their neighborhood, most edge pixels will have 6,
    and most corner pixels will have 4. Edge and nodata pixels in the
    neighborhood don't count towards the total (denominator in the average).

    Args:
        raster_path (str): path to the raster file to average
        radius (float): distance to average around each pixel's centerpoint in
            raster coordinate system units
        kernel_path (str): path to write out the search kernel raster, an
            intermediate output required by pygeoprocessing.convolve_2d
        out_path (str): path to write out the averaged raster output

    Returns:
        None
    """
    search_kernel = make_search_kernel(raster_path, radius)

    srs = osr.SpatialReference()
    srs.ImportFromEPSG(3857)
    projection_wkt = srs.ExportToWkt()
    pygeoprocessing.numpy_array_to_raster(
        # float32 here to avoid pygeoprocessing bug issue #180
        search_kernel.astype(numpy.float32),
        FLOAT_NODATA,
        (20, -20),
        (0, 0),
        projection_wkt,
        kernel_path)

    # convolve the signal (input raster) with the kernel and normalize
    # this is equivalent to taking an average of each pixel's neighborhood
    pygeoprocessing.convolve_2d(
        (raster_path, 1),
        (kernel_path, 1),
        out_path,
        # pixels with nodata or off the edge of the raster won't count towards
        # the sum or the number of values to normalize by
        ignore_nodata_and_edges=True,
        # divide by number of valid pixels in the kernel (averaging)
        normalize_kernel=True,
        # output will have nodata where ratio_path has nodata
        mask_nodata=True,
        target_datatype=gdal.GDT_Float32,
        target_nodata=FLOAT_NODATA)


@ validation.invest_validator
def validate(args, limit_to=None):
    """Validate args to ensure they conform to `execute`'s contract.

    Args:
        args (dict): dictionary of key(str)/value pairs where keys and
            values are specified in `execute` docstring.
        limit_to (str): (optional) if not None indicates that validation
            should only occur on the args[limit_to] value. The intent that
            individual key validation could be significantly less expensive
            than validating the entire `args` dictionary.

    Returns:
        list of ([invalid key_a, invalid_keyb, ...], 'warning/error message')
            tuples. Where an entry indicates that the invalid keys caused
            the error message in the second part of the tuple. This should
            be an empty list if validation succeeds.
    """
    return validation.validate(args, ARGS_SPEC['args'],
                               ARGS_SPEC['args_with_spatial_overlap'])<|MERGE_RESOLUTION|>--- conflicted
+++ resolved
@@ -23,15 +23,9 @@
 UINT16_NODATA = 65535
 
 ARGS_SPEC = {
-<<<<<<< HEAD
-    "model_name": _("Stormwater Retention"),
-    "module": __name__,
-    "userguide_html": "stormwater.html",
-=======
     "model_name": MODEL_METADATA["stormwater"].model_title,
     "pyname": MODEL_METADATA["stormwater"].pyname,
     "userguide_html": MODEL_METADATA["stormwater"].userguide,
->>>>>>> 11795c5c
     "args_with_spatial_overlap": {
         "spatial_keys": ["lulc_path", "soil_group_path", "precipitation_path",
                          "road_centerlines_path", "aggregate_areas_path"],
