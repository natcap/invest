--- conflicted
+++ resolved
@@ -710,75 +710,17 @@
     Clone repositories the correct locations.
     """
 
-<<<<<<< HEAD
-    help_string = """
-Usage: paver fetch [--help] REPO_1 [-r REV] REPO_2 [-r REV] ... REPO_N [-r REV]
-
-Positional arguments:
-    REPO_N          The path (or a part of the path) to a repository tracked by
-                    this infrastructure.
-    -r --rev REV    The revision to update this repo to.
-
-Options:
-    -h --help       Display this help and exit.
-
-    """
-=======
     arg_parser = argparse.ArgumentParser()
     arg_parser.add_argument('repo', metavar='REPO[@rev]', nargs='+',
                             help=('The repository to fetch.  Optionally, the '
                                   'revision to update to can be specified by '
                                   'using the "@" symbol.  Example: '
                                   ' `paver fetch data/invest-data@27`'))
->>>>>>> 86c8773f
 
     # figure out which repos/revs we're hoping to update.
     # None is our internal, temp keyword representing the LATEST possible
     # rev.
     user_repo_revs = {}  # repo -> version
-<<<<<<< HEAD
-    repo_paths = sorted(map(lambda x: x.local_path, REPOS))
-    args_queue = collections.deque(args[:])
-
-    rev_flags = ['-r', '--rev']
-    while len(args_queue) > 0:
-        current_arg = args_queue.popleft()
-
-        # If the user provides repo revisions, it MUST be a specific repo.
-        if current_arg in repo_paths or current_arg in rev_flags:
-            # the user might provide a revision.
-            # It's a rev if it's not a repo.
-            try:
-                possible_rev = args_queue.popleft()
-            except IndexError:
-                # When no other args after the repo
-                user_repo_revs[current_arg] = None
-                continue
-
-            if possible_rev in repo_paths:
-                # then it's not a revision, it's a repo.  put it back.
-                # Also, assume user wants the repo we're currently working with
-                # to be updated to the tip OR whatever.
-                user_repo_revs[current_arg] = None
-                args_queue.appendleft(possible_rev)
-                continue
-            elif possible_rev in rev_flags:
-                requested_rev = args_queue.popleft()
-                user_repo_revs[current_arg] = requested_rev
-        elif current_arg.startswith('-'):
-            if current_arg not in ['--help', '-h']:
-                print 'ERROR: Unknown argument %s' % current_arg
-            print help_string
-            return
-        else:
-            print "ERROR: unknown repo %s" % current_arg
-            print "Allowed repos: \n    %s" % ',\n    '.join(repo_paths)
-            print "Shared substrings are also allowed for grouping together"
-            print "several repositories"
-            return
-
-    # determine which groupings the user wants to operate on.
-=======
     parsed_args = arg_parser.parse_args(args[:])
     for user_repo in parsed_args.repo:
         repo_parts = user_repo.split('@')
@@ -798,7 +740,6 @@
         user_repo_revs[repo_name] = repo_rev
 
     # determine which known repos the user wants to operate on.
->>>>>>> 86c8773f
     # example: `src` would represent all repos under src/
     # example: `data` would represent all repos under data/
     # example: `src/pyinstaller` would represent the pyinstaller repo
@@ -1330,13 +1271,6 @@
     class FoundEXE(Exception):
         pass
 
-    ERROR = '\033[91mERROR:\033[0m'
-    WARNING = '\033[93mWARNING:\033[0m'
-    OK = '\033[92mOK\033[0m'
-
-    def bold(message):
-        return "\033[1m%s\033[0m" % message
-
     # verify required programs exist
     errors_found = False
     programs = [
@@ -1346,12 +1280,9 @@
         ('pdflatex', 'documentation'),
         ('pandoc', 'documentation'),
     ]
-<<<<<<< HEAD
-=======
     if platform.system() == 'Linux':
         programs.append(('fpm', 'installers'))
 
->>>>>>> 86c8773f
     print bold("Checking binaries")
     for program, build_steps in programs:
         # Inspired by this SO post: http://stackoverflow.com/a/855764/299084
@@ -1384,9 +1315,6 @@
     suggested = 'suggested'
     lib_needed = 'lib_needed'
 
-<<<<<<< HEAD
-    # (requirement, level, version_getter)
-=======
     # (requirement, level, version_getter, special_install_message)
     # requirement: This is the setuptools package requirement string.
     # level: one of required, suggested, lib_needed.
@@ -1395,7 +1323,6 @@
     # special_install_message: A special installation message if needed.
     #    If None, no special message will be shown after the conflict report.
     #    This is only for use by required packages.
->>>>>>> 86c8773f
     print bold("\nChecking python packages")
     requirements = [
         # requirement, level, version_getter, special_install_message
@@ -1463,15 +1390,6 @@
             if not hasattr(conflict, 'report'):
                 # Setuptools introduced report() in v6.1
                 print ('{error} Setuptools is very out of date. '
-<<<<<<< HEAD
-                       'Upgrade and try again'.format(error=ERROR))
-                raise BuildFailure('Setuptools is very out of date. '
-                                   'Upgrade and try again')
-
-            if severity == required:
-                print '{error} {report}'.format(error=ERROR,
-                                                report=conflict.report())
-=======
                     'Upgrade and try again'.format(error=ERROR))
                 if not options.check.allow_errors:
                     raise BuildFailure('Setuptools is very out of date. '
@@ -1485,7 +1403,6 @@
                 print '{error} {report} \n{msg}'.format(error=ERROR,
                                                       report=conflict.report(),
                                                       msg=fmt_install_msg)
->>>>>>> 86c8773f
                 errors_found = True
             elif severity == lib_needed:
                 if isinstance(conflict, pkg_resources.DistributionNotFound):
@@ -1530,78 +1447,19 @@
     try:
         print ""
         print bold("Checking natcap namespace")
-<<<<<<< HEAD
-=======
         if options.check.fix_namespace:
             print yellow('--fix-namespace provided; Fixing issues as they are'
                          ' encountered')
 
->>>>>>> 86c8773f
         import natcap
 
         for importer, modname, ispkg in pkgutil.iter_modules(natcap.__path__):
-<<<<<<< HEAD
-            module = importlib.import_module('natcap.%s' % modname)
-            try:
-                version = module.__version__
-            except AttributeError:
-                packagename = 'natcap.%s' % modname
-                version = pkg_resources.require(packagename)[0].version
-
-            is_egg = reduce(
-                lambda x, y: x or y,
-                [p.endswith('.egg') for p in module.__file__.split(os.sep)])
-=======
             module, pkg_type = _import_namespace_pkg(modname)
->>>>>>> 86c8773f
 
             if pkg_type == 'egg':
                 eggs.append(modname)
             else:
                 noneggs.append(modname)
-<<<<<<< HEAD
-                print '{warn} natcap.{mod}=={ver} ({dir}) not an egg.'.format(
-                    warn=WARNING, mod=modname, ver=version, dir=module_path)
-            else:
-                print "natcap.{mod}=={ver} installed as egg ({dir})".format(
-                    mod=modname, ver=version, dir=module_path)
-
-        if len(noneggs) > 0:
-            pip_inst_template = \
-                "    pip install --egg --no-binary :all: natcap.%s"
-            namespace_msg = (
-                "\n"
-                "Natcap namespace issues:\n"
-                "You appear to have natcap packages installed to your global \n"
-                "site-packages that have not been installed as eggs.\n"
-                "This will cause import issues when trying to build binaries\n"
-                "with pyinstaller, but should work well for development.\n"
-                "By contrast, eggs should work well for development.\n"
-                "For best results, install these packages as eggs like so:\n")
-            namespace_msg += "\n".join([pip_inst_template % n for n in noneggs])
-            print namespace_msg
-            warnings_found = True
-    except ImportError:
-        setup_file = os.path.join(os.path.dirname(__file__), 'setup.py')
-        setup_uses_versioner = False
-        with open(setup_file) as setup:
-            for line in setup:
-                if 'import natcap.versioner' in line:
-                    setup_uses_versioner = True
-                    break
-
-        if setup_uses_versioner is True:
-            warnings_found = True
-            print ('{warning} natcap.versioner required by setup.py but not '
-                   'installed.  To fix:').format(warning=WARNING)
-            print '    pip install --egg --no-binary :all: natcap.versioner'
-        else:
-            print 'No natcap installations found!  Excellent :)'
-
-    if errors_found:
-        raise BuildFailure((ERROR + ' Programs missing and/or package '
-                            'requirements not met'))
-=======
 
         if len(noneggs) > 0:
             if options.check.fix_namespace:
@@ -1728,7 +1586,6 @@
             print red('CRITICAL:') + ' Ignoring errors per user request'
         else:
             raise BuildFailure(ERROR + error_string)
->>>>>>> 86c8773f
     elif warnings_found:
         print "\033[93mWarnings found; Builds may not work as expected\033[0m"
     else:
