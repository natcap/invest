{
  "name": "invest-workbench",
  "version": "0.1.0-beta",
  "description": "Models that map and value the goods and services from nature that sustain and fulfill human life",
  "main": "build/main/main.js",
  "homepage": "./",
  "scripts": {
    "start": "electron .",
    "lint": "eslint --cache --color --ext .jsx,.js src",
    "test": "jest --runInBand --testPathIgnorePatterns /tests/binary_tests/",
    "test-electron-app": "jest --runInBand --testMatch **/tests/binary_tests/puppet.test.js",
    "postinstall": "electron-builder install-app-deps",
    "fetch-invest": "node ./scripts/fetch_invest_binaries.js && git diff src/renderer/sampledata_registry.json",
    "dev": "node ./scripts/clean-build-dir.js && babel src -d build --verbose --config-file ./babel.config.js --copy-files --ignore **/__mocks__/* --no-copy-ignored --watch -s both",
    "build": "node ./scripts/clean-build-dir.js && babel src -d build --verbose --config-file ./babel.config.js --copy-files --ignore **/__mocks__/* --no-copy-ignored",
    "dist": "cross-env DEBUG=electron-builder electron-builder build --publish never --config electron-builder-config.js"
  },
  "jest": {
    "verbose": true,
    "collectCoverage": true,
    "setupFiles": [
      "./tests/jest.overrides.js"
    ],
    "testEnvironment": "jsdom",
    "clearMocks": true,
    "restoreMocks": true,
    "resetModules": true
  },
  "invest": {
    "bucket": "releases.naturalcapitalproject.org",
    "fork": "natcap",
<<<<<<< HEAD
    "version": "3.10.1.post104+ge033cc8ee",
=======
    "version": "3.9.2.post655+g8f313b6b",
>>>>>>> e0855786
    "target": {
      "macos": "mac_invest_binaries.zip",
      "windows": "windows_invest_binaries.zip"
    }
  },
  "keywords": [],
  "author": "Natural Capital Project",
  "license": "MIT",
  "dependencies": {
    "bootstrap": "4.3.1",
    "electron-log": "^4.3.5",
    "esm": "^3.2.25",
    "gettext.js": "^1.0.1",
    "glob": "^7.1.6",
    "localforage": "^1.9.0",
    "node-fetch": "^2.6.1",
    "po2json": "^0.4.5",
    "prop-types": "^15.7.2",
    "react": "^17.0.1",
    "react-bootstrap": "^1.5.2",
    "react-dom": "^17.0.1",
    "react-icons": "^4.3.1",
    "sanitize-html": "^2.2.0",
    "yauzl": "^2.10.0"
  },
  "devDependencies": {
    "@babel/cli": "^7.13.10",
    "@babel/plugin-transform-runtime": "^7.13.10",
    "@babel/preset-env": "^7.13.10",
    "@babel/preset-react": "^7.12.13",
    "@babel/register": "^7.13.8",
    "@babel/runtime": "^7.13.10",
    "@jest-runner/electron": "^3.0.0",
    "@testing-library/dom": "^8.1.0",
    "@testing-library/jest-dom": "^5.14.1",
    "@testing-library/react": "^12.0.0",
    "@testing-library/user-event": "^13.5.0",
    "babel-eslint": "^10.1.0",
    "cross-env": "^7.0.3",
    "electron": "^15.1.1",
    "electron-builder": "^22.10.5",
    "electron-devtools-installer": "^3.2.0",
    "eslint": "^7.21.0",
    "eslint-config-airbnb": "^18.2.1",
    "eslint-plugin-import": "^2.22.1",
    "eslint-plugin-jest": "^24.2.1",
    "eslint-plugin-jsdoc": "^31.6.1",
    "eslint-plugin-jsx-a11y": "^6.4.1",
    "eslint-plugin-react": "^7.22.0",
    "eslint-plugin-react-hooks": "^4.2.0",
    "fs-extra": "^9.1.0",
    "jest": "^27.4.7",
    "pptr-testing-library": "^0.6.4",
    "puppeteer-core": "^9.1.1",
    "react-devtools": "^4.10.1",
    "react-test-renderer": "^17.0.1",
    "rimraf": "^3.0.2",
    "yazl": "^2.5.1"
  },
  "browserslist": {
    "production": [
      ">0.2%",
      "not dead",
      "not op_mini all"
    ],
    "development": [
      "last 1 chrome version",
      "last 1 firefox version",
      "last 1 safari version"
    ]
  }
}<|MERGE_RESOLUTION|>--- conflicted
+++ resolved
@@ -29,11 +29,7 @@
   "invest": {
     "bucket": "releases.naturalcapitalproject.org",
     "fork": "natcap",
-<<<<<<< HEAD
     "version": "3.10.1.post104+ge033cc8ee",
-=======
-    "version": "3.9.2.post655+g8f313b6b",
->>>>>>> e0855786
     "target": {
       "macos": "mac_invest_binaries.zip",
       "windows": "windows_invest_binaries.zip"
