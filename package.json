--- conflicted
+++ resolved
@@ -85,12 +85,8 @@
     "sanitize-html": "^2.2.0",
     "tail": "^2.2.0",
     "winston": "^3.3.3",
-<<<<<<< HEAD
-    "winston-daily-rotate-file": "^4.5.0",
-    "yauzl": "^2.10.0"
-=======
+    "yauzl": "^2.10.0",
     "winston-daily-rotate-file": "^4.5.1"
->>>>>>> 9264e419
   },
   "devDependencies": {
     "@babel/cli": "^7.13.10",
