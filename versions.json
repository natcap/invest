{
    "data/invest-data": "112",
<<<<<<< HEAD
    "data/invest-test-data": "113",
    "doc/users-guide": "5ff5d57cdea3",
=======
    "data/invest-test-data": "112",
    "doc/users-guide": "bc749d3b9ec8d9f4d8d8a616e9b5b0c737a0de57",
>>>>>>> a8b41b80
    "src/invest-natcap.default": "f18244edcff0f68871b9f839a904bc98b5a50b82",
    "src/pygeoprocessing": "REQUIREMENTS_TXT:pygeoprocessing",
    "src/pyinstaller": {
        "Darwin": "v3.1.1",
        "Windows": "v2.1",
        "Linux": "064388440f8ed6b592b1c6a2f980e9cb378c7d6f"
    }
}<|MERGE_RESOLUTION|>--- conflicted
+++ resolved
@@ -1,12 +1,7 @@
 {
     "data/invest-data": "112",
-<<<<<<< HEAD
     "data/invest-test-data": "113",
-    "doc/users-guide": "5ff5d57cdea3",
-=======
-    "data/invest-test-data": "112",
     "doc/users-guide": "bc749d3b9ec8d9f4d8d8a616e9b5b0c737a0de57",
->>>>>>> a8b41b80
     "src/invest-natcap.default": "f18244edcff0f68871b9f839a904bc98b5a50b82",
     "src/pygeoprocessing": "REQUIREMENTS_TXT:pygeoprocessing",
     "src/pyinstaller": {
